--- conflicted
+++ resolved
@@ -227,7 +227,6 @@
       }
     }
   }
-<<<<<<< HEAD
 
   private void processServerInput(ArrayList<Response> responses)
   {
@@ -274,8 +273,6 @@
     }
   }
 
-=======
->>>>>>> b4bd1dfb
   public Communication getCommModule()
   {
     return COMM;
