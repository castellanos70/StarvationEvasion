package starvationevasion.ai;


import java.util.ArrayList;
import java.util.EnumMap;
import java.util.List;
import java.util.Map;
import java.util.Stack;
import java.util.concurrent.atomic.AtomicBoolean;

import starvationevasion.ai.commands.Command;
import starvationevasion.ai.commands.Draft;
import starvationevasion.ai.commands.GameState;
import starvationevasion.ai.commands.Login;
import starvationevasion.ai.commands.Uptime;
import starvationevasion.ai.commands.Vote;
import starvationevasion.common.EnumFood;
import starvationevasion.common.EnumRegion;
import starvationevasion.common.RegionData;
import starvationevasion.common.SpecialEventData;
import starvationevasion.common.WorldData;
import starvationevasion.common.gamecards.EnumPolicy;
import starvationevasion.common.gamecards.GameCard;
import starvationevasion.communication.Communication;
import starvationevasion.communication.ConcurrentCommModule;
import starvationevasion.server.model.Response;
import starvationevasion.server.model.State;
import starvationevasion.server.model.Type;
import starvationevasion.server.model.User;

/**
 * This is just a test/proof-of-concept for the CommModule implementation of the
 * Communication interface.
 */
public class AI
{
  private final Communication COMM;
  private User u;
  private ArrayList<User> users = new ArrayList<>();
  private State state = null;
  private ArrayList<WorldData> worldData;
  private List<GameCard> ballot;
  private Stack<Command> commands = new Stack<>();
  private volatile boolean isRunning = true;
  private volatile boolean aggregate=false;
  private ArrayList<User> allies = new ArrayList<>();
  private ArrayList<User> enemies = new ArrayList<>();
  //False if maps used in drafting phase not created yet.
  private AtomicBoolean mapsCreated=new AtomicBoolean(false);

  // time of server start
  private double startNanoSec = 0;

  public int numTurns = 0;
  public int worldDataSize = 0;

  /*
   * Factors used as map keys to keep track of and store events that are
   * happening in the world and in the region that this AI represents.
   */
  public enum WorldFactors
  {
    SEALEVEL,
    REVENUEBALANCE,
    POPULATION,
    UNDERNOURISHED,
    HDI,
    FOODPRODUCED,
    FOODINCOME,
    FOODIMPORTED,
    FOODEXPORTED,
    ETHANOLTAXCREDIT,
    FOODPRICE

  }
  /*
   * Represents card variables. As of now, some cards need a percentage or a dollar
   * amount assigned to them when they are drafted.
   */
  public enum CardVariableTypes
  {
    PERCENTAGE,
    MONEY
  }

  // This map is used to store information about the world and region that will
  // be used in selecting cards to play on each turn.
  public Map<WorldFactors, ArrayList<Object[]>> factorMap = new EnumMap<WorldFactors, ArrayList<Object[]>>(
<<<<<<< HEAD
          WorldFactors.class);

=======
      WorldFactors.class);
  
  //This map is used to store the various game card policies and their associated region, if they only affect one
  //region.
  public Map<EnumPolicy, EnumRegion> policyAndRegionMap = new EnumMap<EnumPolicy, EnumRegion>(EnumPolicy.class);
  //Used to store policies and their associated variables.
  public Map<EnumPolicy,CardVariableTypes> cardVariables=new EnumMap<EnumPolicy,CardVariableTypes>(EnumPolicy.class);
  
  //Cards that benefit many regions, not just a specific one.
  public ArrayList<EnumPolicy> cardsOfGeneralBenefit=new ArrayList<>();
  //Cards that benefit the AI's region monetarily.
  public ArrayList<EnumPolicy> moneyCards=new ArrayList<>();
  
>>>>>>> b764c505
  // The AI has a copy of the list of special events, if any occurred during the
  // last turn.
  public ArrayList<SpecialEventData> eventList = new ArrayList<>();

  // List of pairs of cards played in previous hands.
  public ArrayList<ArrayList<GameCard>> draftedCards = new ArrayList<>();

  // The region that this AI represents.
  String region = "";

  public AI(String host, int port)
  {
    COMM = new ConcurrentCommModule(host, port);
    COMM.connect();
    isRunning = COMM.isConnected();
    createMap();

    // Add the starting commands
    commands.add(new GameState(this));
    commands.add(new Uptime(this));
    commands.add(new Login(this));

    aiLoop();
    COMM.dispose();
  }

  /*
   * Jeffrey McCall 
   * Create the EnumMap that will be used by Draft.java which
   * will aid the AI in making decisions about which card to draft.
   */
  private void createMap()
  {
    for (int i = 0; i < WorldFactors.values().length; i++)
    {
      factorMap.put(WorldFactors.values()[i], new ArrayList<Object[]>());
    }
  }
  /*
   * Jeffrey McCall
   * In this method I'm adding items to policyAndRegionMap, which stores policy cards and
   * their corresponding regions. I'm also adding policies to a couple lists. I'm also filling
   * cardVariables which stores policies and their associated variable types. These maps and lists
   * are all used in the drafting phase by the AI.
   */
  private void createMapsAndLists()
  {
    policyAndRegionMap.put(EnumPolicy.Policy_CleanRiverIncentive, getUser().getRegion());
    policyAndRegionMap.put(EnumPolicy.Policy_EfficientIrrigationIncentive, getUser().getRegion());
    policyAndRegionMap.put(EnumPolicy.Policy_EthanolTaxCreditChange, getUser().getRegion());
    policyAndRegionMap.put(EnumPolicy.Policy_FarmInfrastructureSubSaharan, EnumRegion.SUB_SAHARAN);
    policyAndRegionMap.put(EnumPolicy.Policy_FertilizerAidCentralAsia, EnumRegion.CENTRAL_ASIA);
    policyAndRegionMap.put(EnumPolicy.Policy_FertilizerAidMiddleAmerica, EnumRegion.MIDDLE_AMERICA);
    policyAndRegionMap.put(EnumPolicy.Policy_FertilizerAidOceania, EnumRegion.OCEANIA);
    policyAndRegionMap.put(EnumPolicy.Policy_FertilizerAidSouthAsia, EnumRegion.SOUTH_ASIA);
    policyAndRegionMap.put(EnumPolicy.Policy_FertilizerAidSubSaharan, EnumRegion.SUB_SAHARAN);
    policyAndRegionMap.put(EnumPolicy.Policy_FertilizerSubsidy, getUser().getRegion());
    policyAndRegionMap.put(EnumPolicy.Policy_FoodReliefCentralAsia, EnumRegion.CENTRAL_ASIA);
    policyAndRegionMap.put(EnumPolicy.Policy_FoodReliefMiddleAmerica,EnumRegion.MIDDLE_AMERICA);
    policyAndRegionMap.put(EnumPolicy.Policy_FoodReliefOceania, EnumRegion.OCEANIA);
    policyAndRegionMap.put(EnumPolicy.Policy_FoodReliefSouthAsia, EnumRegion.SOUTH_ASIA);
    policyAndRegionMap.put(EnumPolicy.Policy_FoodReliefSubSaharan, EnumRegion.SUB_SAHARAN);
    policyAndRegionMap.put(EnumPolicy.Policy_DivertFunds, getUser().getRegion());
    policyAndRegionMap.put(EnumPolicy.Policy_Fundraiser, getUser().getRegion());
    policyAndRegionMap.put(EnumPolicy.Policy_Loan, getUser().getRegion());
    cardsOfGeneralBenefit.add(EnumPolicy.Policy_InternationalFoodRelief);
    cardsOfGeneralBenefit.add(EnumPolicy.Policy_MyPlatePromotionCampaign);
    cardsOfGeneralBenefit.add(EnumPolicy.Policy_ResearchInsectResistanceGrain);
    moneyCards.add(EnumPolicy.valueOf("Policy_Loan"));
    moneyCards.add(EnumPolicy.valueOf("Policy_DivertFunds"));
    moneyCards.add(EnumPolicy.valueOf("Policy_Fundraiser"));
    cardVariables.put(EnumPolicy.Policy_CleanRiverIncentive, CardVariableTypes.PERCENTAGE);
    cardVariables.put(EnumPolicy.Policy_EfficientIrrigationIncentive, CardVariableTypes.PERCENTAGE);
    cardVariables.put(EnumPolicy.Policy_EthanolTaxCreditChange, CardVariableTypes.PERCENTAGE);
    cardVariables.put(EnumPolicy.Policy_FarmInfrastructureSubSaharan, CardVariableTypes.MONEY);
    cardVariables.put(EnumPolicy.Policy_FertilizerAidCentralAsia, CardVariableTypes.MONEY);
    cardVariables.put(EnumPolicy.Policy_FertilizerAidMiddleAmerica, CardVariableTypes.MONEY);
    cardVariables.put(EnumPolicy.Policy_FertilizerAidOceania, CardVariableTypes.MONEY);
    cardVariables.put(EnumPolicy.Policy_FertilizerAidSouthAsia, CardVariableTypes.MONEY);
    cardVariables.put(EnumPolicy.Policy_FertilizerAidSubSaharan,CardVariableTypes.MONEY);
    cardVariables.put(EnumPolicy.Policy_InternationalFoodRelief,CardVariableTypes.MONEY);
    cardVariables.put(EnumPolicy.Policy_MyPlatePromotionCampaign, CardVariableTypes.MONEY);
    cardVariables.put(EnumPolicy.Policy_ResearchInsectResistanceGrain,CardVariableTypes.MONEY);
  }

  /*
   * Jeffrey McCall 
   * Collect all of the important data about the world and region
   * that has been updated since the last turn. Put this data in the factorMap
   * which is used in decision making by the AI regarding which cards it wants
   * to draft.
   */
  private void aggregateData()
  {
    worldDataSize += 2;
    region = u.getRegion().name();
    for (int i = worldData.size() - 2; i < worldData.size(); i++)
    {
      Double[] seaLevel =
              { worldData.get(i).seaLevel };
      factorMap.get(WorldFactors.SEALEVEL).add(seaLevel);
      eventList.clear();
      if (worldData.get(i).eventList.size() > 0)
      {
        for (SpecialEventData event : worldData.get(numTurns).eventList)
        {
          eventList.add(event);
        }
      }
      RegionData thisRegion = null;
      for (RegionData data : worldData.get(i).regionData)
      {
        if (data.region.name().equals(u.getRegion().name()))
        {
          thisRegion = data;
        }
      }
      Integer[] revenueBalance =
              { thisRegion.revenueBalance };
      factorMap.get(WorldFactors.REVENUEBALANCE).add(revenueBalance);
      Integer[] population =
              { thisRegion.population };
      factorMap.get(WorldFactors.POPULATION).add(population);
      Double[] undernourished =
              { thisRegion.undernourished };
      factorMap.get(WorldFactors.UNDERNOURISHED).add(undernourished);
      Double[] hdi =
              { thisRegion.humanDevelopmentIndex };
      factorMap.get(WorldFactors.HDI).add(hdi);
      Long[] foodProduced = new Long[EnumFood.SIZE];
      for (int h = 0; h < EnumFood.SIZE; h++)
      {
        foodProduced[h] = thisRegion.foodProduced[h];
      }
      // Food produced over the last year in metric tons.
      factorMap.get(WorldFactors.FOODPRODUCED).add(foodProduced);
      Integer[] foodIncome = new Integer[EnumFood.SIZE];
      for (int h = 0; h < EnumFood.SIZE; h++)
      {
        foodIncome[h] = thisRegion.foodIncome[h];
      }
      factorMap.get(WorldFactors.FOODINCOME).add(foodIncome);
      Long[] foodImported = new Long[EnumFood.SIZE];
      for (int h = 0; h < EnumFood.SIZE; h++)
      {
        foodImported[h] = thisRegion.foodImported[h];
      }
      factorMap.get(WorldFactors.FOODIMPORTED).add(foodImported);
      Long[] foodExported = new Long[EnumFood.SIZE];
      for (int h = 0; h < EnumFood.SIZE; h++)
      {
        foodExported[h] = thisRegion.foodExported[h];
      }
      factorMap.get(WorldFactors.FOODEXPORTED).add(foodExported);
      Integer[] ethanolCredit =
              { thisRegion.ethanolProducerTaxCredit };
      factorMap.get(WorldFactors.ETHANOLTAXCREDIT).add(ethanolCredit);
      Integer[] foodPrice = new Integer[EnumFood.SIZE];
      for (int h = 0; h < EnumFood.SIZE; h++)
      {
        foodPrice[h] = worldData.get(i).foodPrice[h];
      }
      factorMap.get(WorldFactors.FOODPRICE).add(foodPrice);
    }
  }

  private void aiLoop()
  {
    while(isRunning)
    {
      try
      {
        isRunning = COMM.isConnected();

        // Ask the communication module to give us any server response events it has received
        // since the last call
        ArrayList<Response> responses = COMM.pollMessages();
        processServerInput(responses);
        
        // if commands is empty check again
        if (commands.size() == 0) continue;

        // take off the top of the stack
        Command c = commands.peek();
        //If the first drafting phase is about to happen and the maps used in drafting haven't been
        //created, call the method to create them.
        if(!mapsCreated.get() && c.commandString().equals("Draft"))
        {
          createMapsAndLists();
          mapsCreated.set(true);
        }
        boolean runAgain = c.run();

        // if it does not need to run again pop
        if (!runAgain) commands.pop();
        // wait a little
        Thread.sleep(1000);
      }
      catch(InterruptedException e)
      {
        e.printStackTrace();
      }
    }
  }

  private void processServerInput(ArrayList<Response> responses)
  {
    for (Response response : responses)
    {
      Type type = response.getType();
      Object data = response.getPayload().getData();

      if (type == Type.AUTH_SUCCESS)
      {
        u = (User)data;
        COMM.sendChat("ALL", "Hi, I am " + u.getUsername() + ". I'll be playing using slightly better AI.", null);
      }
      else if (type == Type.USER)
      {
        u = (User)data;
        COMM.sendChat("ALL", "User updated: " + u.getUsername(), null);
      }
      else if (type == Type.WORLD_DATA_LIST) worldData = (ArrayList<WorldData>)data;
      else if (type == Type.WORLD_DATA) worldData.add((WorldData)data);
      else if (type == Type.USERS_LOGGED_IN_LIST) users = (ArrayList<User>)data;
      else if (type == Type.VOTE_BALLOT) ballot = (List<GameCard>)data;
      else if (type == Type.GAME_STATE)
      {
        state = (State)data;
        if (state == starvationevasion.server.model.State.VOTING)
        {
          AI.this.commands.add(new Vote(AI.this));
        }
        else if (state == starvationevasion.server.model.State.DRAFTING)
        {
          aggregateData();
          draftedCards.add(new ArrayList<GameCard>());
          Draft newDraft = new Draft(AI.this);
          AI.this.commands.add(newDraft);
          numTurns++;
        }
        else if (state == starvationevasion.server.model.State.DRAWING)
        {
          // AI.this.commands.add(new Draft(AI.this));
          commands.clear();
        }
      }
    }
  }

  public Communication getCommModule()
  {
    return COMM;
  }


  public ArrayList<WorldData> getWorldData()
  {
    return worldData;
  }

  public double getStartNanoSec()
  {
    return COMM.getStartNanoTime();
  }

  public State getState()
  {
    return state;
  }

  public User getUser()
  {
    return u;
  }

  public Stack<Command> getCommands()
  {
    return commands;
  }

  public List<GameCard> getBallot()
  {
    return ballot;
  }

  public ArrayList<User> getUsers()
  {
    return users;
  }

  public static void main(String[] args)
  {

    String host = null;
    int port = 0;

    try
    {
      host = args[0];
      port = Integer.parseInt(args[1]);
      System.out.println("host: " + host + "\tport: " + port);
      if (port < 1)
        throw new Exception();
    } catch (Exception e)
    {
      System.exit(0);
    }

    System.out.println("---- CREATING NEW AI ----");
    new AI(host, port);
    System.out.println("---- AI COMPLETE ----");
  }
}<|MERGE_RESOLUTION|>--- conflicted
+++ resolved
@@ -85,12 +85,7 @@
 
   // This map is used to store information about the world and region that will
   // be used in selecting cards to play on each turn.
-  public Map<WorldFactors, ArrayList<Object[]>> factorMap = new EnumMap<WorldFactors, ArrayList<Object[]>>(
-<<<<<<< HEAD
-          WorldFactors.class);
-
-=======
-      WorldFactors.class);
+  public Map<WorldFactors, ArrayList<Object[]>> factorMap = new EnumMap<WorldFactors, ArrayList<Object[]>>(WorldFactors.class);
   
   //This map is used to store the various game card policies and their associated region, if they only affect one
   //region.
@@ -102,8 +97,7 @@
   public ArrayList<EnumPolicy> cardsOfGeneralBenefit=new ArrayList<>();
   //Cards that benefit the AI's region monetarily.
   public ArrayList<EnumPolicy> moneyCards=new ArrayList<>();
-  
->>>>>>> b764c505
+
   // The AI has a copy of the list of special events, if any occurred during the
   // last turn.
   public ArrayList<SpecialEventData> eventList = new ArrayList<>();
