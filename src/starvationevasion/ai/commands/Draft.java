--- conflicted
+++ resolved
@@ -517,11 +517,7 @@
         totalFoodVal=0;
         createProbabilityDistribution();
       }
-<<<<<<< HEAD
-      if(revenueDiff<-30)
-=======
       if(revenueDiff>30)
->>>>>>> 9fc9042c
       {
         if(getClient().getUser().getHand().contains(EnumPolicy.Policy_SpecialInterests)
             && cardDrafted1!=null && getClient().cardVariables.containsKey(cardDrafted1.getCardType())
@@ -751,11 +747,7 @@
   }
   /*
    * Jeffrey McCall
-<<<<<<< HEAD
-   * Called to discard up to two cards from the AI's hand. Three new
-=======
    * Called to discard up to two cards from the AI's hand. Two new
->>>>>>> 9fc9042c
    * cards are automatically re-drawn and added back to the AI's hand.
    */
   private void discardAndRedraw()
