package starvationevasion.ai.commands;

import java.util.ArrayList;
import java.util.Arrays;
import java.util.HashMap;
import java.util.Map;
import java.util.Random;
import java.util.stream.Stream;

import starvationevasion.ai.AI;
import starvationevasion.ai.AI.WorldFactors;
import starvationevasion.common.EnumFood;
import starvationevasion.common.EnumPolicy;
import starvationevasion.common.EnumRegion;
import starvationevasion.common.PolicyCard;
import starvationevasion.common.Util;
import starvationevasion.common.policies.CovertIntelligencePolicy;
import starvationevasion.common.policies.EfficientIrrigationIncentivePolicy;
import starvationevasion.common.policies.EthanolTaxCreditChangePolicy;
import starvationevasion.common.policies.FertilizerSubsidyPolicy;
import starvationevasion.server.model.Endpoint;
import starvationevasion.server.model.Payload;
import starvationevasion.server.model.RequestFactory;
import starvationevasion.server.model.State;

public class Draft extends AbstractCommand
{
  private boolean draftedCard = false;
  private boolean discarded = false;
  private boolean drawn = false;
  private PolicyCard cardDrafted;
  private PolicyCard[] draftedCards = new PolicyCard[2];
  private int tries = 2;
  private int numTurns = 0;
  // The region that the AI represents.
  String region = "";
  Long foodProduced = new Long(0);
  Integer foodIncome = new Integer(0);
  Long foodImported = new Long(0);
  Long foodExported = new Long(0);
  Long lastFoodProduced = new Long(0);
  Integer lastFoodIncome = new Integer(0);
  Long lastFoodImported = new Long(0);
  Long lastFoodExported = new Long(0);
  boolean moreThanOne = false;
  boolean pickThisRegion=false;
  double pickThisRegionChance=.75;
  int z = 0;
  int probModifier = 0;
  int draftIndex = 0;

  public Draft(AI client, String region)
  {
    super(client);
    this.numTurns = client.numTurns;
    this.region = region;
  }

  @Override
  public String commandString()
  {
    return "Draft";
  }

  @Override
  public boolean run()
  {
    // System.out.println("Drafted: " + draftedCard +
    // "\nDiscarded: " + discarded +
    // "\nDrawn: " + drawn);

    if (!getClient().getState().equals(State.DRAFTING) && tries > 0)
    {
      tries--;
      if (tries <= 0)
      {
        return false;
      }
    }

    if (getClient().getState().equals(State.DRAFTING))
    {

      if (!draftedCard)
      {
        randomlySetDraftedCard();
        getClient().send(new RequestFactory().build(
            getClient().getStartNanoSec(), new Payload(), Endpoint.DONE));
        return false;
      }

      // if (!discarded && getClient().getUser().getHand().size() > 0)
      // {
      // if (!Util.rand.nextBoolean())
      // {
      // randomlyDiscard();
      // }
      //
      // return true;
      // }
      // getClient().send(new
      // RequestFactory().build(getClient().getStartNanoSec(),
      // new Payload(), Endpoint.DONE));

      // if (!drawn && getClient().getUser().getHand().size() < 7)
      // {
      // Request request = new Request(getClient().getStartNanoSec(),
      // Endpoint.DRAW_CARD);
      // getClient().send(request);
      // drawn = true;
      // return true;
      // }

    }
    return false;
  }

  private void randomlyDiscard()
  {
    EnumPolicy discard = null;

    for (EnumPolicy policy : getClient().getUser().getHand())
    {
      PolicyCard card = PolicyCard.create(getClient().getUser().getRegion(),
          policy);
      // dont remove the card we just drafted!!!
      if (cardDrafted != null && policy != cardDrafted.getCardType()
          && Util.rand.nextBoolean())
      {
        discard = policy;
        break;
      }
    }
    int idx = getClient().getUser().getHand().indexOf(discard);
    if (idx >= 0)
    {

      getClient().send(new RequestFactory().build(getClient().getStartNanoSec(),
          discard, Endpoint.DELETE_CARD));

    }
    discarded = true;
  }

  /**
   * Jeffrey McCall If this is the first turn, then randomly choose the card to
   * draft. If this is not the first turn, then evaluate choice of next card to
   * draft according to how things turned out after the last turn. If after the
   * last turn, there was an overall decrease in factors that are relevant to
   * this AI's region, then it is less likely that the AI will again choose that
   * food, region or policy.
   */
  private void randomlySetDraftedCard()
  {
    PolicyCard card = null;

    int i = 0;
    boolean draftSent = false;
    Random rand = new Random();
    if (numTurns == 0)
    {
      int firstRandNum = rand.nextInt(7);
      int secondRandNum = 0;
      do
      {
        secondRandNum = rand.nextInt(7);
      } while (secondRandNum == firstRandNum);
      for (EnumPolicy policy : getClient().getUser().getHand())
      {
        if (i == firstRandNum || i == secondRandNum)
        {
          // TODO will have to change this in the future. Cards will be changed
          // to not have BOTH a
          // target region and target food to set, it will be one of each.
          card = PolicyCard.create(getClient().getUser().getRegion(), policy);
          EnumFood[] foods = card.getValidTargetFoods();
          EnumRegion[] regions = card.getValidTargetRegions();
          EnumFood food = null;
          if (foods != null)
          {
            food = foods[rand.nextInt(foods.length)];
          }
          EnumRegion region = null;
          if (regions != null)
          {
            region = regions[rand.nextInt(regions.length)];
          }
          setupCard(card, food, region);
          getClient().send(new RequestFactory()
              .build(getClient().getStartNanoSec(), card, Endpoint.DRAFT_CARD));
          draftedCard = true;
          draftSent = true;
          cardDrafted = card;
          getClient().draftedCards.get(numTurns).add(card);
        }
        i++;
      }
      tries = 2;
    } 
    else
    {
      pickThisRegion=false;
      System.out.println("Last hand size:"
          + getClient().draftedCards.get(numTurns - 1).size());
      PolicyCard lastCard1 = getClient().draftedCards.get(numTurns - 1).get(0);
      PolicyCard lastCard2 = getClient().draftedCards.get(numTurns - 1).get(1);
      int playAgain = 0;
      playAgain = checkLastPlay();
      foodProduced = (long) 0;
      foodIncome = 0;
      foodImported = (long) 0;
      foodExported = (long) 0;
      lastFoodProduced = (long) 0;
      lastFoodIncome = 0;
      lastFoodImported = (long) 0;
      lastFoodExported = (long) 0;
      if (lastCard1.getTargetFood() != null)
      {
        distributeProbabilities(playAgain, lastCard1, "food");
      }
      if (lastCard1.getTargetRegion() != null)
      {
        distributeProbabilities(playAgain, lastCard1, "region");
      }
      distributeProbabilities(playAgain, lastCard1, "policy");
      if (lastCard2.getTargetFood() != null)
      {
        distributeProbabilities(playAgain, lastCard2, "food");
      }
      if (lastCard2.getTargetRegion() != null)
      {
        distributeProbabilities(playAgain, lastCard2, "region");
      }
      distributeProbabilities(playAgain, lastCard2, "policy");
      draftCards(rand);
      draftCards(rand);
      draftedCard = true;
      draftSent = true;
      tries = 2;
    }
    // for (EnumPolicy policy : getClient().getUser().getHand())
    // {
    // card = PolicyCard.create(getClient().getUser().getRegion(), policy);
    //
    // if (card.votesRequired() == 0 || !draftSent)
    // {
    // setupCard(card);
    // getClient().send(new RequestFactory()
    // .build(getClient().getStartNanoSec(), card, Endpoint.DRAFT_CARD));
    // draftedCard = true;
    // draftSent = true;
    // if (i == 0)
    // {
    // continue;
    // }
    // if (i == getClient().getUser().getHand().size() - 1)
    // {
    // return;
    // }
    //
    // }
    // i++;
    // }
    // setupCard(card);
    //
    // if (card == null)
    // {
    // return;
    // }
    //
    // new RequestFactory().build(getClient().getStartNanoSec(), card,
    // Endpoint.DRAFT_CARD);
    // cardDrafted = card;
    // draftedCard = true;
    // tries = 2;
  }
  public void checkOtherFactors()
  {
    
  }
  public void draftCards(Random rand)
  {
    PolicyCard card = null;
    EnumRegion currentRegion = null;
    String regionString = "";
    boolean regionFound=false;
    ArrayList<String> currentHand = new ArrayList<String>();
    Map<String, EnumPolicy> policyMap = new HashMap<>();
    for (EnumPolicy policy : getClient().getUser().getHand())
    {
      currentHand.add(policy.name());
      policyMap.put(policy.name(), policy);
    }
    String policyString = "";
    EnumPolicy currentPolicy =null;
    if(!pickThisRegion)
    {
      do
      {
        int policyIndex = rand.nextInt(getClient().policySampleSpace.size());
        policyString = getClient().policySampleSpace.get(policyIndex);
      }while (!currentHand.contains(policyString));
      currentPolicy = policyMap.get(policyString);
    }
    else
    {
      double chance=rand.nextDouble();
      if(chance<=pickThisRegionChance)
      {
        for (EnumPolicy policy : getClient().getUser().getHand())
        {
          card = PolicyCard.create(getClient().getUser().getRegion(), policy);
          ArrayList<String> regions=new ArrayList<String>();
          EnumRegion[] regionArray=card.getValidTargetRegions();
          if(regionArray!=null)
          {
            Stream.of(regionArray).forEach(region->regions.add(region.name()));
          }
          if(regions.contains(getClient().getUser().region.name()))
          {
            currentPolicy=policy;
            regionFound=true;
            break;
          }
        }
        if(currentPolicy==null)
        {
          do
          {
            int policyIndex = rand.nextInt(getClient().policySampleSpace.size());
            policyString = getClient().policySampleSpace.get(policyIndex);
          }while (!currentHand.contains(policyString));
          currentPolicy = policyMap.get(policyString);
        }
      }
      else if(chance>pickThisRegionChance)
      {
        do
        {
          int policyIndex = rand.nextInt(getClient().policySampleSpace.size());
          policyString = getClient().policySampleSpace.get(policyIndex);
        }while (!currentHand.contains(policyString));
        currentPolicy = policyMap.get(policyString);
      //TODO add a way to discard and redraw cards so that the AI can try to get different cards. 
      }
    }
    card = PolicyCard.create(getClient().getUser().getRegion(), currentPolicy);
    EnumFood[] foods = card.getValidTargetFoods();
    ArrayList<String> validFoods = new ArrayList<>();
    Map<String, EnumFood> foodMap = new HashMap<>();
    EnumFood currentFood = null;
<<<<<<< HEAD
    z=0;
=======
    z = 0;
>>>>>>> 7f3786e1
    if (foods != null)
    {
      Stream.of(foods).forEach(food ->
      {
        validFoods.add(food.name());
        foodMap.put(food.name(), foods[z]);
        z++;
      });
      z = 0;
      String food = "";
      do
      {
        int foodIndex = rand.nextInt(getClient().foodSampleSpace.size());
        food = getClient().foodSampleSpace.get(foodIndex);
      } while (!validFoods.contains(food));
      currentFood = foodMap.get(food);
    }
    EnumRegion[] regions = card.getValidTargetRegions();
    ArrayList<String> validRegions = new ArrayList<String>();
    Map<String, EnumRegion> regionMap = new HashMap<>();
    if(regions!=null)
    {
      Stream.of(regions).forEach(region ->
      {
        validRegions.add(region.name());
        regionMap.put(region.name(), regions[z]);
        z++;
      });
      z = 0;
    }
    if (regions != null && !regionFound)
    {
      do
      {
        int regionIndex = rand.nextInt(getClient().regionSampleSpace.size());
        regionString = getClient().regionSampleSpace.get(regionIndex);
      } while (!validRegions.contains(regionString));
      currentRegion = regionMap.get(regionString);
    }
    if(regionFound)
    {
      currentRegion = regionMap.get(regionString);
    }
    setupCard(card, currentFood, currentRegion);
    getClient().send(new RequestFactory().build(getClient().getStartNanoSec(),
        card, Endpoint.DRAFT_CARD));
    cardDrafted = card;
    draftedCards[draftIndex] = card;
    getClient().draftedCards.get(numTurns).add(card);
    draftIndex++;
  }

  /**
   * Jeffrey McCall This method will change the probability values in an array
   * of probability values. The probability is decreased if playAgain==-1. It is
   * increased if playAgain==1.
   * 
   * @param playAgain
   *          An int value which determines how the probability is altered.
   * @param sampleSpace
   *          The linkedlist of Strings that represents what values will be
   *          chosen for the next card that is played.
   * @param card
   *          The policy card that was played last turn that we are checking.
   * @param type
   *          The type of item that the probabilities relate to.
   * @return The index of the value that was altered in the array as well as the
   *         new value that it was changed to.
   */
  public void distributeProbabilities(int playAgain, PolicyCard card,
      String type)
  {
    if (playAgain == -1)
    {
      if (type.equals("food"))
      {
        for (int i = 0; i < getClient().foodSampleSpace.size(); i++)
        {
          if (card.getTargetFood().name()
              .equals(getClient().foodSampleSpace.get(i)))
          {
            z = 0;
            moreThanOne = false;
            getClient().foodSampleSpace.forEach(food ->
            {
              if (card.getTargetFood().name().equals(food))
              {
                z++;
              }
              if (z > 1)
              {
                moreThanOne = true;
              }
            });
            if (moreThanOne)
            {
              getClient().foodSampleSpace.remove(i);
            }
            return;
          }
        }
        if (type.equals("region"))
        {
          for (int i = 0; i < getClient().regionSampleSpace.size(); i++)
          {
            if (card.getTargetRegion().name()
                .equals(getClient().regionSampleSpace.get(i)))
            {
              z = 0;
              moreThanOne = false;
              getClient().regionSampleSpace.forEach(food ->
              {
                if (card.getTargetFood().name().equals(food))
                {
                  z++;
                }
                if (z > 1)
                {
                  moreThanOne = true;
                }
              });
              if (moreThanOne)
              {
                getClient().regionSampleSpace.remove(i);
              }
              return;
            }
          }
        }
        if (type.equals("policy"))
        {
          for (int i = 0; i < getClient().policySampleSpace.size(); i++)
          {
            if (card.getPolicyName()
                .equals(getClient().policySampleSpace.get(i)))
            {
              z = 0;
              moreThanOne = false;
              getClient().policySampleSpace.forEach(food ->
              {
                if (card.getTargetFood().name().equals(food))
                {
                  z++;
                }
                if (z > 1)
                {
                  moreThanOne = true;
                }
              });
              if (moreThanOne)
              {
                getClient().policySampleSpace.remove(i);
              }
              return;
            }
          }
        }
      }
    } else if (playAgain == 1)
    {
      if (type.equals("food"))
      {
        for (int i = 0; i < getClient().foodSampleSpace.size(); i++)
        {
          if (card.getTargetFood().name()
              .equals(getClient().foodSampleSpace.get(i)))
          {
            for (int h = 0; h < 12; h++)
            {
              getClient().foodSampleSpace.add(i, card.getTargetFood().name());
            }
            return;
          }
        }
        if (type.equals("region"))
        {
          for (int i = 0; i < getClient().regionSampleSpace.size(); i++)
          {
            if (card.getTargetRegion().name()
                .equals(getClient().regionSampleSpace.get(i)))
            {
              for (int h = 0; h < 12; h++)
              {
                getClient().regionSampleSpace.add(i,
                    card.getTargetRegion().name());
              }
              return;
            }
          }
        }
        if (type.equals("policy"))
        {
          for (int i = 0; i < getClient().policySampleSpace.size(); i++)
          {
            if (card.getPolicyName()
                .equals(getClient().policySampleSpace.get(i)))
            {
              for (int h = 0; h < 12; h++)
              {
                getClient().policySampleSpace.add(i, card.getPolicyName());
              }
              return;
            }
          }
        }
      }
    }
  }

  /**
   * Jeffrey McCall Go through the relevant regional factors to determine how
   * things have worsened or improved since the last turn. If the amount of
   * decrease of factors is greater than the increase, then this method will
   * return -1 and the card in question will be less likely to get played this
   * turn. If the amount of decrease is equal to the increase, than 0 is
   * returned and the likelihood of the card getting played this turn is
   * unaffected. If there was an overall improvement of factors greater than the
   * decrease, then it is more likely that the policy card will get drafted
   * again.
   * 
   * @return -1, 0 or 1
   */
  private int checkLastPlay()
  {
    int overallPercentDecrease = 0;
    int overallPercentIncrease = 0;
    Integer revenueBalance = new Integer(0);
    Double undernourished = new Double(0);
    Double hdi = new Double(0);
    Integer lastRevenueBalance = new Integer(0);
    Double lastUndernourished = new Double(0);
    Double lastHdi = new Double(0);
    for (int h = getClient().worldDataSize
        - 4; h < getClient().worldDataSize; h++)
    {
      if (h == getClient().worldDataSize - 4
          || h == getClient().worldDataSize - 3)
      {
        lastRevenueBalance += (Integer) getClient().factorMap
            .get(WorldFactors.REVENUEBALANCE).get(h)[0];
        lastUndernourished += (Double) getClient().factorMap
            .get(WorldFactors.UNDERNOURISHED).get(h)[0];
        lastHdi += (Double) getClient().factorMap.get(WorldFactors.HDI)
            .get(h)[0];
        Stream.of(getClient().factorMap.get(WorldFactors.FOODPRODUCED).get(h))
            .forEach(val ->
            {
              lastFoodProduced += (Long) val;
            });
        Stream.of(getClient().factorMap.get(WorldFactors.FOODINCOME).get(h))
            .forEach(val ->
            {
              lastFoodIncome += (Integer) val;
            });
        Stream.of(getClient().factorMap.get(WorldFactors.FOODIMPORTED).get(h))
            .forEach(val ->
            {
              lastFoodImported += (Long) val;
            });
        Stream.of(getClient().factorMap.get(WorldFactors.FOODEXPORTED).get(h))
            .forEach(val ->
            {
              lastFoodExported += (Long) val;
            });
      }
      if (h == 1)
      {
        revenueBalance += (Integer) getClient().factorMap
            .get(WorldFactors.REVENUEBALANCE).get(h)[0];
        undernourished += (Double) getClient().factorMap
            .get(WorldFactors.UNDERNOURISHED).get(h)[0];
        hdi += (Double) getClient().factorMap.get(WorldFactors.HDI).get(h)[0];
        Stream.of(getClient().factorMap.get(WorldFactors.FOODPRODUCED).get(h))
            .forEach(val ->
            {
              foodProduced += (Long) val;
            });
        Stream.of(getClient().factorMap.get(WorldFactors.FOODINCOME).get(h))
            .forEach(val ->
            {
              foodIncome += (Integer) val;
            });
        Stream.of(getClient().factorMap.get(WorldFactors.FOODIMPORTED).get(h))
            .forEach(val ->
            {
              foodImported += (Long) val;
            });
        Stream.of(getClient().factorMap.get(WorldFactors.FOODEXPORTED).get(h))
            .forEach(val ->
            {
              foodExported += (Long) val;
            });
        Object[][] numArray =
        {
            { lastRevenueBalance, revenueBalance },
            { lastUndernourished, undernourished },
            { lastHdi, hdi },
            { lastFoodProduced, foodProduced },
            { lastFoodIncome, foodIncome },
            { lastFoodImported, foodImported },
            { lastFoodExported, foodExported } };
        for (int i = 0; i < 7; i++)
        {
          if (i == 0 || i == 4)
          {
            int percentChange = percentChangeInt((int) numArray[i][0],
                (int) numArray[i][1]);
            if (percentChange < 0)
            {
              overallPercentDecrease += (percentChange * -1);
            } else if (percentChange > 0)
            {
              overallPercentIncrease += percentChange;
            }
          } else if (i == 1)
          {
            double percentChange = percentChangeDouble((double) numArray[i][0],
                (double) numArray[i][1]);
            if (percentChange > 0)
            {
              overallPercentDecrease += percentChange;
            } else if (percentChange < 0)
            {
              overallPercentIncrease += (percentChange * -1);
            }
          } else if (i == 2)
          {
            double percentChange = percentChangeDouble((double) numArray[i][0],
                (double) numArray[i][1]);
            if (percentChange < 0)
            {
              overallPercentDecrease += (percentChange * -1);
            } else if (percentChange > 0)
            {
              overallPercentIncrease += percentChange;
            }
          } else if (i == 3 || i > 4)
          {
            long percentChange = percentChangeLong((long) numArray[i][0],
                (long) numArray[i][1]);
            if (percentChange < 0)
            {
              overallPercentDecrease += (percentChange * -1);
            } else if (percentChange > 0)
            {
              overallPercentIncrease += percentChange;
            }
          }
        }
        if (overallPercentIncrease > overallPercentDecrease)
        {
          return 1;
        } else if (overallPercentDecrease > overallPercentIncrease)
        {
          if(overallPercentDecrease>=20)
          {
            pickThisRegion=true;
          }
          return -1;
        }
      }
    }
    return 0;
  }

  private int percentChangeInt(int originalVal, int newVal)
  {
    if (originalVal != 0)
    {
      return ((originalVal - newVal) / originalVal) * 100;
    } else
    {
      return 0;
    }
  }

  private double percentChangeDouble(double originalVal, double newVal)
  {
    if (originalVal != 0)
    {
      return ((originalVal - newVal) / originalVal) * 100;
    } else
    {
      return 0;
    }
  }

  private long percentChangeLong(long originalVal, long newVal)
  {
    if (originalVal != 0)
    {
      return ((originalVal - newVal) / originalVal) * 100;
    } else
    {
      return 0;
    }
  }

  private void setupCard(PolicyCard card, EnumFood food, EnumRegion region)
  {
    if (card == null)
    {
      return;
    }

    if (food != null)
    {
      card.setTargetFood(food);
    }
    if (region != null)
    {
      card.setTargetRegion(region);
    }
    for (PolicyCard.EnumVariable variable : PolicyCard.EnumVariable.values())
    {
      if (card.getRequiredVariables(variable) != null)
      {
        int amt = 0;
        // Contextually setting variable
        if (card.getRequiredVariables(variable)
            .equals(PolicyCard.EnumVariableUnit.MILLION_DOLLAR))
        {
          amt = Util.randInt(1, 20);
        } else if (card.getRequiredVariables(variable)
            .equals(PolicyCard.EnumVariableUnit.PERCENT))
        {
          if (card instanceof EfficientIrrigationIncentivePolicy)
          {
            amt = Util.randInt(50, 80);
          } else if (card instanceof EthanolTaxCreditChangePolicy
              || card instanceof FertilizerSubsidyPolicy)
          {
            amt = Util.randInt(20, 40);
          } else
          {
            amt = Util.randInt(1, 100);
          }
        } else if (card.getRequiredVariables(variable)
            .equals(PolicyCard.EnumVariableUnit.UNIT))
        {
          amt = Util.randInt(1, 10);
        }

        if (variable.name().equals("X"))
        {
          card.setX(amt);
          if (card instanceof CovertIntelligencePolicy)
          {
            if (Util.rand.nextBoolean())
            {
              card.setX(2);
            } else
            {
              card.setX(7);
            }
            break;
          }
        } else if (variable.name().equals("Y"))
        {
          card.setY(amt);
        } else if (variable.name().equals("Z"))
        {
          card.setZ(amt);
        }
      }

    }
  }
}
<|MERGE_RESOLUTION|>--- conflicted
+++ resolved
@@ -1,825 +1,823 @@
-package starvationevasion.ai.commands;
-
-import java.util.ArrayList;
-import java.util.Arrays;
-import java.util.HashMap;
-import java.util.Map;
-import java.util.Random;
-import java.util.stream.Stream;
-
-import starvationevasion.ai.AI;
-import starvationevasion.ai.AI.WorldFactors;
-import starvationevasion.common.EnumFood;
-import starvationevasion.common.EnumPolicy;
-import starvationevasion.common.EnumRegion;
-import starvationevasion.common.PolicyCard;
-import starvationevasion.common.Util;
-import starvationevasion.common.policies.CovertIntelligencePolicy;
-import starvationevasion.common.policies.EfficientIrrigationIncentivePolicy;
-import starvationevasion.common.policies.EthanolTaxCreditChangePolicy;
-import starvationevasion.common.policies.FertilizerSubsidyPolicy;
-import starvationevasion.server.model.Endpoint;
-import starvationevasion.server.model.Payload;
-import starvationevasion.server.model.RequestFactory;
-import starvationevasion.server.model.State;
-
-public class Draft extends AbstractCommand
-{
-  private boolean draftedCard = false;
-  private boolean discarded = false;
-  private boolean drawn = false;
-  private PolicyCard cardDrafted;
-  private PolicyCard[] draftedCards = new PolicyCard[2];
-  private int tries = 2;
-  private int numTurns = 0;
-  // The region that the AI represents.
-  String region = "";
-  Long foodProduced = new Long(0);
-  Integer foodIncome = new Integer(0);
-  Long foodImported = new Long(0);
-  Long foodExported = new Long(0);
-  Long lastFoodProduced = new Long(0);
-  Integer lastFoodIncome = new Integer(0);
-  Long lastFoodImported = new Long(0);
-  Long lastFoodExported = new Long(0);
-  boolean moreThanOne = false;
-  boolean pickThisRegion=false;
-  double pickThisRegionChance=.75;
-  int z = 0;
-  int probModifier = 0;
-  int draftIndex = 0;
-
-  public Draft(AI client, String region)
-  {
-    super(client);
-    this.numTurns = client.numTurns;
-    this.region = region;
-  }
-
-  @Override
-  public String commandString()
-  {
-    return "Draft";
-  }
-
-  @Override
-  public boolean run()
-  {
-    // System.out.println("Drafted: " + draftedCard +
-    // "\nDiscarded: " + discarded +
-    // "\nDrawn: " + drawn);
-
-    if (!getClient().getState().equals(State.DRAFTING) && tries > 0)
-    {
-      tries--;
-      if (tries <= 0)
-      {
-        return false;
-      }
-    }
-
-    if (getClient().getState().equals(State.DRAFTING))
-    {
-
-      if (!draftedCard)
-      {
-        randomlySetDraftedCard();
-        getClient().send(new RequestFactory().build(
-            getClient().getStartNanoSec(), new Payload(), Endpoint.DONE));
-        return false;
-      }
-
-      // if (!discarded && getClient().getUser().getHand().size() > 0)
-      // {
-      // if (!Util.rand.nextBoolean())
-      // {
-      // randomlyDiscard();
-      // }
-      //
-      // return true;
-      // }
-      // getClient().send(new
-      // RequestFactory().build(getClient().getStartNanoSec(),
-      // new Payload(), Endpoint.DONE));
-
-      // if (!drawn && getClient().getUser().getHand().size() < 7)
-      // {
-      // Request request = new Request(getClient().getStartNanoSec(),
-      // Endpoint.DRAW_CARD);
-      // getClient().send(request);
-      // drawn = true;
-      // return true;
-      // }
-
-    }
-    return false;
-  }
-
-  private void randomlyDiscard()
-  {
-    EnumPolicy discard = null;
-
-    for (EnumPolicy policy : getClient().getUser().getHand())
-    {
-      PolicyCard card = PolicyCard.create(getClient().getUser().getRegion(),
-          policy);
-      // dont remove the card we just drafted!!!
-      if (cardDrafted != null && policy != cardDrafted.getCardType()
-          && Util.rand.nextBoolean())
-      {
-        discard = policy;
-        break;
-      }
-    }
-    int idx = getClient().getUser().getHand().indexOf(discard);
-    if (idx >= 0)
-    {
-
-      getClient().send(new RequestFactory().build(getClient().getStartNanoSec(),
-          discard, Endpoint.DELETE_CARD));
-
-    }
-    discarded = true;
-  }
-
-  /**
-   * Jeffrey McCall If this is the first turn, then randomly choose the card to
-   * draft. If this is not the first turn, then evaluate choice of next card to
-   * draft according to how things turned out after the last turn. If after the
-   * last turn, there was an overall decrease in factors that are relevant to
-   * this AI's region, then it is less likely that the AI will again choose that
-   * food, region or policy.
-   */
-  private void randomlySetDraftedCard()
-  {
-    PolicyCard card = null;
-
-    int i = 0;
-    boolean draftSent = false;
-    Random rand = new Random();
-    if (numTurns == 0)
-    {
-      int firstRandNum = rand.nextInt(7);
-      int secondRandNum = 0;
-      do
-      {
-        secondRandNum = rand.nextInt(7);
-      } while (secondRandNum == firstRandNum);
-      for (EnumPolicy policy : getClient().getUser().getHand())
-      {
-        if (i == firstRandNum || i == secondRandNum)
-        {
-          // TODO will have to change this in the future. Cards will be changed
-          // to not have BOTH a
-          // target region and target food to set, it will be one of each.
-          card = PolicyCard.create(getClient().getUser().getRegion(), policy);
-          EnumFood[] foods = card.getValidTargetFoods();
-          EnumRegion[] regions = card.getValidTargetRegions();
-          EnumFood food = null;
-          if (foods != null)
-          {
-            food = foods[rand.nextInt(foods.length)];
-          }
-          EnumRegion region = null;
-          if (regions != null)
-          {
-            region = regions[rand.nextInt(regions.length)];
-          }
-          setupCard(card, food, region);
-          getClient().send(new RequestFactory()
-              .build(getClient().getStartNanoSec(), card, Endpoint.DRAFT_CARD));
-          draftedCard = true;
-          draftSent = true;
-          cardDrafted = card;
-          getClient().draftedCards.get(numTurns).add(card);
-        }
-        i++;
-      }
-      tries = 2;
-    } 
-    else
-    {
-      pickThisRegion=false;
-      System.out.println("Last hand size:"
-          + getClient().draftedCards.get(numTurns - 1).size());
-      PolicyCard lastCard1 = getClient().draftedCards.get(numTurns - 1).get(0);
-      PolicyCard lastCard2 = getClient().draftedCards.get(numTurns - 1).get(1);
-      int playAgain = 0;
-      playAgain = checkLastPlay();
-      foodProduced = (long) 0;
-      foodIncome = 0;
-      foodImported = (long) 0;
-      foodExported = (long) 0;
-      lastFoodProduced = (long) 0;
-      lastFoodIncome = 0;
-      lastFoodImported = (long) 0;
-      lastFoodExported = (long) 0;
-      if (lastCard1.getTargetFood() != null)
-      {
-        distributeProbabilities(playAgain, lastCard1, "food");
-      }
-      if (lastCard1.getTargetRegion() != null)
-      {
-        distributeProbabilities(playAgain, lastCard1, "region");
-      }
-      distributeProbabilities(playAgain, lastCard1, "policy");
-      if (lastCard2.getTargetFood() != null)
-      {
-        distributeProbabilities(playAgain, lastCard2, "food");
-      }
-      if (lastCard2.getTargetRegion() != null)
-      {
-        distributeProbabilities(playAgain, lastCard2, "region");
-      }
-      distributeProbabilities(playAgain, lastCard2, "policy");
-      draftCards(rand);
-      draftCards(rand);
-      draftedCard = true;
-      draftSent = true;
-      tries = 2;
-    }
-    // for (EnumPolicy policy : getClient().getUser().getHand())
-    // {
-    // card = PolicyCard.create(getClient().getUser().getRegion(), policy);
-    //
-    // if (card.votesRequired() == 0 || !draftSent)
-    // {
-    // setupCard(card);
-    // getClient().send(new RequestFactory()
-    // .build(getClient().getStartNanoSec(), card, Endpoint.DRAFT_CARD));
-    // draftedCard = true;
-    // draftSent = true;
-    // if (i == 0)
-    // {
-    // continue;
-    // }
-    // if (i == getClient().getUser().getHand().size() - 1)
-    // {
-    // return;
-    // }
-    //
-    // }
-    // i++;
-    // }
-    // setupCard(card);
-    //
-    // if (card == null)
-    // {
-    // return;
-    // }
-    //
-    // new RequestFactory().build(getClient().getStartNanoSec(), card,
-    // Endpoint.DRAFT_CARD);
-    // cardDrafted = card;
-    // draftedCard = true;
-    // tries = 2;
-  }
-  public void checkOtherFactors()
-  {
-    
-  }
-  public void draftCards(Random rand)
-  {
-    PolicyCard card = null;
-    EnumRegion currentRegion = null;
-    String regionString = "";
-    boolean regionFound=false;
-    ArrayList<String> currentHand = new ArrayList<String>();
-    Map<String, EnumPolicy> policyMap = new HashMap<>();
-    for (EnumPolicy policy : getClient().getUser().getHand())
-    {
-      currentHand.add(policy.name());
-      policyMap.put(policy.name(), policy);
-    }
-    String policyString = "";
-    EnumPolicy currentPolicy =null;
-    if(!pickThisRegion)
-    {
-      do
-      {
-        int policyIndex = rand.nextInt(getClient().policySampleSpace.size());
-        policyString = getClient().policySampleSpace.get(policyIndex);
-      }while (!currentHand.contains(policyString));
-      currentPolicy = policyMap.get(policyString);
-    }
-    else
-    {
-      double chance=rand.nextDouble();
-      if(chance<=pickThisRegionChance)
-      {
-        for (EnumPolicy policy : getClient().getUser().getHand())
-        {
-          card = PolicyCard.create(getClient().getUser().getRegion(), policy);
-          ArrayList<String> regions=new ArrayList<String>();
-          EnumRegion[] regionArray=card.getValidTargetRegions();
-          if(regionArray!=null)
-          {
-            Stream.of(regionArray).forEach(region->regions.add(region.name()));
-          }
-          if(regions.contains(getClient().getUser().region.name()))
-          {
-            currentPolicy=policy;
-            regionFound=true;
-            break;
-          }
-        }
-        if(currentPolicy==null)
-        {
-          do
-          {
-            int policyIndex = rand.nextInt(getClient().policySampleSpace.size());
-            policyString = getClient().policySampleSpace.get(policyIndex);
-          }while (!currentHand.contains(policyString));
-          currentPolicy = policyMap.get(policyString);
-        }
-      }
-      else if(chance>pickThisRegionChance)
-      {
-        do
-        {
-          int policyIndex = rand.nextInt(getClient().policySampleSpace.size());
-          policyString = getClient().policySampleSpace.get(policyIndex);
-        }while (!currentHand.contains(policyString));
-        currentPolicy = policyMap.get(policyString);
-      //TODO add a way to discard and redraw cards so that the AI can try to get different cards. 
-      }
-    }
-    card = PolicyCard.create(getClient().getUser().getRegion(), currentPolicy);
-    EnumFood[] foods = card.getValidTargetFoods();
-    ArrayList<String> validFoods = new ArrayList<>();
-    Map<String, EnumFood> foodMap = new HashMap<>();
-    EnumFood currentFood = null;
-<<<<<<< HEAD
-    z=0;
-=======
-    z = 0;
->>>>>>> 7f3786e1
-    if (foods != null)
-    {
-      Stream.of(foods).forEach(food ->
-      {
-        validFoods.add(food.name());
-        foodMap.put(food.name(), foods[z]);
-        z++;
-      });
-      z = 0;
-      String food = "";
-      do
-      {
-        int foodIndex = rand.nextInt(getClient().foodSampleSpace.size());
-        food = getClient().foodSampleSpace.get(foodIndex);
-      } while (!validFoods.contains(food));
-      currentFood = foodMap.get(food);
-    }
-    EnumRegion[] regions = card.getValidTargetRegions();
-    ArrayList<String> validRegions = new ArrayList<String>();
-    Map<String, EnumRegion> regionMap = new HashMap<>();
-    if(regions!=null)
-    {
-      Stream.of(regions).forEach(region ->
-      {
-        validRegions.add(region.name());
-        regionMap.put(region.name(), regions[z]);
-        z++;
-      });
-      z = 0;
-    }
-    if (regions != null && !regionFound)
-    {
-      do
-      {
-        int regionIndex = rand.nextInt(getClient().regionSampleSpace.size());
-        regionString = getClient().regionSampleSpace.get(regionIndex);
-      } while (!validRegions.contains(regionString));
-      currentRegion = regionMap.get(regionString);
-    }
-    if(regionFound)
-    {
-      currentRegion = regionMap.get(regionString);
-    }
-    setupCard(card, currentFood, currentRegion);
-    getClient().send(new RequestFactory().build(getClient().getStartNanoSec(),
-        card, Endpoint.DRAFT_CARD));
-    cardDrafted = card;
-    draftedCards[draftIndex] = card;
-    getClient().draftedCards.get(numTurns).add(card);
-    draftIndex++;
-  }
-
-  /**
-   * Jeffrey McCall This method will change the probability values in an array
-   * of probability values. The probability is decreased if playAgain==-1. It is
-   * increased if playAgain==1.
-   * 
-   * @param playAgain
-   *          An int value which determines how the probability is altered.
-   * @param sampleSpace
-   *          The linkedlist of Strings that represents what values will be
-   *          chosen for the next card that is played.
-   * @param card
-   *          The policy card that was played last turn that we are checking.
-   * @param type
-   *          The type of item that the probabilities relate to.
-   * @return The index of the value that was altered in the array as well as the
-   *         new value that it was changed to.
-   */
-  public void distributeProbabilities(int playAgain, PolicyCard card,
-      String type)
-  {
-    if (playAgain == -1)
-    {
-      if (type.equals("food"))
-      {
-        for (int i = 0; i < getClient().foodSampleSpace.size(); i++)
-        {
-          if (card.getTargetFood().name()
-              .equals(getClient().foodSampleSpace.get(i)))
-          {
-            z = 0;
-            moreThanOne = false;
-            getClient().foodSampleSpace.forEach(food ->
-            {
-              if (card.getTargetFood().name().equals(food))
-              {
-                z++;
-              }
-              if (z > 1)
-              {
-                moreThanOne = true;
-              }
-            });
-            if (moreThanOne)
-            {
-              getClient().foodSampleSpace.remove(i);
-            }
-            return;
-          }
-        }
-        if (type.equals("region"))
-        {
-          for (int i = 0; i < getClient().regionSampleSpace.size(); i++)
-          {
-            if (card.getTargetRegion().name()
-                .equals(getClient().regionSampleSpace.get(i)))
-            {
-              z = 0;
-              moreThanOne = false;
-              getClient().regionSampleSpace.forEach(food ->
-              {
-                if (card.getTargetFood().name().equals(food))
-                {
-                  z++;
-                }
-                if (z > 1)
-                {
-                  moreThanOne = true;
-                }
-              });
-              if (moreThanOne)
-              {
-                getClient().regionSampleSpace.remove(i);
-              }
-              return;
-            }
-          }
-        }
-        if (type.equals("policy"))
-        {
-          for (int i = 0; i < getClient().policySampleSpace.size(); i++)
-          {
-            if (card.getPolicyName()
-                .equals(getClient().policySampleSpace.get(i)))
-            {
-              z = 0;
-              moreThanOne = false;
-              getClient().policySampleSpace.forEach(food ->
-              {
-                if (card.getTargetFood().name().equals(food))
-                {
-                  z++;
-                }
-                if (z > 1)
-                {
-                  moreThanOne = true;
-                }
-              });
-              if (moreThanOne)
-              {
-                getClient().policySampleSpace.remove(i);
-              }
-              return;
-            }
-          }
-        }
-      }
-    } else if (playAgain == 1)
-    {
-      if (type.equals("food"))
-      {
-        for (int i = 0; i < getClient().foodSampleSpace.size(); i++)
-        {
-          if (card.getTargetFood().name()
-              .equals(getClient().foodSampleSpace.get(i)))
-          {
-            for (int h = 0; h < 12; h++)
-            {
-              getClient().foodSampleSpace.add(i, card.getTargetFood().name());
-            }
-            return;
-          }
-        }
-        if (type.equals("region"))
-        {
-          for (int i = 0; i < getClient().regionSampleSpace.size(); i++)
-          {
-            if (card.getTargetRegion().name()
-                .equals(getClient().regionSampleSpace.get(i)))
-            {
-              for (int h = 0; h < 12; h++)
-              {
-                getClient().regionSampleSpace.add(i,
-                    card.getTargetRegion().name());
-              }
-              return;
-            }
-          }
-        }
-        if (type.equals("policy"))
-        {
-          for (int i = 0; i < getClient().policySampleSpace.size(); i++)
-          {
-            if (card.getPolicyName()
-                .equals(getClient().policySampleSpace.get(i)))
-            {
-              for (int h = 0; h < 12; h++)
-              {
-                getClient().policySampleSpace.add(i, card.getPolicyName());
-              }
-              return;
-            }
-          }
-        }
-      }
-    }
-  }
-
-  /**
-   * Jeffrey McCall Go through the relevant regional factors to determine how
-   * things have worsened or improved since the last turn. If the amount of
-   * decrease of factors is greater than the increase, then this method will
-   * return -1 and the card in question will be less likely to get played this
-   * turn. If the amount of decrease is equal to the increase, than 0 is
-   * returned and the likelihood of the card getting played this turn is
-   * unaffected. If there was an overall improvement of factors greater than the
-   * decrease, then it is more likely that the policy card will get drafted
-   * again.
-   * 
-   * @return -1, 0 or 1
-   */
-  private int checkLastPlay()
-  {
-    int overallPercentDecrease = 0;
-    int overallPercentIncrease = 0;
-    Integer revenueBalance = new Integer(0);
-    Double undernourished = new Double(0);
-    Double hdi = new Double(0);
-    Integer lastRevenueBalance = new Integer(0);
-    Double lastUndernourished = new Double(0);
-    Double lastHdi = new Double(0);
-    for (int h = getClient().worldDataSize
-        - 4; h < getClient().worldDataSize; h++)
-    {
-      if (h == getClient().worldDataSize - 4
-          || h == getClient().worldDataSize - 3)
-      {
-        lastRevenueBalance += (Integer) getClient().factorMap
-            .get(WorldFactors.REVENUEBALANCE).get(h)[0];
-        lastUndernourished += (Double) getClient().factorMap
-            .get(WorldFactors.UNDERNOURISHED).get(h)[0];
-        lastHdi += (Double) getClient().factorMap.get(WorldFactors.HDI)
-            .get(h)[0];
-        Stream.of(getClient().factorMap.get(WorldFactors.FOODPRODUCED).get(h))
-            .forEach(val ->
-            {
-              lastFoodProduced += (Long) val;
-            });
-        Stream.of(getClient().factorMap.get(WorldFactors.FOODINCOME).get(h))
-            .forEach(val ->
-            {
-              lastFoodIncome += (Integer) val;
-            });
-        Stream.of(getClient().factorMap.get(WorldFactors.FOODIMPORTED).get(h))
-            .forEach(val ->
-            {
-              lastFoodImported += (Long) val;
-            });
-        Stream.of(getClient().factorMap.get(WorldFactors.FOODEXPORTED).get(h))
-            .forEach(val ->
-            {
-              lastFoodExported += (Long) val;
-            });
-      }
-      if (h == 1)
-      {
-        revenueBalance += (Integer) getClient().factorMap
-            .get(WorldFactors.REVENUEBALANCE).get(h)[0];
-        undernourished += (Double) getClient().factorMap
-            .get(WorldFactors.UNDERNOURISHED).get(h)[0];
-        hdi += (Double) getClient().factorMap.get(WorldFactors.HDI).get(h)[0];
-        Stream.of(getClient().factorMap.get(WorldFactors.FOODPRODUCED).get(h))
-            .forEach(val ->
-            {
-              foodProduced += (Long) val;
-            });
-        Stream.of(getClient().factorMap.get(WorldFactors.FOODINCOME).get(h))
-            .forEach(val ->
-            {
-              foodIncome += (Integer) val;
-            });
-        Stream.of(getClient().factorMap.get(WorldFactors.FOODIMPORTED).get(h))
-            .forEach(val ->
-            {
-              foodImported += (Long) val;
-            });
-        Stream.of(getClient().factorMap.get(WorldFactors.FOODEXPORTED).get(h))
-            .forEach(val ->
-            {
-              foodExported += (Long) val;
-            });
-        Object[][] numArray =
-        {
-            { lastRevenueBalance, revenueBalance },
-            { lastUndernourished, undernourished },
-            { lastHdi, hdi },
-            { lastFoodProduced, foodProduced },
-            { lastFoodIncome, foodIncome },
-            { lastFoodImported, foodImported },
-            { lastFoodExported, foodExported } };
-        for (int i = 0; i < 7; i++)
-        {
-          if (i == 0 || i == 4)
-          {
-            int percentChange = percentChangeInt((int) numArray[i][0],
-                (int) numArray[i][1]);
-            if (percentChange < 0)
-            {
-              overallPercentDecrease += (percentChange * -1);
-            } else if (percentChange > 0)
-            {
-              overallPercentIncrease += percentChange;
-            }
-          } else if (i == 1)
-          {
-            double percentChange = percentChangeDouble((double) numArray[i][0],
-                (double) numArray[i][1]);
-            if (percentChange > 0)
-            {
-              overallPercentDecrease += percentChange;
-            } else if (percentChange < 0)
-            {
-              overallPercentIncrease += (percentChange * -1);
-            }
-          } else if (i == 2)
-          {
-            double percentChange = percentChangeDouble((double) numArray[i][0],
-                (double) numArray[i][1]);
-            if (percentChange < 0)
-            {
-              overallPercentDecrease += (percentChange * -1);
-            } else if (percentChange > 0)
-            {
-              overallPercentIncrease += percentChange;
-            }
-          } else if (i == 3 || i > 4)
-          {
-            long percentChange = percentChangeLong((long) numArray[i][0],
-                (long) numArray[i][1]);
-            if (percentChange < 0)
-            {
-              overallPercentDecrease += (percentChange * -1);
-            } else if (percentChange > 0)
-            {
-              overallPercentIncrease += percentChange;
-            }
-          }
-        }
-        if (overallPercentIncrease > overallPercentDecrease)
-        {
-          return 1;
-        } else if (overallPercentDecrease > overallPercentIncrease)
-        {
-          if(overallPercentDecrease>=20)
-          {
-            pickThisRegion=true;
-          }
-          return -1;
-        }
-      }
-    }
-    return 0;
-  }
-
-  private int percentChangeInt(int originalVal, int newVal)
-  {
-    if (originalVal != 0)
-    {
-      return ((originalVal - newVal) / originalVal) * 100;
-    } else
-    {
-      return 0;
-    }
-  }
-
-  private double percentChangeDouble(double originalVal, double newVal)
-  {
-    if (originalVal != 0)
-    {
-      return ((originalVal - newVal) / originalVal) * 100;
-    } else
-    {
-      return 0;
-    }
-  }
-
-  private long percentChangeLong(long originalVal, long newVal)
-  {
-    if (originalVal != 0)
-    {
-      return ((originalVal - newVal) / originalVal) * 100;
-    } else
-    {
-      return 0;
-    }
-  }
-
-  private void setupCard(PolicyCard card, EnumFood food, EnumRegion region)
-  {
-    if (card == null)
-    {
-      return;
-    }
-
-    if (food != null)
-    {
-      card.setTargetFood(food);
-    }
-    if (region != null)
-    {
-      card.setTargetRegion(region);
-    }
-    for (PolicyCard.EnumVariable variable : PolicyCard.EnumVariable.values())
-    {
-      if (card.getRequiredVariables(variable) != null)
-      {
-        int amt = 0;
-        // Contextually setting variable
-        if (card.getRequiredVariables(variable)
-            .equals(PolicyCard.EnumVariableUnit.MILLION_DOLLAR))
-        {
-          amt = Util.randInt(1, 20);
-        } else if (card.getRequiredVariables(variable)
-            .equals(PolicyCard.EnumVariableUnit.PERCENT))
-        {
-          if (card instanceof EfficientIrrigationIncentivePolicy)
-          {
-            amt = Util.randInt(50, 80);
-          } else if (card instanceof EthanolTaxCreditChangePolicy
-              || card instanceof FertilizerSubsidyPolicy)
-          {
-            amt = Util.randInt(20, 40);
-          } else
-          {
-            amt = Util.randInt(1, 100);
-          }
-        } else if (card.getRequiredVariables(variable)
-            .equals(PolicyCard.EnumVariableUnit.UNIT))
-        {
-          amt = Util.randInt(1, 10);
-        }
-
-        if (variable.name().equals("X"))
-        {
-          card.setX(amt);
-          if (card instanceof CovertIntelligencePolicy)
-          {
-            if (Util.rand.nextBoolean())
-            {
-              card.setX(2);
-            } else
-            {
-              card.setX(7);
-            }
-            break;
-          }
-        } else if (variable.name().equals("Y"))
-        {
-          card.setY(amt);
-        } else if (variable.name().equals("Z"))
-        {
-          card.setZ(amt);
-        }
-      }
-
-    }
-  }
-}
+package starvationevasion.ai.commands;
+
+import java.util.ArrayList;
+import java.util.HashMap;
+import java.util.Map;
+import java.util.Random;
+import java.util.stream.Stream;
+
+import starvationevasion.ai.AI;
+import starvationevasion.ai.AI.WorldFactors;
+import starvationevasion.common.EnumFood;
+import starvationevasion.common.EnumPolicy;
+import starvationevasion.common.EnumRegion;
+import starvationevasion.common.PolicyCard;
+import starvationevasion.common.Util;
+import starvationevasion.common.policies.CovertIntelligencePolicy;
+import starvationevasion.common.policies.EfficientIrrigationIncentivePolicy;
+import starvationevasion.common.policies.EthanolTaxCreditChangePolicy;
+import starvationevasion.common.policies.FertilizerSubsidyPolicy;
+import starvationevasion.server.model.Endpoint;
+import starvationevasion.server.model.Payload;
+import starvationevasion.server.model.RequestFactory;
+import starvationevasion.server.model.State;
+
+public class Draft extends AbstractCommand
+{
+  private boolean draftedCard = false;
+  private boolean discarded = false;
+  private boolean drawn = false;
+  private PolicyCard cardDrafted;
+  private PolicyCard[] draftedCards = new PolicyCard[2];
+  private int tries = 2;
+  private int numTurns = 0;
+  // The region that the AI represents.
+  String region = "";
+  Long foodProduced = new Long(0);
+  Integer foodIncome = new Integer(0);
+  Long foodImported = new Long(0);
+  Long foodExported = new Long(0);
+  Long lastFoodProduced = new Long(0);
+  Integer lastFoodIncome = new Integer(0);
+  Long lastFoodImported = new Long(0);
+  Long lastFoodExported = new Long(0);
+  boolean moreThanOne = false;
+  boolean pickThisRegion = false;
+  double pickThisRegionChance = .75;
+  int z = 0;
+  int probModifier = 0;
+  int draftIndex = 0;
+
+  public Draft(AI client, String region)
+  {
+    super(client);
+    this.numTurns = client.numTurns;
+    this.region = region;
+  }
+
+  @Override
+  public String commandString()
+  {
+    return "Draft";
+  }
+
+  @Override
+  public boolean run()
+  {
+    // System.out.println("Drafted: " + draftedCard +
+    // "\nDiscarded: " + discarded +
+    // "\nDrawn: " + drawn);
+
+    if (!getClient().getState().equals(State.DRAFTING) && tries > 0)
+    {
+      tries--;
+      if (tries <= 0)
+      {
+        return false;
+      }
+    }
+
+    if (getClient().getState().equals(State.DRAFTING))
+    {
+
+      if (!draftedCard)
+      {
+        randomlySetDraftedCard();
+        getClient().send(new RequestFactory().build(
+            getClient().getStartNanoSec(), new Payload(), Endpoint.DONE));
+        return false;
+      }
+
+      // if (!discarded && getClient().getUser().getHand().size() > 0)
+      // {
+      // if (!Util.rand.nextBoolean())
+      // {
+      // randomlyDiscard();
+      // }
+      //
+      // return true;
+      // }
+      // getClient().send(new
+      // RequestFactory().build(getClient().getStartNanoSec(),
+      // new Payload(), Endpoint.DONE));
+
+      // if (!drawn && getClient().getUser().getHand().size() < 7)
+      // {
+      // Request request = new Request(getClient().getStartNanoSec(),
+      // Endpoint.DRAW_CARD);
+      // getClient().send(request);
+      // drawn = true;
+      // return true;
+      // }
+
+    }
+    return false;
+  }
+
+  private void randomlyDiscard()
+  {
+    EnumPolicy discard = null;
+
+    for (EnumPolicy policy : getClient().getUser().getHand())
+    {
+      PolicyCard card = PolicyCard.create(getClient().getUser().getRegion(),
+          policy);
+      // dont remove the card we just drafted!!!
+      if (cardDrafted != null && policy != cardDrafted.getCardType()
+          && Util.rand.nextBoolean())
+      {
+        discard = policy;
+        break;
+      }
+    }
+    int idx = getClient().getUser().getHand().indexOf(discard);
+    if (idx >= 0)
+    {
+
+      getClient().send(new RequestFactory().build(getClient().getStartNanoSec(),
+          discard, Endpoint.DELETE_CARD));
+
+    }
+    discarded = true;
+  }
+
+  /**
+   * Jeffrey McCall If this is the first turn, then randomly choose the card to
+   * draft. If this is not the first turn, then evaluate choice of next card to
+   * draft according to how things turned out after the last turn. If after the
+   * last turn, there was an overall decrease in factors that are relevant to
+   * this AI's region, then it is less likely that the AI will again choose that
+   * food, region or policy.
+   */
+  private void randomlySetDraftedCard()
+  {
+    PolicyCard card = null;
+
+    int i = 0;
+    boolean draftSent = false;
+    Random rand = new Random();
+    if (numTurns == 0)
+    {
+      int firstRandNum = rand.nextInt(7);
+      int secondRandNum = 0;
+      do
+      {
+        secondRandNum = rand.nextInt(7);
+      } while (secondRandNum == firstRandNum);
+      for (EnumPolicy policy : getClient().getUser().getHand())
+      {
+        if (i == firstRandNum || i == secondRandNum)
+        {
+          // TODO will have to change this in the future. Cards will be changed
+          // to not have BOTH a
+          // target region and target food to set, it will be one of each.
+          card = PolicyCard.create(getClient().getUser().getRegion(), policy);
+          EnumFood[] foods = card.getValidTargetFoods();
+          EnumRegion[] regions = card.getValidTargetRegions();
+          EnumFood food = null;
+          if (foods != null)
+          {
+            food = foods[rand.nextInt(foods.length)];
+          }
+          EnumRegion region = null;
+          if (regions != null)
+          {
+            region = regions[rand.nextInt(regions.length)];
+          }
+          setupCard(card, food, region);
+          getClient().send(new RequestFactory()
+              .build(getClient().getStartNanoSec(), card, Endpoint.DRAFT_CARD));
+          draftedCard = true;
+          draftSent = true;
+          cardDrafted = card;
+          getClient().draftedCards.get(numTurns).add(card);
+        }
+        i++;
+      }
+      tries = 2;
+    } else
+    {
+      pickThisRegion = false;
+      System.out.println("Last hand size:"
+          + getClient().draftedCards.get(numTurns - 1).size());
+      PolicyCard lastCard1 = getClient().draftedCards.get(numTurns - 1).get(0);
+      PolicyCard lastCard2 = getClient().draftedCards.get(numTurns - 1).get(1);
+      int playAgain = 0;
+      playAgain = checkLastPlay();
+      foodProduced = (long) 0;
+      foodIncome = 0;
+      foodImported = (long) 0;
+      foodExported = (long) 0;
+      lastFoodProduced = (long) 0;
+      lastFoodIncome = 0;
+      lastFoodImported = (long) 0;
+      lastFoodExported = (long) 0;
+      if (lastCard1.getTargetFood() != null)
+      {
+        distributeProbabilities(playAgain, lastCard1, "food");
+      }
+      if (lastCard1.getTargetRegion() != null)
+      {
+        distributeProbabilities(playAgain, lastCard1, "region");
+      }
+      distributeProbabilities(playAgain, lastCard1, "policy");
+      if (lastCard2.getTargetFood() != null)
+      {
+        distributeProbabilities(playAgain, lastCard2, "food");
+      }
+      if (lastCard2.getTargetRegion() != null)
+      {
+        distributeProbabilities(playAgain, lastCard2, "region");
+      }
+      distributeProbabilities(playAgain, lastCard2, "policy");
+      draftCards(rand);
+      draftCards(rand);
+      draftedCard = true;
+      draftSent = true;
+      tries = 2;
+    }
+    // for (EnumPolicy policy : getClient().getUser().getHand())
+    // {
+    // card = PolicyCard.create(getClient().getUser().getRegion(), policy);
+    //
+    // if (card.votesRequired() == 0 || !draftSent)
+    // {
+    // setupCard(card);
+    // getClient().send(new RequestFactory()
+    // .build(getClient().getStartNanoSec(), card, Endpoint.DRAFT_CARD));
+    // draftedCard = true;
+    // draftSent = true;
+    // if (i == 0)
+    // {
+    // continue;
+    // }
+    // if (i == getClient().getUser().getHand().size() - 1)
+    // {
+    // return;
+    // }
+    //
+    // }
+    // i++;
+    // }
+    // setupCard(card);
+    //
+    // if (card == null)
+    // {
+    // return;
+    // }
+    //
+    // new RequestFactory().build(getClient().getStartNanoSec(), card,
+    // Endpoint.DRAFT_CARD);
+    // cardDrafted = card;
+    // draftedCard = true;
+    // tries = 2;
+  }
+
+  public void checkOtherFactors()
+  {
+
+  }
+
+  public void draftCards(Random rand)
+  {
+    PolicyCard card = null;
+    EnumRegion currentRegion = null;
+    String regionString = "";
+    boolean regionFound = false;
+    ArrayList<String> currentHand = new ArrayList<String>();
+    Map<String, EnumPolicy> policyMap = new HashMap<>();
+    for (EnumPolicy policy : getClient().getUser().getHand())
+    {
+      currentHand.add(policy.name());
+      policyMap.put(policy.name(), policy);
+    }
+    String policyString = "";
+    EnumPolicy currentPolicy = null;
+    if (!pickThisRegion)
+    {
+      do
+      {
+        int policyIndex = rand.nextInt(getClient().policySampleSpace.size());
+        policyString = getClient().policySampleSpace.get(policyIndex);
+      } while (!currentHand.contains(policyString));
+      currentPolicy = policyMap.get(policyString);
+    } else
+    {
+      double chance = rand.nextDouble();
+      if (chance <= pickThisRegionChance)
+      {
+        for (EnumPolicy policy : getClient().getUser().getHand())
+        {
+          card = PolicyCard.create(getClient().getUser().getRegion(), policy);
+          ArrayList<String> regions = new ArrayList<String>();
+          EnumRegion[] regionArray = card.getValidTargetRegions();
+          if (regionArray != null)
+          {
+            Stream.of(regionArray)
+                .forEach(region -> regions.add(region.name()));
+          }
+          if (regions.contains(getClient().getUser().region.name()))
+          {
+            currentPolicy = policy;
+            regionFound = true;
+            break;
+          }
+        }
+        if (currentPolicy == null)
+        {
+          do
+          {
+            int policyIndex = rand
+                .nextInt(getClient().policySampleSpace.size());
+            policyString = getClient().policySampleSpace.get(policyIndex);
+          } while (!currentHand.contains(policyString));
+          currentPolicy = policyMap.get(policyString);
+        }
+      } else if (chance > pickThisRegionChance)
+      {
+        do
+        {
+          int policyIndex = rand.nextInt(getClient().policySampleSpace.size());
+          policyString = getClient().policySampleSpace.get(policyIndex);
+        } while (!currentHand.contains(policyString));
+        currentPolicy = policyMap.get(policyString);
+        // TODO add a way to discard and redraw cards so that the AI can try to
+        // get different cards.
+      }
+    }
+    card = PolicyCard.create(getClient().getUser().getRegion(), currentPolicy);
+    EnumFood[] foods = card.getValidTargetFoods();
+    ArrayList<String> validFoods = new ArrayList<>();
+    Map<String, EnumFood> foodMap = new HashMap<>();
+    EnumFood currentFood = null;
+    z = 0;
+    z = 0;
+    if (foods != null)
+    {
+      Stream.of(foods).forEach(food ->
+      {
+        validFoods.add(food.name());
+        foodMap.put(food.name(), foods[z]);
+        z++;
+      });
+      z = 0;
+      String food = "";
+      do
+      {
+        int foodIndex = rand.nextInt(getClient().foodSampleSpace.size());
+        food = getClient().foodSampleSpace.get(foodIndex);
+      } while (!validFoods.contains(food));
+      currentFood = foodMap.get(food);
+    }
+    EnumRegion[] regions = card.getValidTargetRegions();
+    ArrayList<String> validRegions = new ArrayList<String>();
+    Map<String, EnumRegion> regionMap = new HashMap<>();
+    if (regions != null)
+    {
+      Stream.of(regions).forEach(region ->
+      {
+        validRegions.add(region.name());
+        regionMap.put(region.name(), regions[z]);
+        z++;
+      });
+      z = 0;
+    }
+    if (regions != null && !regionFound)
+    {
+      do
+      {
+        int regionIndex = rand.nextInt(getClient().regionSampleSpace.size());
+        regionString = getClient().regionSampleSpace.get(regionIndex);
+      } while (!validRegions.contains(regionString));
+      currentRegion = regionMap.get(regionString);
+    }
+    if (regionFound)
+    {
+      currentRegion = regionMap.get(regionString);
+    }
+    setupCard(card, currentFood, currentRegion);
+    getClient().send(new RequestFactory().build(getClient().getStartNanoSec(),
+        card, Endpoint.DRAFT_CARD));
+    cardDrafted = card;
+    draftedCards[draftIndex] = card;
+    getClient().draftedCards.get(numTurns).add(card);
+    draftIndex++;
+  }
+
+  /**
+   * Jeffrey McCall This method will change the probability values in an array
+   * of probability values. The probability is decreased if playAgain==-1. It is
+   * increased if playAgain==1.
+   * 
+   * @param playAgain
+   *          An int value which determines how the probability is altered.
+   * @param sampleSpace
+   *          The linkedlist of Strings that represents what values will be
+   *          chosen for the next card that is played.
+   * @param card
+   *          The policy card that was played last turn that we are checking.
+   * @param type
+   *          The type of item that the probabilities relate to.
+   * @return The index of the value that was altered in the array as well as the
+   *         new value that it was changed to.
+   */
+  public void distributeProbabilities(int playAgain, PolicyCard card,
+      String type)
+  {
+    if (playAgain == -1)
+    {
+      if (type.equals("food"))
+      {
+        for (int i = 0; i < getClient().foodSampleSpace.size(); i++)
+        {
+          if (card.getTargetFood().name()
+              .equals(getClient().foodSampleSpace.get(i)))
+          {
+            z = 0;
+            moreThanOne = false;
+            getClient().foodSampleSpace.forEach(food ->
+            {
+              if (card.getTargetFood().name().equals(food))
+              {
+                z++;
+              }
+              if (z > 1)
+              {
+                moreThanOne = true;
+              }
+            });
+            if (moreThanOne)
+            {
+              getClient().foodSampleSpace.remove(i);
+            }
+            return;
+          }
+        }
+        if (type.equals("region"))
+        {
+          for (int i = 0; i < getClient().regionSampleSpace.size(); i++)
+          {
+            if (card.getTargetRegion().name()
+                .equals(getClient().regionSampleSpace.get(i)))
+            {
+              z = 0;
+              moreThanOne = false;
+              getClient().regionSampleSpace.forEach(food ->
+              {
+                if (card.getTargetFood().name().equals(food))
+                {
+                  z++;
+                }
+                if (z > 1)
+                {
+                  moreThanOne = true;
+                }
+              });
+              if (moreThanOne)
+              {
+                getClient().regionSampleSpace.remove(i);
+              }
+              return;
+            }
+          }
+        }
+        if (type.equals("policy"))
+        {
+          for (int i = 0; i < getClient().policySampleSpace.size(); i++)
+          {
+            if (card.getPolicyName()
+                .equals(getClient().policySampleSpace.get(i)))
+            {
+              z = 0;
+              moreThanOne = false;
+              getClient().policySampleSpace.forEach(food ->
+              {
+                if (card.getTargetFood().name().equals(food))
+                {
+                  z++;
+                }
+                if (z > 1)
+                {
+                  moreThanOne = true;
+                }
+              });
+              if (moreThanOne)
+              {
+                getClient().policySampleSpace.remove(i);
+              }
+              return;
+            }
+          }
+        }
+      }
+    } else if (playAgain == 1)
+    {
+      if (type.equals("food"))
+      {
+        for (int i = 0; i < getClient().foodSampleSpace.size(); i++)
+        {
+          if (card.getTargetFood().name()
+              .equals(getClient().foodSampleSpace.get(i)))
+          {
+            for (int h = 0; h < 12; h++)
+            {
+              getClient().foodSampleSpace.add(i, card.getTargetFood().name());
+            }
+            return;
+          }
+        }
+        if (type.equals("region"))
+        {
+          for (int i = 0; i < getClient().regionSampleSpace.size(); i++)
+          {
+            if (card.getTargetRegion().name()
+                .equals(getClient().regionSampleSpace.get(i)))
+            {
+              for (int h = 0; h < 12; h++)
+              {
+                getClient().regionSampleSpace.add(i,
+                    card.getTargetRegion().name());
+              }
+              return;
+            }
+          }
+        }
+        if (type.equals("policy"))
+        {
+          for (int i = 0; i < getClient().policySampleSpace.size(); i++)
+          {
+            if (card.getPolicyName()
+                .equals(getClient().policySampleSpace.get(i)))
+            {
+              for (int h = 0; h < 12; h++)
+              {
+                getClient().policySampleSpace.add(i, card.getPolicyName());
+              }
+              return;
+            }
+          }
+        }
+      }
+    }
+  }
+
+  /**
+   * Jeffrey McCall Go through the relevant regional factors to determine how
+   * things have worsened or improved since the last turn. If the amount of
+   * decrease of factors is greater than the increase, then this method will
+   * return -1 and the card in question will be less likely to get played this
+   * turn. If the amount of decrease is equal to the increase, than 0 is
+   * returned and the likelihood of the card getting played this turn is
+   * unaffected. If there was an overall improvement of factors greater than the
+   * decrease, then it is more likely that the policy card will get drafted
+   * again.
+   * 
+   * @return -1, 0 or 1
+   */
+  private int checkLastPlay()
+  {
+    int overallPercentDecrease = 0;
+    int overallPercentIncrease = 0;
+    Integer revenueBalance = new Integer(0);
+    Double undernourished = new Double(0);
+    Double hdi = new Double(0);
+    Integer lastRevenueBalance = new Integer(0);
+    Double lastUndernourished = new Double(0);
+    Double lastHdi = new Double(0);
+    for (int h = getClient().worldDataSize
+        - 4; h < getClient().worldDataSize; h++)
+    {
+      if (h == getClient().worldDataSize - 4
+          || h == getClient().worldDataSize - 3)
+      {
+        lastRevenueBalance += (Integer) getClient().factorMap
+            .get(WorldFactors.REVENUEBALANCE).get(h)[0];
+        lastUndernourished += (Double) getClient().factorMap
+            .get(WorldFactors.UNDERNOURISHED).get(h)[0];
+        lastHdi += (Double) getClient().factorMap.get(WorldFactors.HDI)
+            .get(h)[0];
+        Stream.of(getClient().factorMap.get(WorldFactors.FOODPRODUCED).get(h))
+            .forEach(val ->
+            {
+              lastFoodProduced += (Long) val;
+            });
+        Stream.of(getClient().factorMap.get(WorldFactors.FOODINCOME).get(h))
+            .forEach(val ->
+            {
+              lastFoodIncome += (Integer) val;
+            });
+        Stream.of(getClient().factorMap.get(WorldFactors.FOODIMPORTED).get(h))
+            .forEach(val ->
+            {
+              lastFoodImported += (Long) val;
+            });
+        Stream.of(getClient().factorMap.get(WorldFactors.FOODEXPORTED).get(h))
+            .forEach(val ->
+            {
+              lastFoodExported += (Long) val;
+            });
+      }
+      if (h == 1)
+      {
+        revenueBalance += (Integer) getClient().factorMap
+            .get(WorldFactors.REVENUEBALANCE).get(h)[0];
+        undernourished += (Double) getClient().factorMap
+            .get(WorldFactors.UNDERNOURISHED).get(h)[0];
+        hdi += (Double) getClient().factorMap.get(WorldFactors.HDI).get(h)[0];
+        Stream.of(getClient().factorMap.get(WorldFactors.FOODPRODUCED).get(h))
+            .forEach(val ->
+            {
+              foodProduced += (Long) val;
+            });
+        Stream.of(getClient().factorMap.get(WorldFactors.FOODINCOME).get(h))
+            .forEach(val ->
+            {
+              foodIncome += (Integer) val;
+            });
+        Stream.of(getClient().factorMap.get(WorldFactors.FOODIMPORTED).get(h))
+            .forEach(val ->
+            {
+              foodImported += (Long) val;
+            });
+        Stream.of(getClient().factorMap.get(WorldFactors.FOODEXPORTED).get(h))
+            .forEach(val ->
+            {
+              foodExported += (Long) val;
+            });
+        Object[][] numArray =
+        {
+            { lastRevenueBalance, revenueBalance },
+            { lastUndernourished, undernourished },
+            { lastHdi, hdi },
+            { lastFoodProduced, foodProduced },
+            { lastFoodIncome, foodIncome },
+            { lastFoodImported, foodImported },
+            { lastFoodExported, foodExported } };
+        for (int i = 0; i < 7; i++)
+        {
+          if (i == 0 || i == 4)
+          {
+            int percentChange = percentChangeInt((int) numArray[i][0],
+                (int) numArray[i][1]);
+            if (percentChange < 0)
+            {
+              overallPercentDecrease += (percentChange * -1);
+            } else if (percentChange > 0)
+            {
+              overallPercentIncrease += percentChange;
+            }
+          } else if (i == 1)
+          {
+            double percentChange = percentChangeDouble((double) numArray[i][0],
+                (double) numArray[i][1]);
+            if (percentChange > 0)
+            {
+              overallPercentDecrease += percentChange;
+            } else if (percentChange < 0)
+            {
+              overallPercentIncrease += (percentChange * -1);
+            }
+          } else if (i == 2)
+          {
+            double percentChange = percentChangeDouble((double) numArray[i][0],
+                (double) numArray[i][1]);
+            if (percentChange < 0)
+            {
+              overallPercentDecrease += (percentChange * -1);
+            } else if (percentChange > 0)
+            {
+              overallPercentIncrease += percentChange;
+            }
+          } else if (i == 3 || i > 4)
+          {
+            long percentChange = percentChangeLong((long) numArray[i][0],
+                (long) numArray[i][1]);
+            if (percentChange < 0)
+            {
+              overallPercentDecrease += (percentChange * -1);
+            } else if (percentChange > 0)
+            {
+              overallPercentIncrease += percentChange;
+            }
+          }
+        }
+        if (overallPercentIncrease > overallPercentDecrease)
+        {
+          return 1;
+        } else if (overallPercentDecrease > overallPercentIncrease)
+        {
+          if (overallPercentDecrease >= 20)
+          {
+            pickThisRegion = true;
+          }
+          return -1;
+        }
+      }
+    }
+    return 0;
+  }
+
+  private int percentChangeInt(int originalVal, int newVal)
+  {
+    if (originalVal != 0)
+    {
+      return ((originalVal - newVal) / originalVal) * 100;
+    } else
+    {
+      return 0;
+    }
+  }
+
+  private double percentChangeDouble(double originalVal, double newVal)
+  {
+    if (originalVal != 0)
+    {
+      return ((originalVal - newVal) / originalVal) * 100;
+    } else
+    {
+      return 0;
+    }
+  }
+
+  private long percentChangeLong(long originalVal, long newVal)
+  {
+    if (originalVal != 0)
+    {
+      return ((originalVal - newVal) / originalVal) * 100;
+    } else
+    {
+      return 0;
+    }
+  }
+
+  private void setupCard(PolicyCard card, EnumFood food, EnumRegion region)
+  {
+    if (card == null)
+    {
+      return;
+    }
+
+    if (food != null)
+    {
+      card.setTargetFood(food);
+    }
+    if (region != null)
+    {
+      card.setTargetRegion(region);
+    }
+    for (PolicyCard.EnumVariable variable : PolicyCard.EnumVariable.values())
+    {
+      if (card.getRequiredVariables(variable) != null)
+      {
+        int amt = 0;
+        // Contextually setting variable
+        if (card.getRequiredVariables(variable)
+            .equals(PolicyCard.EnumVariableUnit.MILLION_DOLLAR))
+        {
+          amt = Util.randInt(1, 20);
+        } else if (card.getRequiredVariables(variable)
+            .equals(PolicyCard.EnumVariableUnit.PERCENT))
+        {
+          if (card instanceof EfficientIrrigationIncentivePolicy)
+          {
+            amt = Util.randInt(50, 80);
+          } else if (card instanceof EthanolTaxCreditChangePolicy
+              || card instanceof FertilizerSubsidyPolicy)
+          {
+            amt = Util.randInt(20, 40);
+          } else
+          {
+            amt = Util.randInt(1, 100);
+          }
+        } else if (card.getRequiredVariables(variable)
+            .equals(PolicyCard.EnumVariableUnit.UNIT))
+        {
+          amt = Util.randInt(1, 10);
+        }
+
+        if (variable.name().equals("X"))
+        {
+          card.setX(amt);
+          if (card instanceof CovertIntelligencePolicy)
+          {
+            if (Util.rand.nextBoolean())
+            {
+              card.setX(2);
+            } else
+            {
+              card.setX(7);
+            }
+            break;
+          }
+        } else if (variable.name().equals("Y"))
+        {
+          card.setY(amt);
+        } else if (variable.name().equals("Z"))
+        {
+          card.setZ(amt);
+        }
+      }
+
+    }
+  }
+}