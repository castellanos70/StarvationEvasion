package starvationevasion.ai.commands;

import java.util.ArrayList;
<<<<<<< HEAD
import java.util.Arrays;
=======
>>>>>>> a6254b83
import java.util.HashMap;
import java.util.Map;
import java.util.Random;
import java.util.stream.Stream;

import starvationevasion.ai.AI;
import starvationevasion.ai.AI.WorldFactors;
import starvationevasion.common.EnumFood;
import starvationevasion.common.EnumRegion;
import starvationevasion.common.RegionData;
import starvationevasion.common.Util;
import starvationevasion.common.gamecards.EnumPolicy;
import starvationevasion.common.gamecards.GameCard;
import starvationevasion.server.model.Endpoint;
import starvationevasion.server.model.Payload;
import starvationevasion.server.model.State;

public class Draft extends AbstractCommand
{
  private boolean draftedCard = false;
  private boolean discarded = false;
  private boolean drawn = false;
  private GameCard cardDrafted1;
  private GameCard cardDrafted2;
  private GameCard[] draftedCards = new GameCard[2];
  private int tries = 2;
  private int numTurns = 0;
  // The region that the AI represents.
  String region = "";
  Long foodProduced = new Long(0);
  Integer foodIncome = new Integer(0);
  Long foodImported = new Long(0);
  Long foodExported = new Long(0);
  Long lastFoodProduced = new Long(0);
  Integer lastFoodIncome = new Integer(0);
  Long lastFoodImported = new Long(0);
  Long lastFoodExported = new Long(0);
  Random rand=new Random();
  int numCardsDrafted=0;
  boolean moreThanOne = false;
  boolean pickThisRegion = false;
  double pickThisRegionChance = .75;
  int z = 0;
  GameCard card = null;
  int probModifier = 0;
  int draftIndex = 0;
  public ArrayList<String> policySampleSpace = new ArrayList<String>();
  public ArrayList<String> foodSampleSpace = new ArrayList<String>();
  public ArrayList<String> regionSampleSpace = new ArrayList<String>();
  private Map<String,Integer> probabilityMap=new HashMap<>();
  ArrayList<EnumPolicy> votesRequired=new ArrayList<>();
  ArrayList<EnumPolicy> noVotesRequired=new ArrayList<>();
  int totalIncrease=0;
  int totalDecrease=0;
  int amtToAdjust=0;
  boolean draftAgain=false;
  int cardsNeedingSupport=0;
  ArrayList<EnumPolicy> policiesInHand = new ArrayList<>();
<<<<<<< HEAD
  boolean cardsForThisRegion=false;
  boolean cardsDiscarded=false;
  boolean foodsForThisRegion=false;
  EnumFood foodNeedingAttention=null;
  int count=0;
=======
>>>>>>> a6254b83
  
  public Draft(AI client)
  {
    super(client);
    this.numTurns = client.numTurns;
    fillProbabilityMap();
    for (int i = 0; i < getClient().getUser().getHand().size(); i++)
    {
      policiesInHand.add(getClient().getUser().getHand().get(i));
    }
  }

  @Override
  public String commandString()
  {
    return "Draft";
  }
  /**
   * Fill the map of probability values with new ProbabilityLevel objects and
   * corresponding types of regions, foods and policies.
   */
  public void fillProbabilityMap()
  {
    for(EnumFood food:EnumFood.values())
    {
      probabilityMap.put(food.name(),rand.nextInt(20)+1);
    }
    for(EnumPolicy policy:getClient().getUser().getHand())
    {
      probabilityMap.put(policy.name(),rand.nextInt(20)+1);
    }
    for(EnumRegion region:EnumRegion.values())
<<<<<<< HEAD
    {
      probabilityMap.put(region.name(),rand.nextInt(20)+1);
    }
  }
  
  public void createLists()
  {
    for(EnumFood food:EnumFood.values())
    {
=======
    {
      probabilityMap.put(region.name(),rand.nextInt(20)+1);
    }
  }
  
  public void createLists()
  {
    for(EnumFood food:EnumFood.values())
    {
>>>>>>> a6254b83
      for(int i=0;i<probabilityMap.get(food.name());i++)
      {
        foodSampleSpace.add(food.name());
      }
    }
    for(EnumRegion region:EnumRegion.values())
    {
      for(int i=0;i<probabilityMap.get(region.name());i++)
      {
        regionSampleSpace.add(region.name());
      }
    }
    for(EnumPolicy policy:getClient().getUser().getHand())
    {
      for(int i=0;i<probabilityMap.get(policy.name());i++)
<<<<<<< HEAD
      {
        policySampleSpace.add(policy.name());  
      }
    }
  }
  @Override
  public boolean run()
  {
    if (getClient().getState().equals(State.DRAFTING))
    {
      synchronized(getClient())
      {
=======
      {
        policySampleSpace.add(policy.name());  
      }
    }
  }
  @Override
  public boolean run()
  {
    // System.out.println("Drafted: " + draftedCard +
    // "\nDiscarded: " + discarded +
    // "\nDrawn: " + drawn);

    // if (!getClient().getState().equals(State.DRAFTING) && tries > 0)
    // {
    // tries--;
    // if (tries <= 0)
    // {
    // return false;
    // }
    // }

    if (getClient().getState().equals(State.DRAFTING))
    {
      synchronized(getClient())
      {
>>>>>>> a6254b83
        if (!draftedCard)
        {
          if (setDraftedCards())
          {
            getClient().getCommModule().send(Endpoint.DONE, new Payload(), null);
            return false;
          } 
          else
          {
            return true;
          }
        }
      }
<<<<<<< HEAD
=======

      // if (!discarded && getClient().getUser().getHand().size() > 0)
      // {
      // if (!Util.rand.nextBoolean())
      // {
      // randomlyDiscard();
      // }
      //
      // return true;
      // }
      // getClient().getCommModule().send(new
      // RequestFactory().build(getClient().getStartNanoSec(), new Payload(),
      // Endpoint.DONE));
      // getClient().getCommModule().send(Endpoint.DONE, new Payload(), null);

      // if (!drawn && getClient().getUser().getHand().size() < 7)
      // {
      // Request request = new Request(getClient().getStartNanoSec(),
      // Endpoint.DRAW_CARD);
      // getClient().send(request);
      // drawn = true;
      // return true;
      // }

>>>>>>> a6254b83
    }
    return false;
  }

  /**
   * James Perry Returns a method to be sent to other players requesting support
   * for a policy card. This method is called by draftCards() after the card has
   * been set up.
   * 
   * @param card
   *          Policy Card needing support
   * @param food
   *          the Card's target food, if any
   * @param region
   *          the Card's target region, if any
   * @return a request String to be sent in a chat message
   */
  private String requestSupportMessage(GameCard card, EnumFood food,
      EnumRegion region)
  {
    if (food == null && region != null)
    {
      return "I'm going to draft a card of type: " + card.getType() + " for "
          + card.getTargetRegion() + " . Can anyone support it?";
    } else if (food != null && region != null)
    {
      return "I'm going to draft a card of type " + card.getType() + " with "
          + card.getTargetFood() + " for " + card.getTargetRegion()
          + " . Can anyone support it?";
    } else
      return "I'm going to draft a card of type " + card.getType()
          + " . Can anyone support it?";
  }

  private void randomlyDiscard()
  {
    EnumPolicy discard = null;

    for (EnumPolicy policy : getClient().getUser().getHand())
    {
      GameCard card = GameCard.create(getClient().getUser().getRegion(),
          policy);
      // dont remove the card we just drafted!!!
      if (cardDrafted1 != null && policy != cardDrafted1.getCardType()&&
          cardDrafted2 != null && policy != cardDrafted2.getCardType()
          && Util.rand.nextBoolean())
      {
        discard = policy;
        break;
      }
        
    }
    int idx = getClient().getUser().getHand().indexOf(discard);
    if (idx >= 0)
    {

      getClient().getCommModule().send(Endpoint.DELETE_CARD, discard, null);
      System.out.println("Card discarded");
    }
    discarded = true;
  }

  /**
   * Jeffrey McCall If this is the first turn, then randomly choose the card to
   * draft. If this is not the first turn, then evaluate choice of next card to
   * draft according to how things turned out after the last turn. If after the
   * last turn, there was an overall decrease in factors that are relevant to
   * this AI's region, then it is less likely that the AI will again choose that
   * food, region or policy.
   */
  private boolean setDraftedCards()
  {
    GameCard card = null;
    System.out.println("Hand size:" + getClient().getUser().getHand().size());
    for (int i = 0; i < getClient().getUser().getHand().size(); i++)
    {
      card = GameCard.create(getClient().getUser().getRegion(),
          getClient().getUser().getHand().get(i));
      if(card.votesRequired()==0)
      {
        noVotesRequired.add(getClient().getUser().getHand().get(i));
      }
      else
      {
        votesRequired.add(getClient().getUser().getHand().get(i)); 
      }
      //System.out.println("Hand:"+getClient().getUser().getHand().get(i).name());
    }
    if (getClient().getUser().getHand().size() == 0)
    {
      return false;
    }
    if (numTurns == 0)
    {
      if(votesRequired.size()>0 && noVotesRequired.size()>0)
      {
        card = GameCard.create(getClient().getUser().getRegion(),
            votesRequired.get(rand.nextInt(votesRequired.size())));
        cardDrafted1=card;
<<<<<<< HEAD
        EnumFood[] foods=card.getValidTargetFoods();
        EnumRegion[] regions=card.getValidTargetRegions();
        EnumFood food=null;
        if(foods!=null)
        {
          food=foods[rand.nextInt(foods.length)];
        }
        EnumRegion region=null;
        if(regions!=null)
        {
          region=regions[rand.nextInt(regions.length)];
        }
        setupCard(card,food,region);
        getClient().getCommModule().send(Endpoint.DRAFT_CARD, card, null);
        System.out.println("Card drafted:"+card.getPolicyName());
=======
        //System.out.println("Card drafted:"+card.getPolicyName());
        getClient().getCommModule().send(Endpoint.DRAFT_CARD, card, null);
>>>>>>> a6254b83
        getClient().draftedCards.get(numTurns).add(card);
        card = GameCard.create(getClient().getUser().getRegion(),
            noVotesRequired.get(rand.nextInt(noVotesRequired.size())));
        cardDrafted2=card;
<<<<<<< HEAD
        EnumFood[] foods2=card.getValidTargetFoods();
        EnumRegion[] regions2=card.getValidTargetRegions();
        EnumFood food2=null;
        if(foods2!=null)
        {
          food2=foods2[rand.nextInt(foods2.length)];
        }
        EnumRegion region2=null;
        if(regions2!=null)
        {
          region2=regions2[rand.nextInt(regions2.length)];
        }
        setupCard(card,food2,region2);
        getClient().getCommModule().send(Endpoint.DRAFT_CARD, card, null);
        System.out.println("Card drafted:"+card.getPolicyName());
=======
        //System.out.println("Card drafted:"+card.getPolicyName());
        getClient().getCommModule().send(Endpoint.DRAFT_CARD, card, null);
>>>>>>> a6254b83
        getClient().draftedCards.get(numTurns).add(card);
      }
      else if(votesRequired.size()==0)
      {
        int randNum1=rand.nextInt(noVotesRequired.size());
        int randNum2=0;
        do
        {
          randNum2=rand.nextInt(noVotesRequired.size());
        }while(randNum1==randNum2);
        card = GameCard.create(getClient().getUser().getRegion(),
            noVotesRequired.get(randNum1));
        cardDrafted1=card;
<<<<<<< HEAD
        EnumFood[] foods=card.getValidTargetFoods();
        EnumRegion[] regions=card.getValidTargetRegions();
        EnumFood food=null;
        if(foods!=null)
        {
          food=foods[rand.nextInt(foods.length)];
        }
        EnumRegion region=null;
        if(regions!=null)
        {
          region=regions[rand.nextInt(regions.length)];
        }
        setupCard(card,food,region);
        getClient().getCommModule().send(Endpoint.DRAFT_CARD, card, null);
        System.out.println("Card drafted:"+card.getPolicyName());
=======
        //System.out.println("Card drafted:"+card.getPolicyName());
        getClient().getCommModule().send(Endpoint.DRAFT_CARD, card, null);
>>>>>>> a6254b83
        getClient().draftedCards.get(numTurns).add(card);
        card = GameCard.create(getClient().getUser().getRegion(),
            noVotesRequired.get(randNum2));
        cardDrafted2=card;
<<<<<<< HEAD
        EnumFood[] foods2=card.getValidTargetFoods();
        EnumRegion[] regions2=card.getValidTargetRegions();
        EnumFood food2=null;
        if(foods2!=null)
        {
          food2=foods2[rand.nextInt(foods2.length)];
        }
        EnumRegion region2=null;
        if(regions2!=null)
        {
          region2=regions2[rand.nextInt(regions2.length)];
        }
        setupCard(card,food2,region2);
        getClient().getCommModule().send(Endpoint.DRAFT_CARD, card, null);
        System.out.println("Card drafted:"+card.getPolicyName());
=======
        //System.out.println("Card drafted:"+card.getPolicyName());
        getClient().getCommModule().send(Endpoint.DRAFT_CARD, card, null);
>>>>>>> a6254b83
        getClient().draftedCards.get(numTurns).add(card);
      }
      else if(noVotesRequired.size()==0)
      {
        card = GameCard.create(getClient().getUser().getRegion(),
            votesRequired.get(rand.nextInt(votesRequired.size())));
        cardDrafted1=card;
<<<<<<< HEAD
        EnumFood[] foods=card.getValidTargetFoods();
        EnumRegion[] regions=card.getValidTargetRegions();
        EnumFood food=null;
        if(foods!=null)
        {
          food=foods[rand.nextInt(foods.length)];
        }
        EnumRegion region=null;
        if(regions!=null)
        {
          region=regions[rand.nextInt(regions.length)];
        }
        setupCard(card,food,region);
        getClient().getCommModule().send(Endpoint.DRAFT_CARD, card, null);
        System.out.println("Card drafted:"+card.getPolicyName());
=======
        getClient().getCommModule().send(Endpoint.DRAFT_CARD, card, null);
        //System.out.println("Card drafted:"+card.getPolicyName());
>>>>>>> a6254b83
        getClient().draftedCards.get(numTurns).add(card);
      }
      if(!discarded)
      {
        randomlyDiscard();
      }
      draftedCard=true;
<<<<<<< HEAD
      tries=2;
      return true;
    } 
    else
    {
      cardsDiscarded=false;
      pickThisRegion = false;
      GameCard lastCard1=getClient().draftedCards.get(numTurns - 1).get(0);
      GameCard lastCard2=null;
      if(getClient().draftedCards.get(numTurns).size()>1)
      {
        lastCard2 = getClient().draftedCards.get(numTurns - 1).get(1);
      }
      int playAgain = 0;
      playAgain = checkLastPlay();
      foodProduced = (long) 0;
      foodIncome = 0;
      foodImported = (long) 0;
      foodExported = (long) 0;
      lastFoodProduced = (long) 0;
      lastFoodIncome = 0;
      lastFoodImported = (long) 0;
      lastFoodExported = (long) 0;
      if (lastCard1.getTargetFood() != null)
      {
        distributeProbabilities(playAgain, lastCard1, "food");
      }
      if (lastCard1.getTargetRegion() != null)
      {
        distributeProbabilities(playAgain, lastCard1, "region");
      }
      distributeProbabilities(playAgain, lastCard1, "policy");
      if(lastCard2!=null)
      {
        if (lastCard2.getTargetFood() != null)
        {
          distributeProbabilities(playAgain, lastCard2, "food");
        }
        if (lastCard2.getTargetRegion() != null)
        {
          distributeProbabilities(playAgain, lastCard2, "region");
        }
        distributeProbabilities(playAgain, lastCard2, "policy");
      }
      if(getClient().getUser().actionsRemaining==2)
      {
        checkOtherFactors();
      }
      if(cardsDiscarded)
      {
        return false;
      }
      createLists();
      boolean drafted=false;
      if(getClient().getUser().actionsRemaining<2)
      {
        do
        {
          drafted=draftCards();
        }while(!drafted);
      }
      //System.out.println("Drafted a card");
      draftAgain=true;
      ArrayList<String> tempPolicyList=new ArrayList<>();
      if(cardsNeedingSupport>0)
      {
        //System.out.println("Drafted a card that needed support");
        for(int i=0;i<policySampleSpace.size();i++)
        {
          if(!votesRequired.contains(EnumPolicy.valueOf(policySampleSpace.get(i))))
          {
            tempPolicyList.add(policySampleSpace.get(i));
          }
        }
        policySampleSpace.clear();
        policySampleSpace=tempPolicyList;
        if(policySampleSpace.size()>0 &&
            getClient().getUser().actionsRemaining<2)
        {
          do
          {
            drafted=draftCards();
          }while(!drafted);
          //System.out.println("Drafted another card after clearing list");
        }
      }
      else if(cardsNeedingSupport==0 && getClient().getUser().actionsRemaining<2)
      {
        do
        {
          drafted=draftCards();
        }while(!drafted);
        //System.out.println("Drafting another card after first card didn't need support");
      }
      draftedCard=true;
      tries=2;
      if(!discarded)
      {
        randomlyDiscard();
      }
      return true;
    }
  }
  /**
   * Check factors such as the level of people undernourished in other regions, the revenue for
   * this AI's region and foods in this region. Prioritize different regions, foods and policies
   * based on this information. Also, make it more likely for this region to be picked if 
   * pickThisRegion is set to true.
   */
  public void checkOtherFactors()
  {
    z=0;
    RegionData thisRegion=null;
    //First check other regions for impending starvation events.
    for(RegionData data:getClient().getWorldData().get(1).regionData)
    {
      if(data.undernourished>40 && 
          data.undernourished>=getClient().getWorldData().get(0).regionData[data.region.ordinal()].undernourished)
      {
        amtToAdjust=probabilityMap.get(data.region.name());
        amtToAdjust*=data.undernourished/10;
        adjustProbability(amtToAdjust,data.region.name());
        amtToAdjust=0;
      }
      if(data.region.name().equals(getClient().getUser().getRegion().name()))
      {
        thisRegion=data;
      }
    }
    //If there has been an overall decrease of factors greater than 20%, then it is
    //75% more likely that this region will be picked.
    if(pickThisRegion)
    {
      getClient().getUser().getHand().forEach(policy->
      {
        card = GameCard.create(getClient().getUser().getRegion(),policy);
        if(Arrays.asList(card.getValidTargetRegions()).contains(getClient().getUser().getRegion()))
        {
          cardsForThisRegion=true;
        }  
      });
      if(!cardsForThisRegion)
      {
        discardAndRedraw();
        return;
      }
      amtToAdjust=0;
      probabilityMap.forEach((key,val)->
      {
        try
        {
          if(EnumRegion.valueOf(key)!=null)
          {
            amtToAdjust+=probabilityMap.get(key);
          }
        }
        catch(IllegalArgumentException e){}
      });
      amtToAdjust*=.75;
      adjustProbability(amtToAdjust,getClient().getUser().getRegion().name());
    }
    //Check relevant factors in AI's own region.
    int revenueDiff=percentChangeInt(thisRegion.revenueBalance, 
        getClient().getWorldData().get(0).regionData[thisRegion.region.ordinal()].revenueBalance);
    //If revenue severely down, increase likelihood of playing a card that will get the region more 
    //money.
    if(revenueDiff<-50)
    {
      ArrayList<EnumPolicy> moneyCards=new ArrayList<>();
      moneyCards.add(EnumPolicy.valueOf("Policy_Loan"));
      moneyCards.add(EnumPolicy.valueOf("Policy_DiverttheFunds"));
      moneyCards.add(EnumPolicy.valueOf("Policy_Fundraiser"));
      if(!(getClient().getUser().getHand().contains(moneyCards.get(0)) ||
          getClient().getUser().getHand().contains(moneyCards.get(1))||
          getClient().getUser().getHand().contains(moneyCards.get(2))))
      {
        discardAndRedraw();
      }
      if(getClient().getUser().getHand().contains(EnumPolicy.valueOf("Policy_Loan")))
      {
        adjustProbability(probabilityMap.get("Policy_Loan")*2,"Policy_Loan");
      }
      if(getClient().getUser().getHand().contains(EnumPolicy.valueOf("Policy_DiverttheFunds")))
      {
        adjustProbability(probabilityMap.get("Policy_DiverttheFunds")*2,"Policy_DiverttheFunds");
      }
      if(getClient().getUser().getHand().contains(EnumPolicy.valueOf("Policy_Fundraiser")))
      {
        adjustProbability(probabilityMap.get("Policy_Fundraiser")*2,"Policy_Fundraiser");
      }
    }
    //If the region doesn't need the money, make it very unlikely to select getting a loan.
    else if(revenueDiff>0)
    {
      if(getClient().getUser().getHand().contains(EnumPolicy.valueOf("Policy_Loan")))
      {
        adjustProbability(1,"Policy_Loan");
      }
    }
    int foodsInTrouble=0;
    //If production of a certain food in a region has gone down by more than 30%, take note of this
    //and take actions to fix it.
    for(int i=0;i<thisRegion.foodProduced.length;i++)
    {
      long difference=percentChangeLong(getClient().getWorldData().get(0).regionData[thisRegion.region.ordinal()].foodProduced[i],
          thisRegion.foodProduced[i]);
      if(difference<-30)
      {
        foodsInTrouble++;
        foodNeedingAttention=EnumFood.values()[i];
        adjustProbability((int) (probabilityMap.get(foodNeedingAttention.name())*(difference/10)),foodNeedingAttention.name());
        getClient().getUser().getHand().forEach(policy->
        {
          card = GameCard.create(getClient().getUser().getRegion(),policy);
          if(Arrays.asList(card.getValidTargetFoods()).contains(foodNeedingAttention)
              && Arrays.asList(card.getValidTargetRegions()).contains(getClient().getUser().getRegion()) )
          {
            foodsForThisRegion=true;
          } 
        });
        if(foodsInTrouble==2 && !foodsForThisRegion)
        {
          discardAndRedraw();
          return;
        }
      }
    }
  }
  private void discardAndRedraw()
  {
    System.out.println("Discarding up to 3 cards");
    ArrayList<EnumPolicy> cardsToDiscard=new ArrayList<>();
    int i=0;
    for(EnumPolicy policy:getClient().getUser().getHand())
    {
      if(rand.nextBoolean())
      {
        i++;
        cardsToDiscard.add(policy);
      }
      if(i==3)break;
    }
    Payload discardData=new Payload(cardsToDiscard);
    getClient().getCommModule().send(Endpoint.DELETE_AND_DRAW_CARDS, discardData, null);
    cardsDiscarded=true;
=======
      return true;
    } 
    else
    {
      pickThisRegion = false;
      GameCard lastCard1=getClient().draftedCards.get(numTurns - 1).get(0);
      GameCard lastCard2=null;
      if(getClient().draftedCards.get(numTurns).size()>1)
      {
        lastCard2 = getClient().draftedCards.get(numTurns - 1).get(1);
      }
      int playAgain = 0;
      playAgain = checkLastPlay();
      foodProduced = (long) 0;
      foodIncome = 0;
      foodImported = (long) 0;
      foodExported = (long) 0;
      lastFoodProduced = (long) 0;
      lastFoodIncome = 0;
      lastFoodImported = (long) 0;
      lastFoodExported = (long) 0;
      if (lastCard1.getTargetFood() != null)
      {
        distributeProbabilities(playAgain, lastCard1, "food");
      }
      if (lastCard1.getTargetRegion() != null)
      {
        distributeProbabilities(playAgain, lastCard1, "region");
      }
      distributeProbabilities(playAgain, lastCard1, "policy");
      if(lastCard2!=null)
      {
        if (lastCard2.getTargetFood() != null)
        {
          distributeProbabilities(playAgain, lastCard2, "food");
        }
        if (lastCard2.getTargetRegion() != null)
        {
          distributeProbabilities(playAgain, lastCard2, "region");
        }
        distributeProbabilities(playAgain, lastCard2, "policy");
      }
      checkOtherFactors();
      createLists();
      boolean drafted=false;
      do
      {
        drafted=draftCards();
      }while(!drafted);
      //System.out.println("Drafted a card");
      draftAgain=true;
      ArrayList<String> tempPolicyList=new ArrayList<>();
      if(cardsNeedingSupport>0)
      {
        //System.out.println("Drafted a card that needed support");
        for(int i=0;i<policySampleSpace.size();i++)
        {
          if(!votesRequired.contains(EnumPolicy.valueOf(policySampleSpace.get(i))))
          {
            tempPolicyList.add(policySampleSpace.get(i));
          }
        }
        policySampleSpace.clear();
        policySampleSpace=tempPolicyList;
        if(policySampleSpace.size()>0)
        {
          do
          {
            drafted=draftCards();
          }while(!drafted);
          //System.out.println("Drafted another card after clearing list");
        }
        else
        {
          //System.out.println("Can't draft another card");
        }
      }
      else if(cardsNeedingSupport==0)
      {
        do
        {
          drafted=draftCards();
        }while(!drafted);
        //System.out.println("Drafting another card after first card didn't need support");
      }
      draftedCard=true;
      if(!discarded)
      {
        randomlyDiscard();
      }
      return true;
    }
  }
  /**
   * Check factors such as the level of people undernourished in other regions, the revenue for
   * this AI's region and foods in this region. Prioritize different regions, foods and policies
   * based on this information. Also, make it more likely for this region to be picked if 
   * pickThisRegion is set to true.
   */
  public void checkOtherFactors()
  {
    z=0;
    RegionData thisRegion=null;
    //First check other regions for impending starvation events.
    for(RegionData data:getClient().getWorldData().get(1).regionData)
    {
      if(data.undernourished>40 && 
          data.undernourished>=getClient().getWorldData().get(0).regionData[data.region.ordinal()].undernourished)
      {
        amtToAdjust=probabilityMap.get(data.region.name());
        amtToAdjust*=data.undernourished/10;
        adjustProbability(amtToAdjust,data.region.name());
        amtToAdjust=0;
      }
      if(data.region.name().equals(getClient().getUser().getRegion().name()))
      {
        thisRegion=data;
      }
    }
    //If there has been an overall decrease of factors greater than 20%, then it is
    //75% more likely that this region will be picked.
    if(pickThisRegion)
    {
      amtToAdjust=0;
      probabilityMap.forEach((key,val)->
      {
        try
        {
          if(EnumRegion.valueOf(key)!=null)
          {
            amtToAdjust+=probabilityMap.get(key);
          }
        }
        catch(IllegalArgumentException e){}
      });
      amtToAdjust*=.75;
      adjustProbability(amtToAdjust,getClient().getUser().getRegion().name());
    }
    //Check relevant factors in AI's own region.
    int revenueDiff=percentChangeInt(thisRegion.revenueBalance, 
        getClient().getWorldData().get(0).regionData[thisRegion.region.ordinal()].revenueBalance);
    //If revenue severely down, increase likelihood of playing a card that will get the region more 
    //money.
    if(revenueDiff<-50)
    {
      if(getClient().getUser().getHand().contains(EnumPolicy.valueOf("Policy_Loan")))
      {
        adjustProbability(probabilityMap.get("Policy_Loan")*2,"Policy_Loan");
      }
      if(getClient().getUser().getHand().contains(EnumPolicy.valueOf("Policy_DiverttheFunds")))
      {
        adjustProbability(probabilityMap.get("Policy_DiverttheFunds")*2,"Policy_DiverttheFunds");
      }
      if(getClient().getUser().getHand().contains(EnumPolicy.valueOf("Policy_Fundraiser")))
      {
        adjustProbability(probabilityMap.get("Policy_Fundraiser")*2,"Policy_Fundraiser");
      }
    }
    //If the region doesn't need the money, make it very unlikely to select getting a loan.
    else if(revenueDiff>0)
    {
      if(getClient().getUser().getHand().contains(EnumPolicy.valueOf("Policy_Loan")))
      {
        adjustProbability(1,"Policy_Loan");
      }
    }
    EnumFood foodNeedingAttention=null;
>>>>>>> a6254b83
  }
  /**
   * Jeffrey McCall
   * Adjust the probability that an item will be selected. Either increase or
   * decrease the probability by a certain amount.
   * @param increase
   *        Increase probability.
   * @param decrease
   *        Decrease probability.
   * @param size
   *        The size to increase or decrease.
   * @param type
   *        The type of the item, like food, region etc.
   */
  private void adjustProbability(int size,String type)
  {
    probabilityMap.remove(type);
    probabilityMap.put(type, size);
  }
  /**
   * Jeffrey McCall This method drafts 2 cards. The policy, region, and food
   * sample space ArrayLists from AI.java are accessed to pick which policy,
   * region and foods should be used when drafting the 2 cards. If the decrease
   * of factor's in the AI's region are greater than 20% after the last turn,
   * then pickThisRegion is true and the AI is much more likely to draft a card
   * that affects it's own region.
   * 
<<<<<<< HEAD
=======
   * @param rand
   *          A Random object.
>>>>>>> a6254b83
   */
  public boolean draftCards()
  {
    GameCard card=null;
    EnumRegion currentRegion = null;
    String regionString = "";
    boolean regionFound = false;
    String policyString = "";
    EnumPolicy currentPolicy = null;
    do
    {
      int policyIndex = rand.nextInt(policySampleSpace.size());
      policyString = policySampleSpace.get(policyIndex);
      currentPolicy = EnumPolicy.valueOf(policyString);
    } while (!policiesInHand.contains(currentPolicy));
    policiesInHand.remove(currentPolicy);
    card = GameCard.create(getClient().getUser().getRegion(), currentPolicy);
    if(!policySampleSpace.contains(card.getPolicyName()))
    {
      return false;
    }
    if(card.votesRequired()>0)
    {
      cardsNeedingSupport++;
    }
    EnumFood[] foods = card.getValidTargetFoods();
    ArrayList<String> validFoods = new ArrayList<>();
    Map<String, EnumFood> foodMap = new HashMap<>();
    EnumFood currentFood = null;
    z = 0;
    if (foods != null)
    {
      Stream.of(foods).forEach(food ->
      {
        validFoods.add(food.name());
        foodMap.put(food.name(), foods[z]);
        z++;
      });
      z = 0;
      String food = "";
      do
      {
        int foodIndex = rand.nextInt(foodSampleSpace.size());
        food = foodSampleSpace.get(foodIndex);
      } while (!validFoods.contains(food));
      currentFood = foodMap.get(food);
    }
    EnumRegion[] regions = card.getValidTargetRegions();
    ArrayList<String> validRegions = new ArrayList<String>();
    Map<String, EnumRegion> regionMap = new HashMap<>();
    if (regions != null)
    {
      Stream.of(regions).forEach(region ->
      {
        validRegions.add(region.name());
        regionMap.put(region.name(), regions[z]);
        z++;
      });
      z = 0;
    }
    if (regions != null && !regionFound)
    {
      do
      {
        int regionIndex = rand.nextInt(regionSampleSpace.size());
        regionString = regionSampleSpace.get(regionIndex);
      } while (!validRegions.contains(regionString));
      currentRegion = regionMap.get(regionString);
    }
    if (regionFound)
    {
      currentRegion = regionMap.get(regionString);
    }
    setupCard(card, currentFood, currentRegion);
    getClient().getCommModule().send(Endpoint.DRAFT_CARD, card, null);
<<<<<<< HEAD
    System.out.println("Card drafted:"+card.getPolicyName());
=======
    //System.out.println("Card drafted:"+card.getPolicyName());
>>>>>>> a6254b83
    //System.out.println("Votes required:"+card.votesRequired());
    if (card.votesRequired() != 0)
    {
      String message = "I am drafing " + card.getTitle()
          + ". Will you support it?";
      // getClient().send(new
      // RequestFactory().chat(getClient().getStartNanoSec(),
      // "ALL", message, card));
    }
    if (!draftAgain)
    {
      cardDrafted1 = card;
    }
    if (draftAgain)
    {
      cardDrafted2 = card;
    }
    getClient().draftedCards.get(numTurns).add(card);
    draftedCard=true;
    if(!discarded && rand.nextBoolean())
    {
      randomlyDiscard();
    }
    return true;
  }

  /**
   * Jeffrey McCall This method will change the probability values in an array
   * list of probability values. The probability is decreased if playAgain==-1.
   * It is increased if playAgain==1. This is done for foods, regions and
   * policies.
   * 
   * @param playAgain
   *          An int value which determines how the probability is altered.
   * @param card
   *          The policy card that was drafted last turn that we are checking.
   * @param type
   *          The type of item that the probabilities relate to.
   */
  public void distributeProbabilities(int playAgain, GameCard card, String type)
  {
    if (playAgain == -1)
    {
      if (type.equals("food"))
      {
        if(totalDecrease<10)
        {
          adjustProbability(9,card.getTargetFood().name());
        }
        else
        {
          adjustProbability(10-(totalDecrease/10),card.getTargetFood().name());
        }
      }
      if (type.equals("region"))
      {
        if(totalDecrease<10)
        {
          adjustProbability(9,card.getTargetRegion().name());
        }
        else
<<<<<<< HEAD
        {
          adjustProbability(10-(totalDecrease/10),card.getTargetRegion().name());
        }
      }
      if (type.equals("policy"))
      {
        if(totalDecrease<10)
        {
=======
        {
          adjustProbability(10-(totalDecrease/10),card.getTargetRegion().name());
        }
      }
      if (type.equals("policy"))
      {
        if(totalDecrease<10)
        {
>>>>>>> a6254b83
          if(getClient().getUser().getHand().contains(card.getCardType()))
          {
            adjustProbability(9,card.getPolicyName());
          }
        }
        else
        {
          adjustProbability(10-(totalDecrease/10),card.getPolicyName());
        }
      }
    } 
    else if (playAgain == 1)
    {
      if (type.equals("food"))
      {
        if(totalIncrease<10)
        {
          adjustProbability(21,card.getTargetFood().name());
        }
        else
        {
          adjustProbability(20+((int)Math.pow(((totalIncrease/10)+1),2)),card.getTargetFood().name());
        }
      }
      if (type.equals("region"))
      {
        if(totalIncrease<10)
        {
          adjustProbability(21,card.getTargetRegion().name());
        }
        else
        {
          adjustProbability(20+((int)Math.pow(((totalIncrease/10)+1),2)),card.getTargetRegion().name());
        }
      }
      if (type.equals("policy"))
      {
        if(totalIncrease<10)
        {
          if(getClient().getUser().getHand().contains(card.getCardType()))
<<<<<<< HEAD
          {
            adjustProbability(21,card.getPolicyName());
          }
        }
        else
        {
          if(getClient().getUser().getHand().contains(card.getCardType()))
          {
            adjustProbability(20+((int)Math.pow(((totalIncrease/10)+1),2)),card.getPolicyName());
          }
        }
=======
          {
            adjustProbability(21,card.getPolicyName());
          }
        }
        else
        {
          if(getClient().getUser().getHand().contains(card.getCardType()))
          {
            adjustProbability(20+((int)Math.pow(((totalIncrease/10)+1),2)),card.getPolicyName());
          }
        }
>>>>>>> a6254b83
      }
    }
  }

  /**
   * Jeffrey McCall Go through the relevant regional factors to determine how
   * things have worsened or improved since the last turn. If the amount of
   * decrease of factors is greater than the increase, then this method will
   * return -1 and the policy in question will be less likely to get played this
   * turn. If the amount of decrease is equal to the increase, than 0 is
   * returned and the likelihood of the card getting played this turn is
   * unaffected. If there was an overall improvement of factors greater than the
   * decrease, then it is more likely that the policy will get drafted again.
   * 
   * @return -1, 0 or 1
   */
  private int checkLastPlay()
  {
    int overallPercentDecrease = 0;
    int overallPercentIncrease = 0;
    Integer revenueBalance = new Integer(0);
    Double undernourished = new Double(0);
    Double hdi = new Double(0);
    Integer lastRevenueBalance = new Integer(0);
    Double lastUndernourished = new Double(0);
    Double lastHdi = new Double(0);
    for (int h = getClient().worldDataSize
        - 4; h < getClient().worldDataSize; h++)
    {
      if (h == getClient().worldDataSize - 4
          || h == getClient().worldDataSize - 3)
      {
        lastRevenueBalance += (Integer) getClient().factorMap
            .get(WorldFactors.REVENUEBALANCE).get(h)[0];
        lastUndernourished += (Double) getClient().factorMap
            .get(WorldFactors.UNDERNOURISHED).get(h)[0];
        lastHdi += (Double) getClient().factorMap.get(WorldFactors.HDI)
            .get(h)[0];
        Stream.of(getClient().factorMap.get(WorldFactors.FOODPRODUCED).get(h))
            .forEach(val ->
            {
              lastFoodProduced += (Long) val;
            });
        Stream.of(getClient().factorMap.get(WorldFactors.FOODINCOME).get(h))
            .forEach(val ->
            {
              lastFoodIncome += (Integer) val;
            });
        Stream.of(getClient().factorMap.get(WorldFactors.FOODIMPORTED).get(h))
            .forEach(val ->
            {
              lastFoodImported += (Long) val;
            });
        Stream.of(getClient().factorMap.get(WorldFactors.FOODEXPORTED).get(h))
            .forEach(val ->
            {
              lastFoodExported += (Long) val;
            });
      }
      if (h == getClient().worldDataSize - 2
          || h == getClient().worldDataSize - 1)
      {
        revenueBalance += (Integer) getClient().factorMap
            .get(WorldFactors.REVENUEBALANCE).get(h)[0];
        undernourished += (Double) getClient().factorMap
            .get(WorldFactors.UNDERNOURISHED).get(h)[0];
        hdi += (Double) getClient().factorMap.get(WorldFactors.HDI).get(h)[0];
        Stream.of(getClient().factorMap.get(WorldFactors.FOODPRODUCED).get(h))
            .forEach(val ->
            {
              foodProduced += (Long) val;
            });
        Stream.of(getClient().factorMap.get(WorldFactors.FOODINCOME).get(h))
            .forEach(val ->
            {
              foodIncome += (Integer) val;
            });
        Stream.of(getClient().factorMap.get(WorldFactors.FOODIMPORTED).get(h))
            .forEach(val ->
            {
              foodImported += (Long) val;
            });
        Stream.of(getClient().factorMap.get(WorldFactors.FOODEXPORTED).get(h))
            .forEach(val ->
            {
              foodExported += (Long) val;
            });
        Object[][] numArray =
        {
            { lastRevenueBalance, revenueBalance },
            { lastUndernourished, undernourished },
            { lastHdi, hdi },
            { lastFoodProduced, foodProduced },
            { lastFoodIncome, foodIncome },
            { lastFoodImported, foodImported },
            { lastFoodExported, foodExported } };
        for (int i = 0; i < 7; i++)
        {
          if (i == 0 || i == 4)
          {
            int percentChange = percentChangeInt((int) numArray[i][0],
                (int) numArray[i][1]);
            if (percentChange < 0)
            {
              overallPercentDecrease += (percentChange * -1);
            } else if (percentChange > 0)
            {
              overallPercentIncrease += percentChange;
            }
          }
          else if (i == 1)
          {
            double percentChange = percentChangeDouble((double) numArray[i][0],
                (double) numArray[i][1]);
            if (percentChange > 0)
            {
              overallPercentDecrease += percentChange;
            } else if (percentChange < 0)
            {
              overallPercentIncrease += (percentChange * -1);
            }
          } 
          else if (i == 2)
          {
            double percentChange = percentChangeDouble((double) numArray[i][0],
                (double) numArray[i][1]);
            if (percentChange < 0)
            {
              overallPercentDecrease += (percentChange * -1);
            } else if (percentChange > 0)
            {
              overallPercentIncrease += percentChange;
            }
          } 
          else if (i == 3 || i > 4)
          {
            long percentChange = percentChangeLong((long) numArray[i][0],
                (long) numArray[i][1]);
            if (percentChange < 0)
            {
              overallPercentDecrease += (percentChange * -1);
            } else if (percentChange > 0)
            {
              overallPercentIncrease += percentChange;
            }
          }
<<<<<<< HEAD
        }
        if (overallPercentIncrease > overallPercentDecrease)
        {
          totalIncrease=overallPercentIncrease;
          return 1;
        } 
        else if (overallPercentDecrease > overallPercentIncrease)
        {
          if (overallPercentDecrease >= 20)
          {
            pickThisRegion = true;
          }
          totalDecrease=overallPercentDecrease;
          return -1;
        }
      }
    }
    return 0;
  }

  /**
   * Returns the percent change between 2 ints.
   * 
   * @param originalVal
   *          First int.
   * @param newVal
   *          Second int.
   * @return The percent change between 2 ints.
   */
  private int percentChangeInt(int originalVal, int newVal)
  {
    if (originalVal != 0)
    {
      return ((originalVal - newVal) / originalVal) * 100;
    } else
    {
      return 0;
    }
  }

  /**
   * Get the percent change between 2 doubles.
   * 
   * @param originalVal
   *          The first double.
   * @param newVal
   *          The second double.
   * @return The percentage change.
   */
  private double percentChangeDouble(double originalVal, double newVal)
=======
        }
        if (overallPercentIncrease > overallPercentDecrease)
        {
          totalIncrease=overallPercentIncrease;
          return 1;
        } 
        else if (overallPercentDecrease > overallPercentIncrease)
        {
          if (overallPercentDecrease >= 20)
          {
            pickThisRegion = true;
          }
          totalDecrease=overallPercentDecrease;
          return -1;
        }
      }
    }
    return 0;
  }

  /**
   * Returns the percent change between 2 ints.
   * 
   * @param originalVal
   *          First int.
   * @param newVal
   *          Second int.
   * @return The percent change between 2 ints.
   */
  private int percentChangeInt(int originalVal, int newVal)
>>>>>>> a6254b83
  {
    if (originalVal != 0)
    {
      return ((originalVal - newVal) / originalVal) * 100;
    } else
    {
      return 0;
    }
  }

  /**
<<<<<<< HEAD
=======
   * Get the percent change between 2 doubles.
   * 
   * @param originalVal
   *          The first double.
   * @param newVal
   *          The second double.
   * @return The percentage change.
   */
  private double percentChangeDouble(double originalVal, double newVal)
  {
    if (originalVal != 0)
    {
      return ((originalVal - newVal) / originalVal) * 100;
    } else
    {
      return 0;
    }
  }

  /**
>>>>>>> a6254b83
   * The percent change between longs.
   * 
   * @param originalVal
   * @param newVal
   * @return The percentage change.
   */
  private long percentChangeLong(long originalVal, long newVal)
  {
    if (originalVal != 0)
    {
      return ((originalVal - newVal) / originalVal) * 100;
    } else
    {
      return 0;
    }
  }

  private void setupCard(GameCard card, EnumFood food, EnumRegion region)
  {
    if (card == null)
    {
      return;
    }

    if (food != null)
    {
      card.setTargetFood(food);
    }
    if (region != null)
    {
      card.setTargetRegion(region);
    }

    ArrayList<Integer> legalValueList = card.getOptionsOfVariable();

    if (legalValueList == null)
      card.setX(0);
    else
    {
      card.setX(legalValueList.get(Util.rand.nextInt(legalValueList.size())));
    }
  }

}<|MERGE_RESOLUTION|>--- conflicted
+++ resolved
@@ -1,10 +1,7 @@
 package starvationevasion.ai.commands;
 
 import java.util.ArrayList;
-<<<<<<< HEAD
 import java.util.Arrays;
-=======
->>>>>>> a6254b83
 import java.util.HashMap;
 import java.util.Map;
 import java.util.Random;
@@ -63,14 +60,11 @@
   boolean draftAgain=false;
   int cardsNeedingSupport=0;
   ArrayList<EnumPolicy> policiesInHand = new ArrayList<>();
-<<<<<<< HEAD
   boolean cardsForThisRegion=false;
   boolean cardsDiscarded=false;
   boolean foodsForThisRegion=false;
   EnumFood foodNeedingAttention=null;
   int count=0;
-=======
->>>>>>> a6254b83
   
   public Draft(AI client)
   {
@@ -103,7 +97,6 @@
       probabilityMap.put(policy.name(),rand.nextInt(20)+1);
     }
     for(EnumRegion region:EnumRegion.values())
-<<<<<<< HEAD
     {
       probabilityMap.put(region.name(),rand.nextInt(20)+1);
     }
@@ -113,17 +106,6 @@
   {
     for(EnumFood food:EnumFood.values())
     {
-=======
-    {
-      probabilityMap.put(region.name(),rand.nextInt(20)+1);
-    }
-  }
-  
-  public void createLists()
-  {
-    for(EnumFood food:EnumFood.values())
-    {
->>>>>>> a6254b83
       for(int i=0;i<probabilityMap.get(food.name());i++)
       {
         foodSampleSpace.add(food.name());
@@ -139,7 +121,6 @@
     for(EnumPolicy policy:getClient().getUser().getHand())
     {
       for(int i=0;i<probabilityMap.get(policy.name());i++)
-<<<<<<< HEAD
       {
         policySampleSpace.add(policy.name());  
       }
@@ -152,33 +133,6 @@
     {
       synchronized(getClient())
       {
-=======
-      {
-        policySampleSpace.add(policy.name());  
-      }
-    }
-  }
-  @Override
-  public boolean run()
-  {
-    // System.out.println("Drafted: " + draftedCard +
-    // "\nDiscarded: " + discarded +
-    // "\nDrawn: " + drawn);
-
-    // if (!getClient().getState().equals(State.DRAFTING) && tries > 0)
-    // {
-    // tries--;
-    // if (tries <= 0)
-    // {
-    // return false;
-    // }
-    // }
-
-    if (getClient().getState().equals(State.DRAFTING))
-    {
-      synchronized(getClient())
-      {
->>>>>>> a6254b83
         if (!draftedCard)
         {
           if (setDraftedCards())
@@ -192,33 +146,6 @@
           }
         }
       }
-<<<<<<< HEAD
-=======
-
-      // if (!discarded && getClient().getUser().getHand().size() > 0)
-      // {
-      // if (!Util.rand.nextBoolean())
-      // {
-      // randomlyDiscard();
-      // }
-      //
-      // return true;
-      // }
-      // getClient().getCommModule().send(new
-      // RequestFactory().build(getClient().getStartNanoSec(), new Payload(),
-      // Endpoint.DONE));
-      // getClient().getCommModule().send(Endpoint.DONE, new Payload(), null);
-
-      // if (!drawn && getClient().getUser().getHand().size() < 7)
-      // {
-      // Request request = new Request(getClient().getStartNanoSec(),
-      // Endpoint.DRAW_CARD);
-      // getClient().send(request);
-      // drawn = true;
-      // return true;
-      // }
-
->>>>>>> a6254b83
     }
     return false;
   }
@@ -318,7 +245,6 @@
         card = GameCard.create(getClient().getUser().getRegion(),
             votesRequired.get(rand.nextInt(votesRequired.size())));
         cardDrafted1=card;
-<<<<<<< HEAD
         EnumFood[] foods=card.getValidTargetFoods();
         EnumRegion[] regions=card.getValidTargetRegions();
         EnumFood food=null;
@@ -334,15 +260,10 @@
         setupCard(card,food,region);
         getClient().getCommModule().send(Endpoint.DRAFT_CARD, card, null);
         System.out.println("Card drafted:"+card.getPolicyName());
-=======
-        //System.out.println("Card drafted:"+card.getPolicyName());
-        getClient().getCommModule().send(Endpoint.DRAFT_CARD, card, null);
->>>>>>> a6254b83
         getClient().draftedCards.get(numTurns).add(card);
         card = GameCard.create(getClient().getUser().getRegion(),
             noVotesRequired.get(rand.nextInt(noVotesRequired.size())));
         cardDrafted2=card;
-<<<<<<< HEAD
         EnumFood[] foods2=card.getValidTargetFoods();
         EnumRegion[] regions2=card.getValidTargetRegions();
         EnumFood food2=null;
@@ -358,10 +279,6 @@
         setupCard(card,food2,region2);
         getClient().getCommModule().send(Endpoint.DRAFT_CARD, card, null);
         System.out.println("Card drafted:"+card.getPolicyName());
-=======
-        //System.out.println("Card drafted:"+card.getPolicyName());
-        getClient().getCommModule().send(Endpoint.DRAFT_CARD, card, null);
->>>>>>> a6254b83
         getClient().draftedCards.get(numTurns).add(card);
       }
       else if(votesRequired.size()==0)
@@ -375,7 +292,6 @@
         card = GameCard.create(getClient().getUser().getRegion(),
             noVotesRequired.get(randNum1));
         cardDrafted1=card;
-<<<<<<< HEAD
         EnumFood[] foods=card.getValidTargetFoods();
         EnumRegion[] regions=card.getValidTargetRegions();
         EnumFood food=null;
@@ -391,15 +307,10 @@
         setupCard(card,food,region);
         getClient().getCommModule().send(Endpoint.DRAFT_CARD, card, null);
         System.out.println("Card drafted:"+card.getPolicyName());
-=======
-        //System.out.println("Card drafted:"+card.getPolicyName());
-        getClient().getCommModule().send(Endpoint.DRAFT_CARD, card, null);
->>>>>>> a6254b83
         getClient().draftedCards.get(numTurns).add(card);
         card = GameCard.create(getClient().getUser().getRegion(),
             noVotesRequired.get(randNum2));
         cardDrafted2=card;
-<<<<<<< HEAD
         EnumFood[] foods2=card.getValidTargetFoods();
         EnumRegion[] regions2=card.getValidTargetRegions();
         EnumFood food2=null;
@@ -415,10 +326,6 @@
         setupCard(card,food2,region2);
         getClient().getCommModule().send(Endpoint.DRAFT_CARD, card, null);
         System.out.println("Card drafted:"+card.getPolicyName());
-=======
-        //System.out.println("Card drafted:"+card.getPolicyName());
-        getClient().getCommModule().send(Endpoint.DRAFT_CARD, card, null);
->>>>>>> a6254b83
         getClient().draftedCards.get(numTurns).add(card);
       }
       else if(noVotesRequired.size()==0)
@@ -426,7 +333,6 @@
         card = GameCard.create(getClient().getUser().getRegion(),
             votesRequired.get(rand.nextInt(votesRequired.size())));
         cardDrafted1=card;
-<<<<<<< HEAD
         EnumFood[] foods=card.getValidTargetFoods();
         EnumRegion[] regions=card.getValidTargetRegions();
         EnumFood food=null;
@@ -442,10 +348,6 @@
         setupCard(card,food,region);
         getClient().getCommModule().send(Endpoint.DRAFT_CARD, card, null);
         System.out.println("Card drafted:"+card.getPolicyName());
-=======
-        getClient().getCommModule().send(Endpoint.DRAFT_CARD, card, null);
-        //System.out.println("Card drafted:"+card.getPolicyName());
->>>>>>> a6254b83
         getClient().draftedCards.get(numTurns).add(card);
       }
       if(!discarded)
@@ -453,7 +355,6 @@
         randomlyDiscard();
       }
       draftedCard=true;
-<<<<<<< HEAD
       tries=2;
       return true;
     } 
@@ -699,175 +600,6 @@
     Payload discardData=new Payload(cardsToDiscard);
     getClient().getCommModule().send(Endpoint.DELETE_AND_DRAW_CARDS, discardData, null);
     cardsDiscarded=true;
-=======
-      return true;
-    } 
-    else
-    {
-      pickThisRegion = false;
-      GameCard lastCard1=getClient().draftedCards.get(numTurns - 1).get(0);
-      GameCard lastCard2=null;
-      if(getClient().draftedCards.get(numTurns).size()>1)
-      {
-        lastCard2 = getClient().draftedCards.get(numTurns - 1).get(1);
-      }
-      int playAgain = 0;
-      playAgain = checkLastPlay();
-      foodProduced = (long) 0;
-      foodIncome = 0;
-      foodImported = (long) 0;
-      foodExported = (long) 0;
-      lastFoodProduced = (long) 0;
-      lastFoodIncome = 0;
-      lastFoodImported = (long) 0;
-      lastFoodExported = (long) 0;
-      if (lastCard1.getTargetFood() != null)
-      {
-        distributeProbabilities(playAgain, lastCard1, "food");
-      }
-      if (lastCard1.getTargetRegion() != null)
-      {
-        distributeProbabilities(playAgain, lastCard1, "region");
-      }
-      distributeProbabilities(playAgain, lastCard1, "policy");
-      if(lastCard2!=null)
-      {
-        if (lastCard2.getTargetFood() != null)
-        {
-          distributeProbabilities(playAgain, lastCard2, "food");
-        }
-        if (lastCard2.getTargetRegion() != null)
-        {
-          distributeProbabilities(playAgain, lastCard2, "region");
-        }
-        distributeProbabilities(playAgain, lastCard2, "policy");
-      }
-      checkOtherFactors();
-      createLists();
-      boolean drafted=false;
-      do
-      {
-        drafted=draftCards();
-      }while(!drafted);
-      //System.out.println("Drafted a card");
-      draftAgain=true;
-      ArrayList<String> tempPolicyList=new ArrayList<>();
-      if(cardsNeedingSupport>0)
-      {
-        //System.out.println("Drafted a card that needed support");
-        for(int i=0;i<policySampleSpace.size();i++)
-        {
-          if(!votesRequired.contains(EnumPolicy.valueOf(policySampleSpace.get(i))))
-          {
-            tempPolicyList.add(policySampleSpace.get(i));
-          }
-        }
-        policySampleSpace.clear();
-        policySampleSpace=tempPolicyList;
-        if(policySampleSpace.size()>0)
-        {
-          do
-          {
-            drafted=draftCards();
-          }while(!drafted);
-          //System.out.println("Drafted another card after clearing list");
-        }
-        else
-        {
-          //System.out.println("Can't draft another card");
-        }
-      }
-      else if(cardsNeedingSupport==0)
-      {
-        do
-        {
-          drafted=draftCards();
-        }while(!drafted);
-        //System.out.println("Drafting another card after first card didn't need support");
-      }
-      draftedCard=true;
-      if(!discarded)
-      {
-        randomlyDiscard();
-      }
-      return true;
-    }
-  }
-  /**
-   * Check factors such as the level of people undernourished in other regions, the revenue for
-   * this AI's region and foods in this region. Prioritize different regions, foods and policies
-   * based on this information. Also, make it more likely for this region to be picked if 
-   * pickThisRegion is set to true.
-   */
-  public void checkOtherFactors()
-  {
-    z=0;
-    RegionData thisRegion=null;
-    //First check other regions for impending starvation events.
-    for(RegionData data:getClient().getWorldData().get(1).regionData)
-    {
-      if(data.undernourished>40 && 
-          data.undernourished>=getClient().getWorldData().get(0).regionData[data.region.ordinal()].undernourished)
-      {
-        amtToAdjust=probabilityMap.get(data.region.name());
-        amtToAdjust*=data.undernourished/10;
-        adjustProbability(amtToAdjust,data.region.name());
-        amtToAdjust=0;
-      }
-      if(data.region.name().equals(getClient().getUser().getRegion().name()))
-      {
-        thisRegion=data;
-      }
-    }
-    //If there has been an overall decrease of factors greater than 20%, then it is
-    //75% more likely that this region will be picked.
-    if(pickThisRegion)
-    {
-      amtToAdjust=0;
-      probabilityMap.forEach((key,val)->
-      {
-        try
-        {
-          if(EnumRegion.valueOf(key)!=null)
-          {
-            amtToAdjust+=probabilityMap.get(key);
-          }
-        }
-        catch(IllegalArgumentException e){}
-      });
-      amtToAdjust*=.75;
-      adjustProbability(amtToAdjust,getClient().getUser().getRegion().name());
-    }
-    //Check relevant factors in AI's own region.
-    int revenueDiff=percentChangeInt(thisRegion.revenueBalance, 
-        getClient().getWorldData().get(0).regionData[thisRegion.region.ordinal()].revenueBalance);
-    //If revenue severely down, increase likelihood of playing a card that will get the region more 
-    //money.
-    if(revenueDiff<-50)
-    {
-      if(getClient().getUser().getHand().contains(EnumPolicy.valueOf("Policy_Loan")))
-      {
-        adjustProbability(probabilityMap.get("Policy_Loan")*2,"Policy_Loan");
-      }
-      if(getClient().getUser().getHand().contains(EnumPolicy.valueOf("Policy_DiverttheFunds")))
-      {
-        adjustProbability(probabilityMap.get("Policy_DiverttheFunds")*2,"Policy_DiverttheFunds");
-      }
-      if(getClient().getUser().getHand().contains(EnumPolicy.valueOf("Policy_Fundraiser")))
-      {
-        adjustProbability(probabilityMap.get("Policy_Fundraiser")*2,"Policy_Fundraiser");
-      }
-    }
-    //If the region doesn't need the money, make it very unlikely to select getting a loan.
-    else if(revenueDiff>0)
-    {
-      if(getClient().getUser().getHand().contains(EnumPolicy.valueOf("Policy_Loan")))
-      {
-        adjustProbability(1,"Policy_Loan");
-      }
-    }
-    EnumFood foodNeedingAttention=null;
->>>>>>> a6254b83
   }
   /**
    * Jeffrey McCall
@@ -895,11 +627,6 @@
    * then pickThisRegion is true and the AI is much more likely to draft a card
    * that affects it's own region.
    * 
-<<<<<<< HEAD
-=======
-   * @param rand
-   *          A Random object.
->>>>>>> a6254b83
    */
   public boolean draftCards()
   {
@@ -974,12 +701,8 @@
       currentRegion = regionMap.get(regionString);
     }
     setupCard(card, currentFood, currentRegion);
-    getClient().getCommModule().send(Endpoint.DRAFT_CARD, card, null);
-<<<<<<< HEAD
+    getClient().getCommModule().send(Endpoint.DRAFT_CARD, new Payload(card), null);
     System.out.println("Card drafted:"+card.getPolicyName());
-=======
-    //System.out.println("Card drafted:"+card.getPolicyName());
->>>>>>> a6254b83
     //System.out.println("Votes required:"+card.votesRequired());
     if (card.votesRequired() != 0)
     {
@@ -1041,7 +764,6 @@
           adjustProbability(9,card.getTargetRegion().name());
         }
         else
-<<<<<<< HEAD
         {
           adjustProbability(10-(totalDecrease/10),card.getTargetRegion().name());
         }
@@ -1050,16 +772,6 @@
       {
         if(totalDecrease<10)
         {
-=======
-        {
-          adjustProbability(10-(totalDecrease/10),card.getTargetRegion().name());
-        }
-      }
-      if (type.equals("policy"))
-      {
-        if(totalDecrease<10)
-        {
->>>>>>> a6254b83
           if(getClient().getUser().getHand().contains(card.getCardType()))
           {
             adjustProbability(9,card.getPolicyName());
@@ -1100,7 +812,6 @@
         if(totalIncrease<10)
         {
           if(getClient().getUser().getHand().contains(card.getCardType()))
-<<<<<<< HEAD
           {
             adjustProbability(21,card.getPolicyName());
           }
@@ -1112,19 +823,6 @@
             adjustProbability(20+((int)Math.pow(((totalIncrease/10)+1),2)),card.getPolicyName());
           }
         }
-=======
-          {
-            adjustProbability(21,card.getPolicyName());
-          }
-        }
-        else
-        {
-          if(getClient().getUser().getHand().contains(card.getCardType()))
-          {
-            adjustProbability(20+((int)Math.pow(((totalIncrease/10)+1),2)),card.getPolicyName());
-          }
-        }
->>>>>>> a6254b83
       }
     }
   }
@@ -1271,7 +969,6 @@
               overallPercentIncrease += percentChange;
             }
           }
-<<<<<<< HEAD
         }
         if (overallPercentIncrease > overallPercentDecrease)
         {
@@ -1322,38 +1019,6 @@
    * @return The percentage change.
    */
   private double percentChangeDouble(double originalVal, double newVal)
-=======
-        }
-        if (overallPercentIncrease > overallPercentDecrease)
-        {
-          totalIncrease=overallPercentIncrease;
-          return 1;
-        } 
-        else if (overallPercentDecrease > overallPercentIncrease)
-        {
-          if (overallPercentDecrease >= 20)
-          {
-            pickThisRegion = true;
-          }
-          totalDecrease=overallPercentDecrease;
-          return -1;
-        }
-      }
-    }
-    return 0;
-  }
-
-  /**
-   * Returns the percent change between 2 ints.
-   * 
-   * @param originalVal
-   *          First int.
-   * @param newVal
-   *          Second int.
-   * @return The percent change between 2 ints.
-   */
-  private int percentChangeInt(int originalVal, int newVal)
->>>>>>> a6254b83
   {
     if (originalVal != 0)
     {
@@ -1365,29 +1030,6 @@
   }
 
   /**
-<<<<<<< HEAD
-=======
-   * Get the percent change between 2 doubles.
-   * 
-   * @param originalVal
-   *          The first double.
-   * @param newVal
-   *          The second double.
-   * @return The percentage change.
-   */
-  private double percentChangeDouble(double originalVal, double newVal)
-  {
-    if (originalVal != 0)
-    {
-      return ((originalVal - newVal) / originalVal) * 100;
-    } else
-    {
-      return 0;
-    }
-  }
-
-  /**
->>>>>>> a6254b83
    * The percent change between longs.
    * 
    * @param originalVal
