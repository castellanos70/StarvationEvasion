--- conflicted
+++ resolved
@@ -1,564 +1,261 @@
-<<<<<<< HEAD
-package starvationevasion.client.GUI.images;
-
-import javafx.scene.image.Image;
-import javafx.scene.image.ImageView;
-import starvationevasion.common.EnumFood;
-import starvationevasion.common.EnumPolicy;
-
-/**
- * Created by jmweisburd on 11/15/15.
- */
-public class ImageGetter implements ImageConstants
-{
-  private static Image worldMap;
-  private static Image regionWorldMap;
-  private static Image citrus64;
-  private static Image diary64;
-  private static Image feed64;
-  private static Image fish64;
-  private static Image fruit64;
-  private static Image grain64;
-  private static Image meat64;
-  private static Image nut64;
-  private static Image oil64;
-  private static Image poultry64;
-  private static Image special64;
-  private static Image veggies64;
-
-  private static Image citrus256;
-  private static Image diary256;
-  private static Image feed256;
-  private static Image fish256;
-  private static Image fruit256;
-  private static Image grain256;
-  private static Image meat256;
-  private static Image nut256;
-  private static Image oil256;
-  private static Image poultry256;
-  private static Image special256;
-  private static Image veggies256;
-
-  private static Image graphLeftArrowBig;
-  private static Image graphRightArrowBig;
-
-  private static Image discardLeftArrowSmall;
-  private static Image discardRightArrowSmall;
-
-  private String leftArm;
-  private String rightArm;
-  private String head;
-  private String leftLeg;
-  private String rightLeg;
-  private String wingedDragonOfRa;
-  private String sliferTheSkyDragon;
-  private String obeliskTheTormentor;
-  private String kuriboh;
-  private Image undoButton;
-  private ImageView voteIcon;
-
-  private Image background;
-
-  /**
-   * Default constructor for the imagegetter
-   */
-  public ImageGetter()
-  {
-    initialize64();
-    initialize256();
-    worldMap = new Image("WorldMap_MollweideProjection.png");
-    regionWorldMap = new Image("WorldMap_MollweideProjection_With_Region_Boarders_Added.png");
-    graphLeftArrowBig = new Image("ActionButtons/leftArrowBig.png");
-    graphRightArrowBig = new Image("ActionButtons/rightArrowBig.png");
-    discardLeftArrowSmall = new Image("ActionButtons/leftArrowSmall.png");
-    discardRightArrowSmall = new Image("ActionButtons/rightArrowSmall.png");
-
-    undoButton = new Image("ActionButtons/undoResized.png");
-    voteIcon = new ImageView("cardImages/vote.png");
-
-    leftArm = "cardImages/left2.jpg";
-    rightArm = "cardImages/right2.jpg";
-    head = "cardImages/head2.png";
-    leftLeg = "cardImages/leftLeg.jpg";
-    rightLeg = "cardImages/rightLeg.jpg";
-    wingedDragonOfRa = "cardImages/wingedDragonOfRaw.jpg";
-    sliferTheSkyDragon = "cardImages/slifer.jpg";
-    obeliskTheTormentor = "cardImages/obeliskTheTormentor.jpg";
-    kuriboh = "cardImages/kuriboh.jpg";
-
-    background = new Image("background.png");
-  }
-
-  /**
-   * Gets the food image of the EnumFood passed in 256x256
-   * 
-   * @param type
-   *          food type
-   * @return image of food type
-   */
-  public Image getImageForFoodType256(EnumFood type)
-  {
-    switch (type)
-    {
-      case CITRUS:
-        return citrus256;
-      case DAIRY:
-        return diary256;
-      case FEED:
-        return feed256;
-      case FISH:
-        return fish256;
-      case FRUIT:
-        return fruit256;
-      case GRAIN:
-        return grain256;
-      case MEAT:
-        return meat256;
-      case NUT:
-        return nut256;
-      case OIL:
-        return oil256;
-      case POULTRY:
-        return poultry256;
-      case SPECIAL:
-        return special256;
-      case VEGGIES:
-        return veggies256;
-      default:
-        return citrus256;
-    }
-  }
-
-  /**
-   * Gets the food image of the EnumFood passed in 64x64
-   * 
-   * @param type
-   *          food type
-   * @return image of food type
-   */
-  public Image getImageForFoodType64(EnumFood type)
-  {
-    switch (type)
-    {
-      case CITRUS:
-        return citrus64;
-      case DAIRY:
-        return diary64;
-      case FEED:
-        return feed64;
-      case FISH:
-        return fish64;
-      case FRUIT:
-        return fruit64;
-      case GRAIN:
-        return grain64;
-      case MEAT:
-        return meat64;
-      case NUT:
-        return nut64;
-      case OIL:
-        return oil64;
-      case POULTRY:
-        return poultry64;
-      case SPECIAL:
-        return special64;
-      case VEGGIES:
-        return veggies64;
-      default:
-        return citrus64;
-    }
-  }
-
-  public Image getRegionWorldMap()
-  {
-	  return regionWorldMap;
-  }
-  
-  
-  public Image getWorldMap()
-  {
-    return worldMap;
-  }
-
-  public Image getBackground()
-  {
-    return background;
-  }
-
-  public Image getGraphLeftArrowBig()
-  {
-    return graphLeftArrowBig;
-  }
-
-  public Image getGraphRightArrowBig()
-  {
-    return graphRightArrowBig;
-  }
-
-  public Image getDiscardLeftArrowSmall()
-  {
-    return discardLeftArrowSmall;
-  }
-
-  public Image getDiscardRightArrowSmall()
-  {
-    return discardRightArrowSmall;
-  }
-
-  /**
-   * Get the undo button image
-   * 
-   * @return undo button image
-   */
-  public Image getUndoButton()
-  {
-    return undoButton;
-  }
-
-  /**
-   * Get the vote icon image
-   * 
-   * @return vote icon image
-   */
-  public ImageView getVoteIcon()
-  {
-    return voteIcon;
-  }
-
-  /**
-   * Gets the image for the cards
-   * 
-   * @param policy
-   *          policy card you want to get an image for
-   * @return image of the policy card
-   */
-  public ImageView getImageForCard(EnumPolicy policy)
-  {
-
-    switch (policy)
-    {
-      case Clean_River_Incentive:
-        return new ImageView(new Image(head, ImageConstants.INIT_CARD_WIDTH * 8,
-            ImageConstants.INIT_CARD_HEIGHT * 8, false, false));
-      case Fertilizer_Subsidy:
-        return new ImageView(
-            new Image(leftArm, ImageConstants.INIT_CARD_WIDTH * 8,
-                ImageConstants.INIT_CARD_HEIGHT * 8, false, false));
-      case Educate_the_Women_Campaign:
-        return new ImageView(
-            new Image(rightArm, ImageConstants.INIT_CARD_WIDTH * 8,
-                ImageConstants.INIT_CARD_HEIGHT * 8, false, false));
-      case Covert_Intelligence:
-        return new ImageView(
-            new Image(leftLeg, ImageConstants.INIT_CARD_WIDTH * 8,
-                ImageConstants.INIT_CARD_HEIGHT * 8, false, false));
-      case Efficient_Irrigation_Incentive:
-        return new ImageView(
-            new Image(rightLeg, ImageConstants.INIT_CARD_WIDTH * 8,
-                ImageConstants.INIT_CARD_HEIGHT * 8, false, false));
-      case Ethanol_Tax_Credit_Change:
-        return new ImageView(
-            new Image(wingedDragonOfRa, ImageConstants.INIT_CARD_WIDTH * 8,
-                ImageConstants.INIT_CARD_HEIGHT * 8, false, false));
-      case Foreign_Aid_for_Farm_Infrastructure:
-        return new ImageView(
-            new Image(obeliskTheTormentor, ImageConstants.INIT_CARD_WIDTH * 8,
-                ImageConstants.INIT_CARD_HEIGHT * 8, false, false));
-      case GMO_Seed_Insect_Resistance_Research:
-        return new ImageView(
-            new Image(sliferTheSkyDragon, ImageConstants.INIT_CARD_WIDTH * 8,
-                ImageConstants.INIT_CARD_HEIGHT * 8, false, false));
-      default:
-        return new ImageView(
-            new Image(kuriboh, ImageConstants.INIT_CARD_WIDTH * 8,
-                ImageConstants.INIT_CARD_HEIGHT * 8, false, false));
-    }
-
-  }
-
-  private void initialize64()
-  {
-    citrus64 = new Image("farmProductIcons/FarmProduct_CITRUS_64x64.png");
-    diary64 = new Image("farmProductIcons/FarmProduct_DAIRY_64x64.png");
-    feed64 = new Image("farmProductIcons/FarmProduct_FEED_64x64.png");
-    fish64 = new Image("farmProductIcons/FarmProduct_FISH_64x64.png");
-    fruit64 = new Image("farmProductIcons/FarmProduct_FRUIT_64x64.png");
-    grain64 = new Image("farmProductIcons/FarmProduct_GRAIN_64x64.png");
-    meat64 = new Image("farmProductIcons/FarmProduct_MEAT_64x64.png");
-    nut64 = new Image("farmProductIcons/FarmProduct_NUT_64x64.png");
-    oil64 = new Image("farmProductIcons/FarmProduct_OIL_64x64.png");
-    poultry64 = new Image("farmProductIcons/FarmProduct_POULTRY_64x64.png");
-    special64 = new Image("farmProductIcons/FarmProduct_SPECIAL_64x64.png");
-    veggies64 = new Image("farmProductIcons/FarmProduct_VEGGIES_64x64.png");
-  }
-
-  private void initialize256()
-  {
-    citrus256 = new Image("farmProductIcons/FarmProduct_CITRUS_256x256.png");
-    diary256 = new Image("farmProductIcons/FarmProduct_DAIRY_256x256.png");
-    feed256 = new Image("farmProductIcons/FarmProduct_FEED_256x256.png");
-    fish256 = new Image("farmProductIcons/FarmProduct_FISH_256x256.png");
-    fruit256 = new Image("farmProductIcons/FarmProduct_FRUIT_256x256.png");
-    grain256 = new Image("farmProductIcons/FarmProduct_GRAIN_256x256.png");
-    meat256 = new Image("farmProductIcons/FarmProduct_MEAT_256x256.png");
-    nut256 = new Image("farmProductIcons/FarmProduct_NUT_256x256.png");
-    oil256 = new Image("farmProductIcons/FarmProduct_OIL_256x256.png");
-    poultry256 = new Image("farmProductIcons/FarmProduct_POULTRY_256x256.png");
-    special256 = new Image("farmProductIcons/FarmProduct_SPECIAL_256x256.png");
-    veggies256 = new Image("farmProductIcons/FarmProduct_VEGGIES_256x256.png");
-  }
-
-}
-=======
-package starvationevasion.client.GUI.images;
-
-import javafx.scene.image.Image;
-import javafx.scene.image.ImageView;
-import starvationevasion.common.EnumFood;
-import starvationevasion.common.gamecards.EnumPolicy;
-
-/**
- * Created by jmweisburd on 11/15/15.
- */
-public class ImageGetter implements ImageConstants
-{
-  private static Image worldMap;
-  private static Image citrus64;
-  private static Image diary64;
-  private static Image feed64;
-  private static Image fish64;
-  private static Image fruit64;
-  private static Image grain64;
-  private static Image meat64;
-  private static Image nut64;
-  private static Image oil64;
-  private static Image poultry64;
-  private static Image special64;
-  private static Image veggies64;
-
-  private static Image citrus256;
-  private static Image diary256;
-  private static Image feed256;
-  private static Image fish256;
-  private static Image fruit256;
-  private static Image grain256;
-  private static Image meat256;
-  private static Image nut256;
-  private static Image oil256;
-  private static Image poultry256;
-  private static Image special256;
-  private static Image veggies256;
-
-  private static Image graphLeftArrowBig;
-  private static Image graphRightArrowBig;
-
-  private static Image discardLeftArrowSmall;
-  private static Image discardRightArrowSmall;
-
-  private Image undoButton;
-  private ImageView voteIcon;
-
-  private Image background;
-
-  /**
-   * Default constructor for the imagegetter
-   */
-  public ImageGetter()
-  {
-    initialize64();
-    initialize256();
-    worldMap = new Image("WorldMap_MollweideProjection.png");
-    graphLeftArrowBig = new Image("ActionButtons/leftArrowBig.png");
-    graphRightArrowBig = new Image("ActionButtons/rightArrowBig.png");
-    discardLeftArrowSmall = new Image("ActionButtons/leftArrowSmall.png");
-    discardRightArrowSmall = new Image("ActionButtons/rightArrowSmall.png");
-
-    undoButton = new Image("ActionButtons/undoResized.png");
-    voteIcon = new ImageView("cardImages/vote.png");
-
-
-    background = new Image("background.png");
-  }
-
-  /**
-   * TODO: replace this long switch with an array index --Joel
-   * Gets the food image of the EnumFood passed in 256x256
-   * 
-   * @param type
-   *          food type
-   * @return image of food type
-   */
-  public Image getImageForFoodType256(EnumFood type)
-  {
-    switch (type)
-    {
-      case CITRUS:
-        return citrus256;
-      case DAIRY:
-        return diary256;
-      case FEED:
-        return feed256;
-      case FISH:
-        return fish256;
-      case FRUIT:
-        return fruit256;
-      case GRAIN:
-        return grain256;
-      case MEAT:
-        return meat256;
-      case NUT:
-        return nut256;
-      case OIL:
-        return oil256;
-      case POULTRY:
-        return poultry256;
-      case SPECIAL:
-        return special256;
-      case VEGGIES:
-        return veggies256;
-      default:
-        return citrus256;
-    }
-  }
-
-  /**
-   * Gets the food image of the EnumFood passed in 64x64
-   *  TODO: replace this long switch with an array index --Joel
-   * @param type
-   *          food type
-   * @return image of food type
-   */
-  public Image getImageForFoodType64(EnumFood type)
-  {
-    switch (type)
-    {
-      case CITRUS:
-        return citrus64;
-      case DAIRY:
-        return diary64;
-      case FEED:
-        return feed64;
-      case FISH:
-        return fish64;
-      case FRUIT:
-        return fruit64;
-      case GRAIN:
-        return grain64;
-      case MEAT:
-        return meat64;
-      case NUT:
-        return nut64;
-      case OIL:
-        return oil64;
-      case POULTRY:
-        return poultry64;
-      case SPECIAL:
-        return special64;
-      case VEGGIES:
-        return veggies64;
-      default:
-        return citrus64;
-    }
-  }
-
-  public Image getWorldMap()
-  {
-    return worldMap;
-  }
-
-  public Image getBackground()
-  {
-    return background;
-  }
-
-  public Image getGraphLeftArrowBig()
-  {
-    return graphLeftArrowBig;
-  }
-
-  public Image getGraphRightArrowBig()
-  {
-    return graphRightArrowBig;
-  }
-
-  public Image getDiscardLeftArrowSmall()
-  {
-    return discardLeftArrowSmall;
-  }
-
-  public Image getDiscardRightArrowSmall()
-  {
-    return discardRightArrowSmall;
-  }
-
-  /**
-   * Get the undo button image
-   * 
-   * @return undo button image
-   */
-  public Image getUndoButton()
-  {
-    return undoButton;
-  }
-
-  /**
-   * Get the vote icon image
-   * 
-   * @return vote icon image
-   */
-  public ImageView getVoteIcon()
-  {
-    return voteIcon;
-  }
-
-  /**
-   * Gets the image for the cards
-   * TODO: do not read and create a new image each time you want to use it.
-   *    Load and create card images at start (or on first use) Then keep. --Joel
-   * @param policy
-   *          policy card you want to get an image for
-   * @return image of the policy card
-   */
-  public ImageView getImageForCard(EnumPolicy policy)
-  {
-    return new ImageView(new Image(policy.getImagePath(), ImageConstants.INIT_CARD_WIDTH * 8,
-      ImageConstants.INIT_CARD_HEIGHT * 8, false, false));
-
-  }
-
-  // TODO: replace an equation that loads all images into an array. --Joel
-  private void initialize64()
-  {
-    citrus64 = new Image("farmProductIcons/FarmProduct_CITRUS_64x64.png");
-    diary64 = new Image("farmProductIcons/FarmProduct_DAIRY_64x64.png");
-    feed64 = new Image("farmProductIcons/FarmProduct_FEED_64x64.png");
-    fish64 = new Image("farmProductIcons/FarmProduct_FISH_64x64.png");
-    fruit64 = new Image("farmProductIcons/FarmProduct_FRUIT_64x64.png");
-    grain64 = new Image("farmProductIcons/FarmProduct_GRAIN_64x64.png");
-    meat64 = new Image("farmProductIcons/FarmProduct_MEAT_64x64.png");
-    nut64 = new Image("farmProductIcons/FarmProduct_NUT_64x64.png");
-    oil64 = new Image("farmProductIcons/FarmProduct_OIL_64x64.png");
-    poultry64 = new Image("farmProductIcons/FarmProduct_POULTRY_64x64.png");
-    special64 = new Image("farmProductIcons/FarmProduct_SPECIAL_64x64.png");
-    veggies64 = new Image("farmProductIcons/FarmProduct_VEGGIES_64x64.png");
-  }
-
-
-  private void initialize256()
-  {
-    citrus256 = new Image("farmProductIcons/FarmProduct_CITRUS_256x256.png");
-    diary256 = new Image("farmProductIcons/FarmProduct_DAIRY_256x256.png");
-    feed256 = new Image("farmProductIcons/FarmProduct_FEED_256x256.png");
-    fish256 = new Image("farmProductIcons/FarmProduct_FISH_256x256.png");
-    fruit256 = new Image("farmProductIcons/FarmProduct_FRUIT_256x256.png");
-    grain256 = new Image("farmProductIcons/FarmProduct_GRAIN_256x256.png");
-    meat256 = new Image("farmProductIcons/FarmProduct_MEAT_256x256.png");
-    nut256 = new Image("farmProductIcons/FarmProduct_NUT_256x256.png");
-    oil256 = new Image("farmProductIcons/FarmProduct_OIL_256x256.png");
-    poultry256 = new Image("farmProductIcons/FarmProduct_POULTRY_256x256.png");
-    special256 = new Image("farmProductIcons/FarmProduct_SPECIAL_256x256.png");
-    veggies256 = new Image("farmProductIcons/FarmProduct_VEGGIES_256x256.png");
-  }
-
-}
->>>>>>> 11b6e2a9
+package starvationevasion.client.GUI.images;
+
+import javafx.scene.image.Image;
+import javafx.scene.image.ImageView;
+import starvationevasion.common.EnumFood;
+import starvationevasion.common.gamecards.EnumPolicy;
+
+/**
+ * Created by jmweisburd on 11/15/15.
+ */
+public class ImageGetter implements ImageConstants
+{
+  private static Image worldMap;
+  private static Image regionWorldMap;
+  private static Image citrus64;
+  private static Image diary64;
+  private static Image feed64;
+  private static Image fish64;
+  private static Image fruit64;
+  private static Image grain64;
+  private static Image meat64;
+  private static Image nut64;
+  private static Image oil64;
+  private static Image poultry64;
+  private static Image special64;
+  private static Image veggies64;
+
+  private static Image citrus256;
+  private static Image diary256;
+  private static Image feed256;
+  private static Image fish256;
+  private static Image fruit256;
+  private static Image grain256;
+  private static Image meat256;
+  private static Image nut256;
+  private static Image oil256;
+  private static Image poultry256;
+  private static Image special256;
+  private static Image veggies256;
+
+  private static Image graphLeftArrowBig;
+  private static Image graphRightArrowBig;
+
+  private static Image discardLeftArrowSmall;
+  private static Image discardRightArrowSmall;
+
+
+  private Image undoButton;
+  private ImageView voteIcon;
+
+  private Image background;
+
+  /**
+   * Default constructor for the imagegetter
+   */
+  public ImageGetter()
+  {
+    initialize64();
+    initialize256();
+    worldMap = new Image("WorldMap_MollweideProjection.png");
+    regionWorldMap = new Image("WorldMap_MollweideProjection_With_Region_Boarders_Added.png");
+    graphLeftArrowBig = new Image("ActionButtons/leftArrowBig.png");
+    graphRightArrowBig = new Image("ActionButtons/rightArrowBig.png");
+    discardLeftArrowSmall = new Image("ActionButtons/leftArrowSmall.png");
+    discardRightArrowSmall = new Image("ActionButtons/rightArrowSmall.png");
+
+    undoButton = new Image("ActionButtons/undoResized.png");
+    voteIcon = new ImageView("cardImages/vote.png");
+
+
+
+    background = new Image("background.png");
+  }
+
+  /**
+   * TODO: replace this long switch with an array index --Joel
+   * Gets the food image of the EnumFood passed in 256x256
+   * 
+   * @param type
+   *          food type
+   * @return image of food type
+   */
+  public Image getImageForFoodType256(EnumFood type)
+  {
+    switch (type)
+    {
+      case CITRUS:
+        return citrus256;
+      case DAIRY:
+        return diary256;
+      case FEED:
+        return feed256;
+      case FISH:
+        return fish256;
+      case FRUIT:
+        return fruit256;
+      case GRAIN:
+        return grain256;
+      case MEAT:
+        return meat256;
+      case NUT:
+        return nut256;
+      case OIL:
+        return oil256;
+      case POULTRY:
+        return poultry256;
+      case SPECIAL:
+        return special256;
+      case VEGGIES:
+        return veggies256;
+      default:
+        return citrus256;
+    }
+  }
+
+  /**
+   * Gets the food image of the EnumFood passed in 64x64
+   *  TODO: replace this long switch with an array index --Joel
+   * @param type
+   *          food type
+   * @return image of food type
+   */
+  public Image getImageForFoodType64(EnumFood type)
+  {
+    switch (type)
+    {
+      case CITRUS:
+        return citrus64;
+      case DAIRY:
+        return diary64;
+      case FEED:
+        return feed64;
+      case FISH:
+        return fish64;
+      case FRUIT:
+        return fruit64;
+      case GRAIN:
+        return grain64;
+      case MEAT:
+        return meat64;
+      case NUT:
+        return nut64;
+      case OIL:
+        return oil64;
+      case POULTRY:
+        return poultry64;
+      case SPECIAL:
+        return special64;
+      case VEGGIES:
+        return veggies64;
+      default:
+        return citrus64;
+    }
+  }
+
+  public Image getRegionWorldMap()
+  {
+	  return regionWorldMap;
+  }
+  
+  
+  public Image getWorldMap()
+  {
+    return worldMap;
+  }
+
+  public Image getBackground()
+  {
+    return background;
+  }
+
+  public Image getGraphLeftArrowBig()
+  {
+    return graphLeftArrowBig;
+  }
+
+  public Image getGraphRightArrowBig()
+  {
+    return graphRightArrowBig;
+  }
+
+  public Image getDiscardLeftArrowSmall()
+  {
+    return discardLeftArrowSmall;
+  }
+
+  public Image getDiscardRightArrowSmall()
+  {
+    return discardRightArrowSmall;
+  }
+
+  /**
+   * Get the undo button image
+   * 
+   * @return undo button image
+   */
+  public Image getUndoButton()
+  {
+    return undoButton;
+  }
+
+  /**
+   * Get the vote icon image
+   * 
+   * @return vote icon image
+   */
+  public ImageView getVoteIcon()
+  {
+    return voteIcon;
+  }
+
+  /**
+   * Gets the image for the cards
+   * TODO: do not read and create a new image each time you want to use it.
+   *    Load and create card images at start (or on first use) Then keep. --Joel
+   * @param policy
+   *          policy card you want to get an image for
+   * @return image of the policy card
+   */
+  public ImageView getImageForCard(EnumPolicy policy)
+  {
+    return new ImageView(new Image(policy.getImagePath(), ImageConstants.INIT_CARD_WIDTH * 8,
+      ImageConstants.INIT_CARD_HEIGHT * 8, false, false));
+
+  }
+
+  // TODO: replace an equation that loads all images into an array. --Joel
+  private void initialize64()
+  {
+    citrus64 = new Image("farmProductIcons/FarmProduct_CITRUS_64x64.png");
+    diary64 = new Image("farmProductIcons/FarmProduct_DAIRY_64x64.png");
+    feed64 = new Image("farmProductIcons/FarmProduct_FEED_64x64.png");
+    fish64 = new Image("farmProductIcons/FarmProduct_FISH_64x64.png");
+    fruit64 = new Image("farmProductIcons/FarmProduct_FRUIT_64x64.png");
+    grain64 = new Image("farmProductIcons/FarmProduct_GRAIN_64x64.png");
+    meat64 = new Image("farmProductIcons/FarmProduct_MEAT_64x64.png");
+    nut64 = new Image("farmProductIcons/FarmProduct_NUT_64x64.png");
+    oil64 = new Image("farmProductIcons/FarmProduct_OIL_64x64.png");
+    poultry64 = new Image("farmProductIcons/FarmProduct_POULTRY_64x64.png");
+    special64 = new Image("farmProductIcons/FarmProduct_SPECIAL_64x64.png");
+    veggies64 = new Image("farmProductIcons/FarmProduct_VEGGIES_64x64.png");
+  }
+
+
+  private void initialize256()
+  {
+    citrus256 = new Image("farmProductIcons/FarmProduct_CITRUS_256x256.png");
+    diary256 = new Image("farmProductIcons/FarmProduct_DAIRY_256x256.png");
+    feed256 = new Image("farmProductIcons/FarmProduct_FEED_256x256.png");
+    fish256 = new Image("farmProductIcons/FarmProduct_FISH_256x256.png");
+    fruit256 = new Image("farmProductIcons/FarmProduct_FRUIT_256x256.png");
+    grain256 = new Image("farmProductIcons/FarmProduct_GRAIN_256x256.png");
+    meat256 = new Image("farmProductIcons/FarmProduct_MEAT_256x256.png");
+    nut256 = new Image("farmProductIcons/FarmProduct_NUT_256x256.png");
+    oil256 = new Image("farmProductIcons/FarmProduct_OIL_256x256.png");
+    poultry256 = new Image("farmProductIcons/FarmProduct_POULTRY_256x256.png");
+    special256 = new Image("farmProductIcons/FarmProduct_SPECIAL_256x256.png");
+    veggies256 = new Image("farmProductIcons/FarmProduct_VEGGIES_256x256.png");
+  }
+
+}