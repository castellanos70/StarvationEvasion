package starvationevasion.client.MegaMawile.controller;

import javafx.fxml.Initializable;
import starvationevasion.client.MegaMawile.model.*;
import starvationevasion.client.MegaMawile.net.NetworkHandler;

import java.awt.*;
import java.net.URL;
import java.util.*;

import static starvationevasion.client.MegaMawile.model.NetworkStatus.*;

/**
 * Main Controller of the application. This is where most objects are initialized
 * and available for the the entire application.
 */
public class GameEngine implements GameController, Initializable
{
  //private final Player player;
  private AbstractPlayerController playerController;

  private NetworkHandler network;

  // private final Renderer simulationVisualization;
  // private MenuRenderer menuRenderer;
  private GameOptions options;
  private float tryTime = 0f;
  private float loginTryTime = 0f;
  private long lengthOfTurn = 0;
  private long curTimeLeft = 0;

  private GameStateData gameState = new GameStateData();
  private boolean state;


  @Override
  public void initialize(URL location, ResourceBundle resources)
  {
    options = new GameOptions();

    network = new NetworkHandler(options, gameState);
  }

  @Override
  public void update(float deltaTime)
  {
    //timer reset or decrement
    if (gameState.getPhaseTime() != lengthOfTurn)
    {
      lengthOfTurn = gameState.getPhaseTime();
      curTimeLeft = lengthOfTurn;
    }
    else if (gameState.getPhaseTime() > 0)
    {
      if (curTimeLeft > 0)
      {
        curTimeLeft -= deltaTime;
      }
      else if (curTimeLeft < 0)
      {
        curTimeLeft = 0;
      }
    }
    // network try
    if (options.getNetworkStatus() == TRY)
    {
      options.setNetworkStatus(TRYING);
      network.createClient(playerController);
    }

    // player try
    if (getPlayer().getStatus() == TRY)
    {
      getPlayer().setStatus(TRYING);
    }


    // try and connect to server every 2s
    if (options.getNetworkStatus() == TRYING)
    {
      tryTime += 1;
    }

    // try and connect to server exeyer 2s
    if (getPlayer().getStatus() == TRYING)
    {
      loginTryTime += 1;
    }


    // if 2s has passes and server trying try to connect
    if (tryTime >= 200 && options.getNetworkStatus() == TRYING)
    {
      tryTime = 0;
      network.connectToServer();
    }

    // if 2s has passed and player is trying to login retry
    if (loginTryTime >= 200 && getPlayer().getStatus() == TRYING)
    {
      loginTryTime = 0f;
      network.loginToServer();
    }

    if (options.getNetworkStatus() == DISCONNECT)
    {
      network.disconnectFromServer();
    }

    playerController.update(deltaTime);
  }

  /**
   * Sets the ViewPort based upon the size of the given Rectangle.
   *
   * @param viewPort
   */
  public void setViewPort(Rectangle viewPort)
  {
    //menuRenderer.setViewPort(viewPort);
  }

  /**
   * Starts the server.
   */
  public void startServer()
  {
    options.setNetworkStatus(TRY);
  }

  /**
   * Re-instantiates a new HumanPlayerController with the current state.
   *
   * @param state
   */
  public void setState(boolean state)
  {
    this.state = state;
    if (!this.state)
    {
      playerController = new HumanPlayerController(gameState, options);
    }
  }

  /**
   * Sets options for the network.
   *
   * @param port
   * @param host
   */
  public void setOptions(String port, String host)
  {
    options.setHost(host);
    options.setPort(Integer.parseInt(String.valueOf(port)));
    options.setNetworkStatus(TRY);
  }

  /**
<<<<<<< HEAD
   * Updates the hand with the next cards drawn from the deck.
   */
  private void updateHand()
  {
    options.setUpdateHand(false);
    //IDK WHAT NOW BECAUSE ARRAYS FULL OF BULLSHIT

    ArrayList<PolicyCard> hand = getPlayer().getHandList();
    HashMap<ImageView, PolicyCard> imagePolicyMap = guiDraftDrawDiscard.getImagePolicyMap();
    ArrayList<ImageView> handImageArray = guiDraftDrawDiscard.getHandImageArray();
    for (int i = 0; i < handImageArray.size(); i++)
    {
      ImageView imageView = handImageArray.get(i);
      PolicyCard policyCard = hand.get(i);
      imagePolicyMap.put(imageView, policyCard);
      EnumPolicy enumPolicy = policyCard.getCardType();
      imageView.setImage(policyCardImageManager.getPolicyCardImage(enumPolicy));
    }
    guiDraftDrawDiscard.reset();
  }

  /**
   * Initializes the List containing the cards in the player's hand.
   */
  private void initializeCards()
  {
    HashMap<ImageView, PolicyCard> imagePolicyMap = guiDraftDrawDiscard.getImagePolicyMap();
    //initialize the list containing the cards in the player's hand
    ImageView[] hold = {cardOne,
      cardTwo,
      cardThree,
      cardFour,
      cardFive,
      cardSix,
      cardSeven};
    ArrayList<ImageView> handImageArray = guiDraftDrawDiscard.getHandImageArray();
    for (ImageView imageView : hold)
    {
      handImageArray.add(imageView);
      imageView.setImage(null);//maps the hand to policy card
      imagePolicyMap.put(imageView, null);
    }
    //initialize the list containing the cards on the Action table
    hold = new ImageView[]{actionTable1, actionTable2, actionTable3};
    ArrayList<ImageView> actionTableArray = guiDraftDrawDiscard.getActionTableList();
    for (ImageView imageView : hold)
    {
      actionTableArray.add(imageView);
      imageView.setImage(null);//maps the action table to policy card
      imagePolicyMap.put(imageView, null);
    }
  }

  /**
   * Called when the user hovers over the vote card.
   *
   * @param event the MouseEvent.
   */
  public void voteCardEnter(MouseEvent event)
  {
    ImageView source = (ImageView) event.getSource();
    source.setOpacity(0.5);
  }

  /**
   * Called when the user stops hovering over the vote card.
   *
   * @param event the MouseEvent.
   */
  public void voteCardExit(MouseEvent event)
  {
    ImageView source = (ImageView) event.getSource();
    source.setOpacity(1);
  }

  /**
   * Handles a mouse click event on a PolicyCard during the drafting phase.
   *
   * @param event the mouse click event to handle.
   */
  public void handleVoteCard(MouseEvent event)
  {
    ImageView source = (ImageView) event.getSource();
    voteController.show(source.getId());
  }

  private void setMenuItemHandlers()
  {

    cali.setOnAction(new EventHandler<ActionEvent>()
    {
      @Override
      public void handle(ActionEvent e)
      {
        usSelectedRegion = StatisticReadData.USREGION.CALIFORNIA;
        usStatString = " Human Development Index";
        updateChartTitles();
        usChart.getData().setAll(ChartGraphics.cg.getRegionChartData(usSelectedRegion,
          StatisticReadData.STAT_TYPE.HDI));
      }
    });
    pacNW.setOnAction(new EventHandler<ActionEvent>()
    {
      @Override
      public void handle(ActionEvent e)
      {
        usSelectedRegion = StatisticReadData.USREGION.PACIFIC_NW_MS;
        usStatString = " Human Development Index";
        updateChartTitles();
        usChart.getData().setAll(ChartGraphics.cg.getRegionChartData(usSelectedRegion,
          StatisticReadData.STAT_TYPE.HDI));
      }
    });
    nPlains.setOnAction(new EventHandler<ActionEvent>()
    {
      @Override
      public void handle(ActionEvent e)
      {
        usSelectedRegion = StatisticReadData.USREGION.N_PLAINS;
        usStatString = " Human Development Index";
        updateChartTitles();
        usChart.getData().setAll(ChartGraphics.cg.getRegionChartData(usSelectedRegion,
          StatisticReadData.STAT_TYPE.HDI));
      }
    });
    sPlains.setOnAction(new EventHandler<ActionEvent>()
    {
      @Override
      public void handle(ActionEvent e)
      {
        usSelectedRegion = StatisticReadData.USREGION.S_PLAINS_DS;
        usStatString = " Human Development Index";
        updateChartTitles();
        usChart.getData().setAll(ChartGraphics.cg.getRegionChartData(usSelectedRegion,
          StatisticReadData.STAT_TYPE.HDI));
      }
    });
    hland.setOnAction(new EventHandler<ActionEvent>()
    {
      @Override
      public void handle(ActionEvent e)
      {
        usSelectedRegion = StatisticReadData.USREGION.HEARTLAND;
        usStatString = " Human Development Index";
        updateChartTitles();
        usChart.getData().setAll(ChartGraphics.cg.getRegionChartData(usSelectedRegion,
          StatisticReadData.STAT_TYPE.HDI));
      }
    });
    nCresc.setOnAction(new EventHandler<ActionEvent>()
    {
      @Override
      public void handle(ActionEvent e)
      {
        usSelectedRegion = StatisticReadData.USREGION.N_CRESCENT;
        usStatString = " Human Development Index";
        updateChartTitles();
        usChart.getData().setAll(ChartGraphics.cg.getRegionChartData(usSelectedRegion,
          StatisticReadData.STAT_TYPE.HDI));
      }
    });
    southe.setOnAction(new EventHandler<ActionEvent>()
    {
      @Override
      public void handle(ActionEvent e)
      {
        usSelectedRegion = StatisticReadData.USREGION.SE;
        usStatString = " Human Development Index";
        updateChartTitles();
        usChart.getData().setAll(ChartGraphics.cg.getRegionChartData(usSelectedRegion,
          StatisticReadData.STAT_TYPE.HDI));
      }
    });
    artA.setOnAction(new EventHandler<ActionEvent>()
    {
      @Override
      public void handle(ActionEvent e)
      {
        worldSelectedRegion = StatisticReadData.WORLDREGION.ARTIC_AMERICA;
        worldStatString = " Human Development Index";
        updateChartTitles();
        worldChart.getData().setAll(ChartGraphics.cg.getRegionChartData(worldSelectedRegion,
          StatisticReadData.STAT_TYPE.HDI));
      }
    });
    midA.setOnAction(new EventHandler<ActionEvent>()
    {
      @Override
      public void handle(ActionEvent e)
      {
        worldSelectedRegion = StatisticReadData.WORLDREGION.MIDDLE_AMERICA;
        worldStatString = " Human Development Index";
        updateChartTitles();
        worldChart.getData().setAll(ChartGraphics.cg.getRegionChartData(worldSelectedRegion,
          StatisticReadData.STAT_TYPE.HDI));
      }
    });
    southA.setOnAction(new EventHandler<ActionEvent>()
    {
      @Override
      public void handle(ActionEvent e)
      {
        worldSelectedRegion = StatisticReadData.WORLDREGION.SOUTH_AMERICA;
        worldStatString = " Human Development Index";
        updateChartTitles();
        worldChart.getData().setAll(ChartGraphics.cg.getRegionChartData(worldSelectedRegion,
          StatisticReadData.STAT_TYPE.HDI));
      }
    });
    eurp.setOnAction(new EventHandler<ActionEvent>()
    {
      @Override
      public void handle(ActionEvent e)
      {
        worldSelectedRegion = StatisticReadData.WORLDREGION.EUROPE;
        worldStatString = " Human Development Index";
        updateChartTitles();
        worldChart.getData().setAll(ChartGraphics.cg.getRegionChartData(worldSelectedRegion,
          StatisticReadData.STAT_TYPE.HDI));
      }
    });
    midE.setOnAction(new EventHandler<ActionEvent>()
    {
      @Override
      public void handle(ActionEvent e)
      {
        worldSelectedRegion = StatisticReadData.WORLDREGION.MIDDLE_EAST;
        worldStatString = " Human Development Index";
        updateChartTitles();
        worldChart.getData().setAll(ChartGraphics.cg.getRegionChartData(worldSelectedRegion,
          StatisticReadData.STAT_TYPE.HDI));
      }
    });
    subS.setOnAction(new EventHandler<ActionEvent>()
    {
      @Override
      public void handle(ActionEvent e)
      {
        worldSelectedRegion = StatisticReadData.WORLDREGION.SUB_SAHARAN_AFRICA;
        worldStatString = " Human Development Index";
        updateChartTitles();
        worldChart.getData().setAll(ChartGraphics.cg.getRegionChartData(worldSelectedRegion,
          StatisticReadData.STAT_TYPE.HDI));
      }
    });
    russ.setOnAction(new EventHandler<ActionEvent>()
    {
      @Override
      public void handle(ActionEvent e)
      {
        worldSelectedRegion = StatisticReadData.WORLDREGION.RUSSIA_CAUCUSES;
        worldStatString = " Human Development Index";
        updateChartTitles();
        worldChart.getData().setAll(ChartGraphics.cg.getRegionChartData(worldSelectedRegion,
          StatisticReadData.STAT_TYPE.HDI));
      }
    });
    centA.setOnAction(new EventHandler<ActionEvent>()
    {
      @Override
      public void handle(ActionEvent e)
      {
        worldSelectedRegion = StatisticReadData.WORLDREGION.CENTRAL_ASIA;
        worldStatString = " Human Development Index";
        updateChartTitles();
        worldChart.getData().setAll(ChartGraphics.cg.getRegionChartData(worldSelectedRegion,
          StatisticReadData.STAT_TYPE.HDI));
      }
    });
    souAs.setOnAction(new EventHandler<ActionEvent>()
    {
      @Override
      public void handle(ActionEvent e)
      {
        worldSelectedRegion = StatisticReadData.WORLDREGION.SOUTH_ASIA;
        worldStatString = " Human Development Index";
        updateChartTitles();
        worldChart.getData().setAll(ChartGraphics.cg.getRegionChartData(worldSelectedRegion,
          StatisticReadData.STAT_TYPE.HDI));
      }
    });
    eastA.setOnAction(new EventHandler<ActionEvent>()
    {
      @Override
      public void handle(ActionEvent e)
      {
        worldSelectedRegion = StatisticReadData.WORLDREGION.EAST_ASIA;
        worldStatString = " Human Development Index";
        updateChartTitles();
        worldChart.getData().setAll(ChartGraphics.cg.getRegionChartData(worldSelectedRegion,
          StatisticReadData.STAT_TYPE.HDI));
      }
    });
    seA.setOnAction(new EventHandler<ActionEvent>()
    {
      @Override
      public void handle(ActionEvent e)
      {
        worldSelectedRegion = StatisticReadData.WORLDREGION.SOUTHEAST_ASIA;
        worldStatString = " Human Development Index";
        updateChartTitles();
        worldChart.getData().setAll(ChartGraphics.cg.getRegionChartData(worldSelectedRegion,
          StatisticReadData.STAT_TYPE.HDI));
      }
    });
    oceanA.setOnAction(new EventHandler<ActionEvent>()
    {
      @Override
      public void handle(ActionEvent e)
      {
        worldSelectedRegion = StatisticReadData.WORLDREGION.OCEANIA;
        worldStatString = " Human Development Index";
        updateChartTitles();
        worldChart.getData().setAll(ChartGraphics.cg.getRegionChartData(worldSelectedRegion,
          StatisticReadData.STAT_TYPE.HDI));
      }
    });
    uHdi.setOnAction(new EventHandler<ActionEvent>()
    {
      @Override
      public void handle(ActionEvent e)
      {
        usStatString = " Human Development Index";
        usChart.getData().setAll(ChartGraphics.cg.getRegionChartData(usSelectedRegion,
          StatisticReadData.STAT_TYPE.HDI));
        updateChartTitles();
      }
    });
    uRev.setOnAction(new EventHandler<ActionEvent>()
    {
      @Override
      public void handle(ActionEvent e)
      {
        usStatString = " Revenue";
        usChart.getData().setAll(ChartGraphics.cg.getRegionChartData(usSelectedRegion,
          StatisticReadData.STAT_TYPE.REVENUE));
        updateChartTitles();
      }
    });
    uPop.setOnAction(new EventHandler<ActionEvent>()
    {
      @Override
      public void handle(ActionEvent e)
      {
        usStatString = " Population";
        usChart.getData().setAll(ChartGraphics.cg.getRegionChartData(usSelectedRegion,
          StatisticReadData.STAT_TYPE.POPULATION));
        updateChartTitles();
      }
    });
    uMal.setOnAction(new EventHandler<ActionEvent>()
    {
      @Override
      public void handle(ActionEvent e)
      {
        usStatString = " Malnourished";
        usChart.getData().setAll(ChartGraphics.cg.getRegionChartData(usSelectedRegion,
          StatisticReadData.STAT_TYPE.MALNOURISHED));
        updateChartTitles();
      }
    });
    uCPro.setOnAction(new EventHandler<ActionEvent>()
    {
      @Override
      public void handle(ActionEvent e)
      {
        usStatString = " Citrus Production";
        usChart.getData().setAll(ChartGraphics.cg.getRegionCropChart(usSelectedRegion,
          StatisticReadData.STAT_TYPE.TOTAL_PRODUCTION, StatisticReadData.FARMPRODUCT.CITRUS));
        updateChartTitles();
      }
    });
    uCIn.setOnAction(new EventHandler<ActionEvent>()
    {
      @Override
      public void handle(ActionEvent e)
      {
        usStatString = " Citrus Income";
        usChart.getData().setAll(ChartGraphics.cg.getRegionCropChart(usSelectedRegion,
          StatisticReadData.STAT_TYPE.NET_FARM_INCOME, StatisticReadData.FARMPRODUCT.CITRUS));
        updateChartTitles();
      }
    });
    uCEx.setOnAction(new EventHandler<ActionEvent>()
    {
      @Override
      public void handle(ActionEvent e)
      {
        usStatString = " Citrus Exports";
        usChart.getData().setAll(ChartGraphics.cg.getRegionCropChart(usSelectedRegion,
          StatisticReadData.STAT_TYPE.TOTAL_EXPORT, StatisticReadData.FARMPRODUCT.CITRUS));
        updateChartTitles();
      }
    });
    uCAr.setOnAction(new EventHandler<ActionEvent>()
    {
      @Override
      public void handle(ActionEvent e)
      {
        usStatString = " Citrus Area";
        usChart.getData().setAll(ChartGraphics.cg.getRegionCropChart(usSelectedRegion,
          StatisticReadData.STAT_TYPE.TOTAL_KM, StatisticReadData.FARMPRODUCT.CITRUS));
        updateChartTitles();
      }
    });
    uFPro.setOnAction(new EventHandler<ActionEvent>()
    {
      @Override
      public void handle(ActionEvent e)
      {
        usStatString = " Fruit Production";
        usChart.getData().setAll(ChartGraphics.cg.getRegionCropChart(usSelectedRegion,
          StatisticReadData.STAT_TYPE.TOTAL_PRODUCTION, StatisticReadData.FARMPRODUCT.NON_CITRUS));
        updateChartTitles();
      }
    });
    uFIn.setOnAction(new EventHandler<ActionEvent>()
    {
      @Override
      public void handle(ActionEvent e)
      {
        usStatString = " Fruit Income";
        usChart.getData().setAll(ChartGraphics.cg.getRegionCropChart(usSelectedRegion,
          StatisticReadData.STAT_TYPE.NET_FARM_INCOME, StatisticReadData.FARMPRODUCT.NON_CITRUS));
        updateChartTitles();
      }
    });
    uFEx.setOnAction(new EventHandler<ActionEvent>()
    {
      @Override
      public void handle(ActionEvent e)
      {
        usStatString = " Fruit Exports";
        usChart.getData().setAll(ChartGraphics.cg.getRegionCropChart(usSelectedRegion,
          StatisticReadData.STAT_TYPE.TOTAL_EXPORT, StatisticReadData.FARMPRODUCT.NON_CITRUS));
        updateChartTitles();
      }
    });
    uFAr.setOnAction(new EventHandler<ActionEvent>()
    {
      @Override
      public void handle(ActionEvent e)
      {
        usStatString = " Fruit Area";
        usChart.getData().setAll(ChartGraphics.cg.getRegionCropChart(usSelectedRegion,
          StatisticReadData.STAT_TYPE.TOTAL_KM, StatisticReadData.FARMPRODUCT.NON_CITRUS));
        updateChartTitles();
      }
    });
    uNPro.setOnAction(new EventHandler<ActionEvent>()
    {
      @Override
      public void handle(ActionEvent e)
      {
        usStatString = " Nut Crop Production";
        usChart.getData().setAll(ChartGraphics.cg.getRegionCropChart(usSelectedRegion,
          StatisticReadData.STAT_TYPE.TOTAL_PRODUCTION, StatisticReadData.FARMPRODUCT.NUTS));
        updateChartTitles();
      }
    });
    uNIn.setOnAction(new EventHandler<ActionEvent>()
    {
      @Override
      public void handle(ActionEvent e)
      {
        usStatString = " Nut Crop Income";
        usChart.getData().setAll(ChartGraphics.cg.getRegionCropChart(usSelectedRegion,
          StatisticReadData.STAT_TYPE.NET_FARM_INCOME, StatisticReadData.FARMPRODUCT.NUTS));
        updateChartTitles();
      }
    });
    uNEx.setOnAction(new EventHandler<ActionEvent>()
    {
      @Override
      public void handle(ActionEvent e)
      {
        usStatString = " Nut Crop Exports";
        usChart.getData().setAll(ChartGraphics.cg.getRegionCropChart(usSelectedRegion,
          StatisticReadData.STAT_TYPE.TOTAL_EXPORT, StatisticReadData.FARMPRODUCT.NUTS));
        updateChartTitles();
      }
    });
    uNAr.setOnAction(new EventHandler<ActionEvent>()
    {
      @Override
      public void handle(ActionEvent e)
      {
        usStatString = " Nut Crop Area";
        usChart.getData().setAll(ChartGraphics.cg.getRegionCropChart(usSelectedRegion,
          StatisticReadData.STAT_TYPE.TOTAL_KM, StatisticReadData.FARMPRODUCT.NUTS));
        updateChartTitles();
      }
    });
    uGPro.setOnAction(new EventHandler<ActionEvent>()
    {
      @Override
      public void handle(ActionEvent e)
      {
        usStatString = " Grain Production";
        usChart.getData().setAll(ChartGraphics.cg.getRegionCropChart(usSelectedRegion,
          StatisticReadData.STAT_TYPE.TOTAL_PRODUCTION, StatisticReadData.FARMPRODUCT.GRAINS));
        updateChartTitles();
      }
    });
    uGIn.setOnAction(new EventHandler<ActionEvent>()
    {
      @Override
      public void handle(ActionEvent e)
      {
        usStatString = " Grain Income";
        usChart.getData().setAll(ChartGraphics.cg.getRegionCropChart(usSelectedRegion,
          StatisticReadData.STAT_TYPE.NET_FARM_INCOME, StatisticReadData.FARMPRODUCT.GRAINS));
        updateChartTitles();
      }
    });
    uGEx.setOnAction(new EventHandler<ActionEvent>()
    {
      @Override
      public void handle(ActionEvent e)
      {
        usStatString = " Grain Exports";
        usChart.getData().setAll(ChartGraphics.cg.getRegionCropChart(usSelectedRegion,
          StatisticReadData.STAT_TYPE.TOTAL_EXPORT, StatisticReadData.FARMPRODUCT.GRAINS));
        updateChartTitles();
      }
    });
    uGAr.setOnAction(new EventHandler<ActionEvent>()
    {
      @Override
      public void handle(ActionEvent e)
      {
        usStatString = " Grain Area";
        usChart.getData().setAll(ChartGraphics.cg.getRegionCropChart(usSelectedRegion,
          StatisticReadData.STAT_TYPE.TOTAL_KM, StatisticReadData.FARMPRODUCT.GRAINS));
        updateChartTitles();
      }
    });
    uOPro.setOnAction(new EventHandler<ActionEvent>()
    {
      @Override
      public void handle(ActionEvent e)
      {
        usStatString = " Oil Crop Production";
        usChart.getData().setAll(ChartGraphics.cg.getRegionCropChart(usSelectedRegion,
          StatisticReadData.STAT_TYPE.TOTAL_PRODUCTION, StatisticReadData.FARMPRODUCT.OIL_CROPS));
        updateChartTitles();
      }
    });
    uOIn.setOnAction(new EventHandler<ActionEvent>()
    {
      @Override
      public void handle(ActionEvent e)
      {
        usStatString = " Oil Crop Income";
        usChart.getData().setAll(ChartGraphics.cg.getRegionCropChart(usSelectedRegion,
          StatisticReadData.STAT_TYPE.NET_FARM_INCOME, StatisticReadData.FARMPRODUCT.OIL_CROPS));
        updateChartTitles();
      }
    });
    uOEx.setOnAction(new EventHandler<ActionEvent>()
    {
      @Override
      public void handle(ActionEvent e)
      {
        usStatString = " Oil Crop Exports";
        usChart.getData().setAll(ChartGraphics.cg.getRegionCropChart(usSelectedRegion,
          StatisticReadData.STAT_TYPE.TOTAL_EXPORT, StatisticReadData.FARMPRODUCT.OIL_CROPS));
        updateChartTitles();
      }
    });
    uOAr.setOnAction(new EventHandler<ActionEvent>()
    {
      @Override
      public void handle(ActionEvent e)
      {
        usStatString = " Oil Crop Area";
        usChart.getData().setAll(ChartGraphics.cg.getRegionCropChart(usSelectedRegion,
          StatisticReadData.STAT_TYPE.TOTAL_KM, StatisticReadData.FARMPRODUCT.OIL_CROPS));
        updateChartTitles();
      }
    });
    uVPro.setOnAction(new EventHandler<ActionEvent>()
    {
      @Override
      public void handle(ActionEvent e)
      {
        usStatString = " Vegetable Production";
        usChart.getData().setAll(ChartGraphics.cg.getRegionCropChart(usSelectedRegion,
          StatisticReadData.STAT_TYPE.TOTAL_PRODUCTION, StatisticReadData.FARMPRODUCT.VEGETABLES));
        updateChartTitles();
      }
    });
    uVIn.setOnAction(new EventHandler<ActionEvent>()
    {
      @Override
      public void handle(ActionEvent e)
      {
        usStatString = " Vegetable Income";
        usChart.getData().setAll(ChartGraphics.cg.getRegionCropChart(usSelectedRegion,
          StatisticReadData.STAT_TYPE.NET_FARM_INCOME, StatisticReadData.FARMPRODUCT.VEGETABLES));
        updateChartTitles();
      }
    });
    uVEx.setOnAction(new EventHandler<ActionEvent>()
    {
      @Override
      public void handle(ActionEvent e)
      {
        usStatString = " Vegetable Exports";
        usChart.getData().setAll(ChartGraphics.cg.getRegionCropChart(usSelectedRegion,
          StatisticReadData.STAT_TYPE.TOTAL_EXPORT, StatisticReadData.FARMPRODUCT.VEGETABLES));
        updateChartTitles();
      }
    });
    uVAr.setOnAction(new EventHandler<ActionEvent>()
    {
      @Override
      public void handle(ActionEvent e)
      {
        usStatString = " Vegetable Area";
        usChart.getData().setAll(ChartGraphics.cg.getRegionCropChart(usSelectedRegion,
          StatisticReadData.STAT_TYPE.TOTAL_KM, StatisticReadData.FARMPRODUCT.VEGETABLES));
        updateChartTitles();
      }
    });
    uSPro.setOnAction(new EventHandler<ActionEvent>()
    {
      @Override
      public void handle(ActionEvent e)
      {
        usStatString = " Specialty Crop Production";
        usChart.getData().setAll(ChartGraphics.cg.getRegionCropChart(usSelectedRegion,
          StatisticReadData.STAT_TYPE.TOTAL_PRODUCTION, StatisticReadData.FARMPRODUCT.SPECIALTY_CROPS));
        updateChartTitles();
      }
    });
    uSIn.setOnAction(new EventHandler<ActionEvent>()
    {
      @Override
      public void handle(ActionEvent e)
      {
        usStatString = " Specialty Crop Income";
        usChart.getData().setAll(ChartGraphics.cg.getRegionCropChart(usSelectedRegion,
          StatisticReadData.STAT_TYPE.NET_FARM_INCOME, StatisticReadData.FARMPRODUCT.SPECIALTY_CROPS));
        updateChartTitles();
      }
    });
    uSEx.setOnAction(new EventHandler<ActionEvent>()
    {
      @Override
      public void handle(ActionEvent e)
      {
        usStatString = " Specialty Crop Exports";
        usChart.getData().setAll(ChartGraphics.cg.getRegionCropChart(usSelectedRegion,
          StatisticReadData.STAT_TYPE.TOTAL_EXPORT, StatisticReadData.FARMPRODUCT.SPECIALTY_CROPS));
        updateChartTitles();
      }
    });
    uSAr.setOnAction(new EventHandler<ActionEvent>()
    {
      @Override
      public void handle(ActionEvent e)
      {
        usStatString = " Specialty Crop Area";
        usChart.getData().setAll(ChartGraphics.cg.getRegionCropChart(usSelectedRegion,
          StatisticReadData.STAT_TYPE.TOTAL_KM, StatisticReadData.FARMPRODUCT.SPECIALTY_CROPS));
        updateChartTitles();
      }
    });
    uFdPro.setOnAction(new EventHandler<ActionEvent>()
    {
      @Override
      public void handle(ActionEvent e)
      {
        usStatString = " Feed Production";
        usChart.getData().setAll(ChartGraphics.cg.getRegionCropChart(usSelectedRegion,
          StatisticReadData.STAT_TYPE.TOTAL_PRODUCTION, StatisticReadData.FARMPRODUCT.FEED_CROPS));
        updateChartTitles();
      }
    });
    uFdIn.setOnAction(new EventHandler<ActionEvent>()
    {
      @Override
      public void handle(ActionEvent e)
      {
        usStatString = " Feed Income";
        usChart.getData().setAll(ChartGraphics.cg.getRegionCropChart(usSelectedRegion,
          StatisticReadData.STAT_TYPE.NET_FARM_INCOME, StatisticReadData.FARMPRODUCT.FEED_CROPS));
        updateChartTitles();
      }
    });
    uFdEx.setOnAction(new EventHandler<ActionEvent>()
    {
      @Override
      public void handle(ActionEvent e)
      {
        usStatString = " Feed Exports";
        usChart.getData().setAll(ChartGraphics.cg.getRegionCropChart(usSelectedRegion,
          StatisticReadData.STAT_TYPE.TOTAL_EXPORT, StatisticReadData.FARMPRODUCT.FEED_CROPS));
        updateChartTitles();
      }
    });
    uFdAr.setOnAction(new EventHandler<ActionEvent>()
    {
      @Override
      public void handle(ActionEvent e)
      {
        usStatString = " Feed Area";
        usChart.getData().setAll(ChartGraphics.cg.getRegionCropChart(usSelectedRegion,
          StatisticReadData.STAT_TYPE.TOTAL_KM, StatisticReadData.FARMPRODUCT.FEED_CROPS));
        updateChartTitles();
      }
    });
    uFhPro.setOnAction(new EventHandler<ActionEvent>()
    {
      @Override
      public void handle(ActionEvent e)
      {
        usStatString = " Fish Production";
        usChart.getData().setAll(ChartGraphics.cg.getRegionCropChart(usSelectedRegion,
          StatisticReadData.STAT_TYPE.TOTAL_PRODUCTION, StatisticReadData.FARMPRODUCT.FISH));
        updateChartTitles();
      }
    });
    uFhIn.setOnAction(new EventHandler<ActionEvent>()
    {
      @Override
      public void handle(ActionEvent e)
      {
        usStatString = " Fish Income";
        usChart.getData().setAll(ChartGraphics.cg.getRegionCropChart(usSelectedRegion,
          StatisticReadData.STAT_TYPE.NET_FARM_INCOME, StatisticReadData.FARMPRODUCT.FISH));
        updateChartTitles();
      }
    });
    uFhEx.setOnAction(new EventHandler<ActionEvent>()
    {
      @Override
      public void handle(ActionEvent e)
      {
        usStatString = " Fish Exports";
        usChart.getData().setAll(ChartGraphics.cg.getRegionCropChart(usSelectedRegion,
          StatisticReadData.STAT_TYPE.TOTAL_EXPORT, StatisticReadData.FARMPRODUCT.FISH));
        updateChartTitles();
      }
    });
    uFhAr.setOnAction(new EventHandler<ActionEvent>()
    {
      @Override
      public void handle(ActionEvent e)
      {
        usStatString = " Fish Area";
        usChart.getData().setAll(ChartGraphics.cg.getRegionCropChart(usSelectedRegion,
          StatisticReadData.STAT_TYPE.TOTAL_KM, StatisticReadData.FARMPRODUCT.FISH));
        updateChartTitles();
      }
    });
    uMPro.setOnAction(new EventHandler<ActionEvent>()
    {
      @Override
      public void handle(ActionEvent e)
      {
        usStatString = " Meat Production";
        usChart.getData().setAll(ChartGraphics.cg.getRegionCropChart(usSelectedRegion,
          StatisticReadData.STAT_TYPE.TOTAL_PRODUCTION, StatisticReadData.FARMPRODUCT.MEAT_ANIMALS));
        updateChartTitles();
      }
    });
    uMIn.setOnAction(new EventHandler<ActionEvent>()
    {
      @Override
      public void handle(ActionEvent e)
      {
        usStatString = " Meat Income";
        usChart.getData().setAll(ChartGraphics.cg.getRegionCropChart(usSelectedRegion,
          StatisticReadData.STAT_TYPE.NET_FARM_INCOME, StatisticReadData.FARMPRODUCT.MEAT_ANIMALS));
        updateChartTitles();
      }
    });
    uMEx.setOnAction(new EventHandler<ActionEvent>()
    {
      @Override
      public void handle(ActionEvent e)
      {
        usStatString = " Meat Exports";
        usChart.getData().setAll(ChartGraphics.cg.getRegionCropChart(usSelectedRegion,
          StatisticReadData.STAT_TYPE.TOTAL_EXPORT, StatisticReadData.FARMPRODUCT.MEAT_ANIMALS));
        updateChartTitles();
      }
    });
    uMAr.setOnAction(new EventHandler<ActionEvent>()
    {
      @Override
      public void handle(ActionEvent e)
      {
        usStatString = " Meat Area";
        usChart.getData().setAll(ChartGraphics.cg.getRegionCropChart(usSelectedRegion,
          StatisticReadData.STAT_TYPE.TOTAL_KM, StatisticReadData.FARMPRODUCT.MEAT_ANIMALS));
        updateChartTitles();
      }
    });
    uPPro.setOnAction(new EventHandler<ActionEvent>()
    {
      @Override
      public void handle(ActionEvent e)
      {
        usStatString = " Poultry Production";
        usChart.getData().setAll(ChartGraphics.cg.getRegionCropChart(usSelectedRegion,
          StatisticReadData.STAT_TYPE.TOTAL_PRODUCTION, StatisticReadData.FARMPRODUCT.POULTRY_EGGS));
        updateChartTitles();
      }
    });
    uPIn.setOnAction(new EventHandler<ActionEvent>()
    {
      @Override
      public void handle(ActionEvent e)
      {
        usStatString = " Poultry Income";
        usChart.getData().setAll(ChartGraphics.cg.getRegionCropChart(usSelectedRegion,
          StatisticReadData.STAT_TYPE.NET_FARM_INCOME, StatisticReadData.FARMPRODUCT.POULTRY_EGGS));
        updateChartTitles();
      }
    });
    uPEx.setOnAction(new EventHandler<ActionEvent>()
    {
      @Override
      public void handle(ActionEvent e)
      {
        usStatString = " Poultry Exports";
        usChart.getData().setAll(ChartGraphics.cg.getRegionCropChart(usSelectedRegion,
          StatisticReadData.STAT_TYPE.TOTAL_EXPORT, StatisticReadData.FARMPRODUCT.POULTRY_EGGS));
        updateChartTitles();
      }
    });
    uPAr.setOnAction(new EventHandler<ActionEvent>()
    {
      @Override
      public void handle(ActionEvent e)
      {
        usStatString = " Poultry Area";
        usChart.getData().setAll(ChartGraphics.cg.getRegionCropChart(usSelectedRegion,
          StatisticReadData.STAT_TYPE.TOTAL_KM, StatisticReadData.FARMPRODUCT.POULTRY_EGGS));
        updateChartTitles();
      }
    });
    uDPro.setOnAction(new EventHandler<ActionEvent>()
    {
      @Override
      public void handle(ActionEvent e)
      {
        usStatString = " Dairy Production";
        usChart.getData().setAll(ChartGraphics.cg.getRegionCropChart(usSelectedRegion,
          StatisticReadData.STAT_TYPE.TOTAL_PRODUCTION, StatisticReadData.FARMPRODUCT.DAIRY));
        updateChartTitles();
      }
    });
    uDIn.setOnAction(new EventHandler<ActionEvent>()
    {
      @Override
      public void handle(ActionEvent e)
      {
        usStatString = " Dairy Income";
        usChart.getData().setAll(ChartGraphics.cg.getRegionCropChart(usSelectedRegion,
          StatisticReadData.STAT_TYPE.NET_FARM_INCOME, StatisticReadData.FARMPRODUCT.DAIRY));
        updateChartTitles();
      }
    });
    uDEx.setOnAction(new EventHandler<ActionEvent>()
    {
      @Override
      public void handle(ActionEvent e)
      {
        usStatString = " Dairy Exports";
        usChart.getData().setAll(ChartGraphics.cg.getRegionCropChart(usSelectedRegion,
          StatisticReadData.STAT_TYPE.TOTAL_EXPORT, StatisticReadData.FARMPRODUCT.DAIRY));
        updateChartTitles();
      }
    });
    uDAr.setOnAction(new EventHandler<ActionEvent>()
    {
      @Override
      public void handle(ActionEvent e)
      {
        usStatString = " Dairy Area";
        usChart.getData().setAll(ChartGraphics.cg.getRegionCropChart(usSelectedRegion,
          StatisticReadData.STAT_TYPE.TOTAL_KM, StatisticReadData.FARMPRODUCT.DAIRY));
        updateChartTitles();
      }
    });
    wHdi.setOnAction(new EventHandler<ActionEvent>()
    {
      @Override
      public void handle(ActionEvent e)
      {
        worldStatString = " Human Development Index";
        worldChart.getData().setAll(ChartGraphics.cg.getRegionChartData(worldSelectedRegion,
          StatisticReadData.STAT_TYPE.HDI));
        updateChartTitles();
      }
    });
    wRev.setOnAction(new EventHandler<ActionEvent>()
    {
      @Override
      public void handle(ActionEvent e)
      {
        worldStatString = " Revenue";
        worldChart.getData().setAll(ChartGraphics.cg.getRegionChartData(worldSelectedRegion,
          StatisticReadData.STAT_TYPE.REVENUE));
        updateChartTitles();
      }
    });
    wPop.setOnAction(new EventHandler<ActionEvent>()
    {
      @Override
      public void handle(ActionEvent e)
      {
        worldStatString = " Population";
        worldChart.getData().setAll(ChartGraphics.cg.getRegionChartData(worldSelectedRegion,
          StatisticReadData.STAT_TYPE.POPULATION));
        updateChartTitles();
      }
    });
    wMal.setOnAction(new EventHandler<ActionEvent>()
    {
      @Override
      public void handle(ActionEvent e)
      {
        worldStatString = " Malnourished";
        worldChart.getData().setAll(ChartGraphics.cg.getRegionChartData(worldSelectedRegion,
          StatisticReadData.STAT_TYPE.MALNOURISHED));
        updateChartTitles();
      }
    });
    wCPro.setOnAction(new EventHandler<ActionEvent>()
    {
      @Override
      public void handle(ActionEvent e)
      {
        worldStatString = " Citrus Production";
        worldChart.getData().setAll(ChartGraphics.cg.getRegionCropChart(worldSelectedRegion,
          StatisticReadData.STAT_TYPE.TOTAL_PRODUCTION, StatisticReadData.FARMPRODUCT.CITRUS));
        updateChartTitles();
      }
    });
    wCIn.setOnAction(new EventHandler<ActionEvent>()
    {
      @Override
      public void handle(ActionEvent e)
      {
        worldStatString = " Citrus Income";
        worldChart.getData().setAll(ChartGraphics.cg.getRegionCropChart(worldSelectedRegion,
          StatisticReadData.STAT_TYPE.NET_FARM_INCOME, StatisticReadData.FARMPRODUCT.CITRUS));
        updateChartTitles();
      }
    });
    wCEx.setOnAction(new EventHandler<ActionEvent>()
    {
      @Override
      public void handle(ActionEvent e)
      {
        worldStatString = " Citrus Exports";
        worldChart.getData().setAll(ChartGraphics.cg.getRegionCropChart(worldSelectedRegion,
          StatisticReadData.STAT_TYPE.TOTAL_EXPORT, StatisticReadData.FARMPRODUCT.CITRUS));
        updateChartTitles();
      }
    });
    wCAr.setOnAction(new EventHandler<ActionEvent>()
    {
      @Override
      public void handle(ActionEvent e)
      {
        worldStatString = " Citrus Area";
        worldChart.getData().setAll(ChartGraphics.cg.getRegionCropChart(worldSelectedRegion,
          StatisticReadData.STAT_TYPE.TOTAL_KM, StatisticReadData.FARMPRODUCT.CITRUS));
        updateChartTitles();
      }
    });
    wFPro.setOnAction(new EventHandler<ActionEvent>()
    {
      @Override
      public void handle(ActionEvent e)
      {
        worldStatString = " Fruit Production";
        worldChart.getData().setAll(ChartGraphics.cg.getRegionCropChart(worldSelectedRegion,
          StatisticReadData.STAT_TYPE.TOTAL_PRODUCTION, StatisticReadData.FARMPRODUCT.NON_CITRUS));
        updateChartTitles();
      }
    });
    wFIn.setOnAction(new EventHandler<ActionEvent>()
    {
      @Override
      public void handle(ActionEvent e)
      {
        worldStatString = " Fruit Income";
        worldChart.getData().setAll(ChartGraphics.cg.getRegionCropChart(worldSelectedRegion,
          StatisticReadData.STAT_TYPE.NET_FARM_INCOME, StatisticReadData.FARMPRODUCT.NON_CITRUS));
        updateChartTitles();
      }
    });
    wFEx.setOnAction(new EventHandler<ActionEvent>()
    {
      @Override
      public void handle(ActionEvent e)
      {
        worldStatString = " Fruit Exports";
        worldChart.getData().setAll(ChartGraphics.cg.getRegionCropChart(worldSelectedRegion,
          StatisticReadData.STAT_TYPE.TOTAL_EXPORT, StatisticReadData.FARMPRODUCT.NON_CITRUS));
        updateChartTitles();
      }
    });
    wFAr.setOnAction(new EventHandler<ActionEvent>()
    {
      @Override
      public void handle(ActionEvent e)
      {
        worldStatString = " Fruit Area";
        worldChart.getData().setAll(ChartGraphics.cg.getRegionCropChart(worldSelectedRegion,
          StatisticReadData.STAT_TYPE.TOTAL_KM, StatisticReadData.FARMPRODUCT.NON_CITRUS));
        updateChartTitles();
      }
    });
    wNPro.setOnAction(new EventHandler<ActionEvent>()
    {
      @Override
      public void handle(ActionEvent e)
      {
        worldStatString = " Nut Crop Production";
        worldChart.getData().setAll(ChartGraphics.cg.getRegionCropChart(worldSelectedRegion,
          StatisticReadData.STAT_TYPE.TOTAL_PRODUCTION, StatisticReadData.FARMPRODUCT.NUTS));
        updateChartTitles();
      }
    });
    wNIn.setOnAction(new EventHandler<ActionEvent>()
    {
      @Override
      public void handle(ActionEvent e)
      {
        worldStatString = " Nut Crop Income";
        worldChart.getData().setAll(ChartGraphics.cg.getRegionCropChart(worldSelectedRegion,
          StatisticReadData.STAT_TYPE.NET_FARM_INCOME, StatisticReadData.FARMPRODUCT.NUTS));
        updateChartTitles();
      }
    });
    wNEx.setOnAction(new EventHandler<ActionEvent>()
    {
      @Override
      public void handle(ActionEvent e)
      {
        worldStatString = " Nut Crop Exports";
        worldChart.getData().setAll(ChartGraphics.cg.getRegionCropChart(worldSelectedRegion,
          StatisticReadData.STAT_TYPE.TOTAL_EXPORT, StatisticReadData.FARMPRODUCT.NUTS));
        updateChartTitles();
      }
    });
    wNAr.setOnAction(new EventHandler<ActionEvent>()
    {
      @Override
      public void handle(ActionEvent e)
      {
        worldStatString = " Nut Crop Area";
        worldChart.getData().setAll(ChartGraphics.cg.getRegionCropChart(worldSelectedRegion,
          StatisticReadData.STAT_TYPE.TOTAL_KM, StatisticReadData.FARMPRODUCT.NUTS));
        updateChartTitles();
      }
    });
    wGPro.setOnAction(new EventHandler<ActionEvent>()
    {
      @Override
      public void handle(ActionEvent e)
      {
        worldStatString = " Grain Production";
        worldChart.getData().setAll(ChartGraphics.cg.getRegionCropChart(worldSelectedRegion,
          StatisticReadData.STAT_TYPE.TOTAL_PRODUCTION, StatisticReadData.FARMPRODUCT.GRAINS));
        updateChartTitles();
      }
    });
    wGIn.setOnAction(new EventHandler<ActionEvent>()
    {
      @Override
      public void handle(ActionEvent e)
      {
        worldStatString = " Grain Income";
        worldChart.getData().setAll(ChartGraphics.cg.getRegionCropChart(worldSelectedRegion,
          StatisticReadData.STAT_TYPE.NET_FARM_INCOME, StatisticReadData.FARMPRODUCT.GRAINS));
        updateChartTitles();
      }
    });
    wGEx.setOnAction(new EventHandler<ActionEvent>()
    {
      @Override
      public void handle(ActionEvent e)
      {
        worldStatString = " Grain Exports";
        worldChart.getData().setAll(ChartGraphics.cg.getRegionCropChart(worldSelectedRegion,
          StatisticReadData.STAT_TYPE.TOTAL_EXPORT, StatisticReadData.FARMPRODUCT.GRAINS));
        updateChartTitles();
      }
    });
    wGAr.setOnAction(new EventHandler<ActionEvent>()
    {
      @Override
      public void handle(ActionEvent e)
      {
        worldStatString = " Grain Area";
        worldChart.getData().setAll(ChartGraphics.cg.getRegionCropChart(worldSelectedRegion,
          StatisticReadData.STAT_TYPE.TOTAL_KM, StatisticReadData.FARMPRODUCT.GRAINS));
        updateChartTitles();
      }
    });
    wOPro.setOnAction(new EventHandler<ActionEvent>()
    {
      @Override
      public void handle(ActionEvent e)
      {
        worldStatString = " Oil Crop Production";
        worldChart.getData().setAll(ChartGraphics.cg.getRegionCropChart(worldSelectedRegion,
          StatisticReadData.STAT_TYPE.TOTAL_PRODUCTION, StatisticReadData.FARMPRODUCT.OIL_CROPS));
        updateChartTitles();
      }
    });
    wOIn.setOnAction(new EventHandler<ActionEvent>()
    {
      @Override
      public void handle(ActionEvent e)
      {
        worldStatString = " Oil Crop Income";
        worldChart.getData().setAll(ChartGraphics.cg.getRegionCropChart(worldSelectedRegion,
          StatisticReadData.STAT_TYPE.NET_FARM_INCOME, StatisticReadData.FARMPRODUCT.OIL_CROPS));
        updateChartTitles();
      }
    });
    wOEx.setOnAction(new EventHandler<ActionEvent>()
    {
      @Override
      public void handle(ActionEvent e)
      {
        worldStatString = " Oil Crop Exports";
        worldChart.getData().setAll(ChartGraphics.cg.getRegionCropChart(worldSelectedRegion,
          StatisticReadData.STAT_TYPE.TOTAL_EXPORT, StatisticReadData.FARMPRODUCT.OIL_CROPS));
        updateChartTitles();
      }
    });
    wOAr.setOnAction(new EventHandler<ActionEvent>()
    {
      @Override
      public void handle(ActionEvent e)
      {
        worldStatString = " Oil Crop Area";
        worldChart.getData().setAll(ChartGraphics.cg.getRegionCropChart(worldSelectedRegion,
          StatisticReadData.STAT_TYPE.TOTAL_KM, StatisticReadData.FARMPRODUCT.OIL_CROPS));
        updateChartTitles();
      }
    });
    wVPro.setOnAction(new EventHandler<ActionEvent>()
    {
      @Override
      public void handle(ActionEvent e)
      {
        worldStatString = " Vegetable Production";
        worldChart.getData().setAll(ChartGraphics.cg.getRegionCropChart(worldSelectedRegion,
          StatisticReadData.STAT_TYPE.TOTAL_PRODUCTION, StatisticReadData.FARMPRODUCT.VEGETABLES));
        updateChartTitles();
      }
    });
    wVIn.setOnAction(new EventHandler<ActionEvent>()
    {
      @Override
      public void handle(ActionEvent e)
      {
        worldStatString = " Vegetable Income";
        worldChart.getData().setAll(ChartGraphics.cg.getRegionCropChart(worldSelectedRegion,
          StatisticReadData.STAT_TYPE.NET_FARM_INCOME, StatisticReadData.FARMPRODUCT.VEGETABLES));
        updateChartTitles();
      }
    });
    wVEx.setOnAction(new EventHandler<ActionEvent>()
    {
      @Override
      public void handle(ActionEvent e)
      {
        worldStatString = " Vegetable Exports";
        worldChart.getData().setAll(ChartGraphics.cg.getRegionCropChart(worldSelectedRegion,
          StatisticReadData.STAT_TYPE.TOTAL_EXPORT, StatisticReadData.FARMPRODUCT.VEGETABLES));
        updateChartTitles();
      }
    });
    wVAr.setOnAction(new EventHandler<ActionEvent>()
    {
      @Override
      public void handle(ActionEvent e)
      {
        worldStatString = " Vegetable Area";
        worldChart.getData().setAll(ChartGraphics.cg.getRegionCropChart(worldSelectedRegion,
          StatisticReadData.STAT_TYPE.TOTAL_KM, StatisticReadData.FARMPRODUCT.VEGETABLES));
        updateChartTitles();
      }
    });
    wSPro.setOnAction(new EventHandler<ActionEvent>()
    {
      @Override
      public void handle(ActionEvent e)
      {
        worldStatString = " Special Crops Production";
        worldChart.getData().setAll(ChartGraphics.cg.getRegionCropChart(worldSelectedRegion,
          StatisticReadData.STAT_TYPE.TOTAL_PRODUCTION, StatisticReadData.FARMPRODUCT.SPECIALTY_CROPS));
        updateChartTitles();
      }
    });
    wSIn.setOnAction(new EventHandler<ActionEvent>()
    {
      @Override
      public void handle(ActionEvent e)
      {
        worldStatString = " Special Crops Income";
        worldChart.getData().setAll(ChartGraphics.cg.getRegionCropChart(worldSelectedRegion,
          StatisticReadData.STAT_TYPE.NET_FARM_INCOME, StatisticReadData.FARMPRODUCT.SPECIALTY_CROPS));
        updateChartTitles();
      }
    });
    wSEx.setOnAction(new EventHandler<ActionEvent>()
    {
      @Override
      public void handle(ActionEvent e)
      {
        worldStatString = " Special Crop Exports";
        worldChart.getData().setAll(ChartGraphics.cg.getRegionCropChart(worldSelectedRegion,
          StatisticReadData.STAT_TYPE.TOTAL_EXPORT, StatisticReadData.FARMPRODUCT.SPECIALTY_CROPS));
        updateChartTitles();
      }
    });
    wSAr.setOnAction(new EventHandler<ActionEvent>()
    {
      @Override
      public void handle(ActionEvent e)
      {
        worldStatString = " Special Crop Area";
        worldChart.getData().setAll(ChartGraphics.cg.getRegionCropChart(worldSelectedRegion,
          StatisticReadData.STAT_TYPE.TOTAL_KM, StatisticReadData.FARMPRODUCT.SPECIALTY_CROPS));
        updateChartTitles();
      }
    });
    wFdPro.setOnAction(new EventHandler<ActionEvent>()
    {
      @Override
      public void handle(ActionEvent e)
      {
        worldStatString = " Feed Production";
        worldChart.getData().setAll(ChartGraphics.cg.getRegionCropChart(worldSelectedRegion,
          StatisticReadData.STAT_TYPE.TOTAL_PRODUCTION, StatisticReadData.FARMPRODUCT.FEED_CROPS));
        updateChartTitles();
      }
    });
    wFdIn.setOnAction(new EventHandler<ActionEvent>()
    {
      @Override
      public void handle(ActionEvent e)
      {
        worldStatString = " Feed Income";
        worldChart.getData().setAll(ChartGraphics.cg.getRegionCropChart(worldSelectedRegion,
          StatisticReadData.STAT_TYPE.NET_FARM_INCOME, StatisticReadData.FARMPRODUCT.FEED_CROPS));
        updateChartTitles();
      }
    });
    wFdEx.setOnAction(new EventHandler<ActionEvent>()
    {
      @Override
      public void handle(ActionEvent e)
      {
        worldStatString = " Feed Exports";
        worldChart.getData().setAll(ChartGraphics.cg.getRegionCropChart(worldSelectedRegion,
          StatisticReadData.STAT_TYPE.TOTAL_EXPORT, StatisticReadData.FARMPRODUCT.FEED_CROPS));
        updateChartTitles();
      }
    });
    wFdAr.setOnAction(new EventHandler<ActionEvent>()
    {
      @Override
      public void handle(ActionEvent e)
      {
        worldStatString = " Feed Area";
        worldChart.getData().setAll(ChartGraphics.cg.getRegionCropChart(worldSelectedRegion,
          StatisticReadData.STAT_TYPE.TOTAL_KM, StatisticReadData.FARMPRODUCT.FEED_CROPS));
        updateChartTitles();
      }
    });
    wFhPro.setOnAction(new EventHandler<ActionEvent>()
    {
      @Override
      public void handle(ActionEvent e)
      {
        worldStatString = " Fish Production";
        worldChart.getData().setAll(ChartGraphics.cg.getRegionCropChart(worldSelectedRegion,
          StatisticReadData.STAT_TYPE.TOTAL_PRODUCTION, StatisticReadData.FARMPRODUCT.FISH));
        updateChartTitles();
      }
    });
    wFhIn.setOnAction(new EventHandler<ActionEvent>()
    {
      @Override
      public void handle(ActionEvent e)
      {
        worldStatString = " Fish Income";
        worldChart.getData().setAll(ChartGraphics.cg.getRegionCropChart(worldSelectedRegion,
          StatisticReadData.STAT_TYPE.NET_FARM_INCOME, StatisticReadData.FARMPRODUCT.FISH));
        updateChartTitles();
      }
    });
    wFhEx.setOnAction(new EventHandler<ActionEvent>()
    {
      @Override
      public void handle(ActionEvent e)
      {
        worldStatString = " Fish Exports";
        worldChart.getData().setAll(ChartGraphics.cg.getRegionCropChart(worldSelectedRegion,
          StatisticReadData.STAT_TYPE.TOTAL_EXPORT, StatisticReadData.FARMPRODUCT.FISH));
        updateChartTitles();
      }
    });
    wFhAr.setOnAction(new EventHandler<ActionEvent>()
    {
      @Override
      public void handle(ActionEvent e)
      {
        worldStatString = " Fish Area";
        worldChart.getData().setAll(ChartGraphics.cg.getRegionCropChart(worldSelectedRegion,
          StatisticReadData.STAT_TYPE.TOTAL_KM, StatisticReadData.FARMPRODUCT.FISH));
        updateChartTitles();
      }
    });
    wMPro.setOnAction(new EventHandler<ActionEvent>()
    {
      @Override
      public void handle(ActionEvent e)
      {
        worldStatString = " Meat Production";
        worldChart.getData().setAll(ChartGraphics.cg.getRegionCropChart(worldSelectedRegion,
          StatisticReadData.STAT_TYPE.TOTAL_PRODUCTION, StatisticReadData.FARMPRODUCT.MEAT_ANIMALS));
        updateChartTitles();
      }
    });
    wMIn.setOnAction(new EventHandler<ActionEvent>()
    {
      @Override
      public void handle(ActionEvent e)
      {
        worldStatString = " Meat Income";
        worldChart.getData().setAll(ChartGraphics.cg.getRegionCropChart(worldSelectedRegion,
          StatisticReadData.STAT_TYPE.NET_FARM_INCOME, StatisticReadData.FARMPRODUCT.MEAT_ANIMALS));
        updateChartTitles();
      }
    });
    wMEx.setOnAction(new EventHandler<ActionEvent>()
    {
      @Override
      public void handle(ActionEvent e)
      {
        worldStatString = " Meat Exports";
        worldChart.getData().setAll(ChartGraphics.cg.getRegionCropChart(worldSelectedRegion,
          StatisticReadData.STAT_TYPE.TOTAL_EXPORT, StatisticReadData.FARMPRODUCT.MEAT_ANIMALS));
        updateChartTitles();
      }
    });
    wMAr.setOnAction(new EventHandler<ActionEvent>()
    {
      @Override
      public void handle(ActionEvent e)
      {
        worldStatString = " Meat Area";
        worldChart.getData().setAll(ChartGraphics.cg.getRegionCropChart(worldSelectedRegion,
          StatisticReadData.STAT_TYPE.TOTAL_KM, StatisticReadData.FARMPRODUCT.MEAT_ANIMALS));
        updateChartTitles();
      }
    });
    wPPro.setOnAction(new EventHandler<ActionEvent>()
    {
      @Override
      public void handle(ActionEvent e)
      {
        worldStatString = " Poultry Production";
        worldChart.getData().setAll(ChartGraphics.cg.getRegionCropChart(worldSelectedRegion,
          StatisticReadData.STAT_TYPE.TOTAL_PRODUCTION, StatisticReadData.FARMPRODUCT.POULTRY_EGGS));
        updateChartTitles();
      }
    });
    wPIn.setOnAction(new EventHandler<ActionEvent>()
    {
      @Override
      public void handle(ActionEvent e)
      {
        worldStatString = " Poultry Income";
        worldChart.getData().setAll(ChartGraphics.cg.getRegionCropChart(worldSelectedRegion,
          StatisticReadData.STAT_TYPE.NET_FARM_INCOME, StatisticReadData.FARMPRODUCT.POULTRY_EGGS));
        updateChartTitles();
      }
    });
    wPEx.setOnAction(new EventHandler<ActionEvent>()
    {
      @Override
      public void handle(ActionEvent e)
      {
        worldStatString = " Poultry Exports";
        worldChart.getData().setAll(ChartGraphics.cg.getRegionCropChart(worldSelectedRegion,
          StatisticReadData.STAT_TYPE.TOTAL_EXPORT, StatisticReadData.FARMPRODUCT.POULTRY_EGGS));
        updateChartTitles();
      }
    });
    wPAr.setOnAction(new EventHandler<ActionEvent>()
    {
      @Override
      public void handle(ActionEvent e)
      {
        worldStatString = " Poultry Area";
        worldChart.getData().setAll(ChartGraphics.cg.getRegionCropChart(worldSelectedRegion,
          StatisticReadData.STAT_TYPE.TOTAL_KM, StatisticReadData.FARMPRODUCT.POULTRY_EGGS));
        updateChartTitles();
      }
    });
    wDPro.setOnAction(new EventHandler<ActionEvent>()
    {
      @Override
      public void handle(ActionEvent e)
      {
        worldStatString = " Dairy Production";
        worldChart.getData().setAll(ChartGraphics.cg.getRegionCropChart(worldSelectedRegion,
          StatisticReadData.STAT_TYPE.TOTAL_PRODUCTION, StatisticReadData.FARMPRODUCT.DAIRY));
        updateChartTitles();
      }
    });
    wDIn.setOnAction(new EventHandler<ActionEvent>()
    {
      @Override
      public void handle(ActionEvent e)
      {
        worldStatString = " Dairy Income";
        worldChart.getData().setAll(ChartGraphics.cg.getRegionCropChart(worldSelectedRegion,
          StatisticReadData.STAT_TYPE.NET_FARM_INCOME, StatisticReadData.FARMPRODUCT.DAIRY));
        updateChartTitles();
      }
    });
    wDEx.setOnAction(new EventHandler<ActionEvent>()
    {
      @Override
      public void handle(ActionEvent e)
      {
        worldStatString = " Dairy Exports";
        worldChart.getData().setAll(ChartGraphics.cg.getRegionCropChart(worldSelectedRegion,
          StatisticReadData.STAT_TYPE.TOTAL_EXPORT, StatisticReadData.FARMPRODUCT.DAIRY));
        updateChartTitles();
      }
    });
    wDAr.setOnAction(new EventHandler<ActionEvent>()
    {
      @Override
      public void handle(ActionEvent e)
      {
        worldStatString = " Dairy Area";
        worldChart.getData().setAll(ChartGraphics.cg.getRegionCropChart(worldSelectedRegion,
          StatisticReadData.STAT_TYPE.TOTAL_KM, StatisticReadData.FARMPRODUCT.DAIRY));
        updateChartTitles();
      }
    });
  }

  /**
   * Updates the titles for the displayed statistical charts.
   */
  private void updateChartTitles()
  {
    usTitle.textProperty().setValue(ChartGraphics.cg.regionTypeToString(usSelectedRegion) + usStatString);
    worldTitle.textProperty().setValue(ChartGraphics.cg.regionTypeToString(worldSelectedRegion) + worldStatString);
  }

  private void makeStartStats()
  {
    int year = 1981;
    int stat = 0;
    Random rand = new Random();
    for (StatisticReadData.FARMPRODUCT farmproduct : StatisticReadData.FARMPRODUCT.values())
    {
      year = 1981;
      StatisticReadData.srd.populateStats(year, farmproduct, stat);
    }
    for (StatisticReadData.USREGION region : StatisticReadData.USREGION.values())
    {
      StatisticReadData.srd.populateStats(region,
        StatisticReadData.STAT_TYPE.POPULATION, year, stat);
      StatisticReadData.srd.populateStats(region,
        StatisticReadData.STAT_TYPE.HDI, year, (double) stat);
      StatisticReadData.srd.populateStats(region,
        StatisticReadData.STAT_TYPE.REVENUE, year, stat);
      StatisticReadData.srd.populateStats(region,
        StatisticReadData.STAT_TYPE.MALNOURISHED, year, (double) stat);
      for (StatisticReadData.FARMPRODUCT product : StatisticReadData.FARMPRODUCT.values())
      {
        StatisticReadData.srd.populateStats(region, product,
          StatisticReadData.STAT_TYPE.TOTAL_EXPORT, year, stat);
        StatisticReadData.srd.populateStats(region, product,
          StatisticReadData.STAT_TYPE.TOTAL_PRODUCTION, year, stat);
        StatisticReadData.srd.populateStats(region, product,
          StatisticReadData.STAT_TYPE.TOTAL_KM, year, stat);
        StatisticReadData.srd.populateStats(region, product,
          StatisticReadData.STAT_TYPE.NET_FARM_INCOME, year, stat);
      }
    }
    for (StatisticReadData.WORLDREGION region : StatisticReadData.WORLDREGION.values())
    {
      StatisticReadData.srd.populateStats(region,
        StatisticReadData.STAT_TYPE.POPULATION, year, stat);
      StatisticReadData.srd.populateStats(region,
        StatisticReadData.STAT_TYPE.HDI, year, (double) stat);
      StatisticReadData.srd.populateStats(region,
        StatisticReadData.STAT_TYPE.REVENUE, year, stat);
      StatisticReadData.srd.populateStats(region,
        StatisticReadData.STAT_TYPE.MALNOURISHED, year, (double) stat);
      for (StatisticReadData.FARMPRODUCT product : StatisticReadData.FARMPRODUCT.values())
      {
        StatisticReadData.srd.populateStats(region, product,
          StatisticReadData.STAT_TYPE.TOTAL_EXPORT, year, stat);
        StatisticReadData.srd.populateStats(region, product,
          StatisticReadData.STAT_TYPE.TOTAL_PRODUCTION, year, stat);
        StatisticReadData.srd.populateStats(region, product,
          StatisticReadData.STAT_TYPE.TOTAL_KM, year, stat);
        StatisticReadData.srd.populateStats(region, product,
          StatisticReadData.STAT_TYPE.NET_FARM_INCOME, year, stat);
      }
    }
  }

  /**
   * Makes junk statistics for the charts when real data is not available.
   */
  private void makeJunkStats()
  {
    int year = 1981;
    int stat;
    Random rand = new Random();
    for (StatisticReadData.FARMPRODUCT farmproduct : StatisticReadData.FARMPRODUCT.values())
    {
      year = 1981;
      while (year <= 2050)
      {
        stat = rand.nextInt(100);
        StatisticReadData.srd.populateStats(year, farmproduct, stat);
        year += 1;
      }
    }
    for (StatisticReadData.USREGION region : StatisticReadData.USREGION.values())
    {
      year = 1981;
      while (year <= 2050)
      {
        stat = rand.nextInt(100);
        StatisticReadData.srd.populateStats(region,
          StatisticReadData.STAT_TYPE.POPULATION, year, stat);
        stat = rand.nextInt(100);
        StatisticReadData.srd.populateStats(region,
          StatisticReadData.STAT_TYPE.HDI, year, stat);
        stat = rand.nextInt(100);
        StatisticReadData.srd.populateStats(region,
          StatisticReadData.STAT_TYPE.REVENUE, year, stat);
        stat = rand.nextInt(100);
        StatisticReadData.srd.populateStats(region,
          StatisticReadData.STAT_TYPE.MALNOURISHED, year, stat);
        for (StatisticReadData.FARMPRODUCT product : StatisticReadData.FARMPRODUCT.values())
        {
          stat = rand.nextInt(100);
          StatisticReadData.srd.populateStats(region, product,
            StatisticReadData.STAT_TYPE.TOTAL_EXPORT, year, stat);
          stat = rand.nextInt(100);
          StatisticReadData.srd.populateStats(region, product,
            StatisticReadData.STAT_TYPE.TOTAL_PRODUCTION, year, stat);
          stat = rand.nextInt(100);
          StatisticReadData.srd.populateStats(region, product,
            StatisticReadData.STAT_TYPE.TOTAL_KM, year, stat);
          stat = rand.nextInt(100);
          StatisticReadData.srd.populateStats(region, product,
            StatisticReadData.STAT_TYPE.NET_FARM_INCOME, year, stat);
        }
        year += 3;
      }
    }
    for (StatisticReadData.WORLDREGION region : StatisticReadData.WORLDREGION.values())
    {
      year = 1981;
      while (year <= 2050)
      {
        stat = rand.nextInt(100);
        StatisticReadData.srd.populateStats(region,
          StatisticReadData.STAT_TYPE.POPULATION, year, stat);
        stat = rand.nextInt(100);
        StatisticReadData.srd.populateStats(region,
          StatisticReadData.STAT_TYPE.HDI, year, stat);
        stat = rand.nextInt(100);
        StatisticReadData.srd.populateStats(region,
          StatisticReadData.STAT_TYPE.REVENUE, year, stat);
        stat = rand.nextInt(100);
        StatisticReadData.srd.populateStats(region,
          StatisticReadData.STAT_TYPE.MALNOURISHED, year, stat);
        for (StatisticReadData.FARMPRODUCT product : StatisticReadData.FARMPRODUCT.values())
        {
          stat = rand.nextInt(100);
          StatisticReadData.srd.populateStats(region, product,
            StatisticReadData.STAT_TYPE.TOTAL_EXPORT, year, stat);
          stat = rand.nextInt(100);
          StatisticReadData.srd.populateStats(region, product,
            StatisticReadData.STAT_TYPE.TOTAL_PRODUCTION, year, stat);
          stat = rand.nextInt(100);
          StatisticReadData.srd.populateStats(region, product,
            StatisticReadData.STAT_TYPE.TOTAL_KM, year, stat);
          stat = rand.nextInt(100);
          StatisticReadData.srd.populateStats(region, product,
            StatisticReadData.STAT_TYPE.NET_FARM_INCOME, year, stat);
        }
        year += 3;
      }
    }
  }
  /**
   * Keeps track of and displays the time remaining for the Drafting Phase.
   */
  public void setTimerDisplay(float deltaTime)
  {
    String draftTimeLeft = "";
    gameState.subtractTime(deltaTime);
    if (gameState.getPhaseTime() > 0)
    {
      long tempTime = curTimeLeft / 1000;
      int minutes = (int) (tempTime / 60);
      int seconds = (int) (tempTime % 60);
      if (seconds > 9)
      {
        draftTimeLeft = "Drafting Phase Time Remaining : " + minutes + ":" + seconds;
      }
      else
      {
        draftTimeLeft = "Drafting Phase Time Remaining : " + minutes + ":0" + seconds;
      }
    }
    else
    {
      draftTimeLeft = "Drafting Phase Time Remaining : -:--";
    }
    //set Label text to string
    dTimeRemaining.textProperty().setValue(draftTimeLeft);
  }

  /**
   * getter that returns the Network AbstractHandler.
=======
   * getter that returns the Network Handler.
>>>>>>> 659b8ba5
   */
  public NetworkHandler getNetworkHandler()
  {
    return network;
  }

  /**
   * Returns the current player.
   */
  public Player getPlayer()
  {
    return playerController.getPlayer();
  }

  /**
   * Returns the current game state.
   */
  public GameStateData getGameState()
  {
    return gameState;
  }

}<|MERGE_RESOLUTION|>--- conflicted
+++ resolved
@@ -156,1658 +156,7 @@
   }
 
   /**
-<<<<<<< HEAD
-   * Updates the hand with the next cards drawn from the deck.
-   */
-  private void updateHand()
-  {
-    options.setUpdateHand(false);
-    //IDK WHAT NOW BECAUSE ARRAYS FULL OF BULLSHIT
-
-    ArrayList<PolicyCard> hand = getPlayer().getHandList();
-    HashMap<ImageView, PolicyCard> imagePolicyMap = guiDraftDrawDiscard.getImagePolicyMap();
-    ArrayList<ImageView> handImageArray = guiDraftDrawDiscard.getHandImageArray();
-    for (int i = 0; i < handImageArray.size(); i++)
-    {
-      ImageView imageView = handImageArray.get(i);
-      PolicyCard policyCard = hand.get(i);
-      imagePolicyMap.put(imageView, policyCard);
-      EnumPolicy enumPolicy = policyCard.getCardType();
-      imageView.setImage(policyCardImageManager.getPolicyCardImage(enumPolicy));
-    }
-    guiDraftDrawDiscard.reset();
-  }
-
-  /**
-   * Initializes the List containing the cards in the player's hand.
-   */
-  private void initializeCards()
-  {
-    HashMap<ImageView, PolicyCard> imagePolicyMap = guiDraftDrawDiscard.getImagePolicyMap();
-    //initialize the list containing the cards in the player's hand
-    ImageView[] hold = {cardOne,
-      cardTwo,
-      cardThree,
-      cardFour,
-      cardFive,
-      cardSix,
-      cardSeven};
-    ArrayList<ImageView> handImageArray = guiDraftDrawDiscard.getHandImageArray();
-    for (ImageView imageView : hold)
-    {
-      handImageArray.add(imageView);
-      imageView.setImage(null);//maps the hand to policy card
-      imagePolicyMap.put(imageView, null);
-    }
-    //initialize the list containing the cards on the Action table
-    hold = new ImageView[]{actionTable1, actionTable2, actionTable3};
-    ArrayList<ImageView> actionTableArray = guiDraftDrawDiscard.getActionTableList();
-    for (ImageView imageView : hold)
-    {
-      actionTableArray.add(imageView);
-      imageView.setImage(null);//maps the action table to policy card
-      imagePolicyMap.put(imageView, null);
-    }
-  }
-
-  /**
-   * Called when the user hovers over the vote card.
-   *
-   * @param event the MouseEvent.
-   */
-  public void voteCardEnter(MouseEvent event)
-  {
-    ImageView source = (ImageView) event.getSource();
-    source.setOpacity(0.5);
-  }
-
-  /**
-   * Called when the user stops hovering over the vote card.
-   *
-   * @param event the MouseEvent.
-   */
-  public void voteCardExit(MouseEvent event)
-  {
-    ImageView source = (ImageView) event.getSource();
-    source.setOpacity(1);
-  }
-
-  /**
-   * Handles a mouse click event on a PolicyCard during the drafting phase.
-   *
-   * @param event the mouse click event to handle.
-   */
-  public void handleVoteCard(MouseEvent event)
-  {
-    ImageView source = (ImageView) event.getSource();
-    voteController.show(source.getId());
-  }
-
-  private void setMenuItemHandlers()
-  {
-
-    cali.setOnAction(new EventHandler<ActionEvent>()
-    {
-      @Override
-      public void handle(ActionEvent e)
-      {
-        usSelectedRegion = StatisticReadData.USREGION.CALIFORNIA;
-        usStatString = " Human Development Index";
-        updateChartTitles();
-        usChart.getData().setAll(ChartGraphics.cg.getRegionChartData(usSelectedRegion,
-          StatisticReadData.STAT_TYPE.HDI));
-      }
-    });
-    pacNW.setOnAction(new EventHandler<ActionEvent>()
-    {
-      @Override
-      public void handle(ActionEvent e)
-      {
-        usSelectedRegion = StatisticReadData.USREGION.PACIFIC_NW_MS;
-        usStatString = " Human Development Index";
-        updateChartTitles();
-        usChart.getData().setAll(ChartGraphics.cg.getRegionChartData(usSelectedRegion,
-          StatisticReadData.STAT_TYPE.HDI));
-      }
-    });
-    nPlains.setOnAction(new EventHandler<ActionEvent>()
-    {
-      @Override
-      public void handle(ActionEvent e)
-      {
-        usSelectedRegion = StatisticReadData.USREGION.N_PLAINS;
-        usStatString = " Human Development Index";
-        updateChartTitles();
-        usChart.getData().setAll(ChartGraphics.cg.getRegionChartData(usSelectedRegion,
-          StatisticReadData.STAT_TYPE.HDI));
-      }
-    });
-    sPlains.setOnAction(new EventHandler<ActionEvent>()
-    {
-      @Override
-      public void handle(ActionEvent e)
-      {
-        usSelectedRegion = StatisticReadData.USREGION.S_PLAINS_DS;
-        usStatString = " Human Development Index";
-        updateChartTitles();
-        usChart.getData().setAll(ChartGraphics.cg.getRegionChartData(usSelectedRegion,
-          StatisticReadData.STAT_TYPE.HDI));
-      }
-    });
-    hland.setOnAction(new EventHandler<ActionEvent>()
-    {
-      @Override
-      public void handle(ActionEvent e)
-      {
-        usSelectedRegion = StatisticReadData.USREGION.HEARTLAND;
-        usStatString = " Human Development Index";
-        updateChartTitles();
-        usChart.getData().setAll(ChartGraphics.cg.getRegionChartData(usSelectedRegion,
-          StatisticReadData.STAT_TYPE.HDI));
-      }
-    });
-    nCresc.setOnAction(new EventHandler<ActionEvent>()
-    {
-      @Override
-      public void handle(ActionEvent e)
-      {
-        usSelectedRegion = StatisticReadData.USREGION.N_CRESCENT;
-        usStatString = " Human Development Index";
-        updateChartTitles();
-        usChart.getData().setAll(ChartGraphics.cg.getRegionChartData(usSelectedRegion,
-          StatisticReadData.STAT_TYPE.HDI));
-      }
-    });
-    southe.setOnAction(new EventHandler<ActionEvent>()
-    {
-      @Override
-      public void handle(ActionEvent e)
-      {
-        usSelectedRegion = StatisticReadData.USREGION.SE;
-        usStatString = " Human Development Index";
-        updateChartTitles();
-        usChart.getData().setAll(ChartGraphics.cg.getRegionChartData(usSelectedRegion,
-          StatisticReadData.STAT_TYPE.HDI));
-      }
-    });
-    artA.setOnAction(new EventHandler<ActionEvent>()
-    {
-      @Override
-      public void handle(ActionEvent e)
-      {
-        worldSelectedRegion = StatisticReadData.WORLDREGION.ARTIC_AMERICA;
-        worldStatString = " Human Development Index";
-        updateChartTitles();
-        worldChart.getData().setAll(ChartGraphics.cg.getRegionChartData(worldSelectedRegion,
-          StatisticReadData.STAT_TYPE.HDI));
-      }
-    });
-    midA.setOnAction(new EventHandler<ActionEvent>()
-    {
-      @Override
-      public void handle(ActionEvent e)
-      {
-        worldSelectedRegion = StatisticReadData.WORLDREGION.MIDDLE_AMERICA;
-        worldStatString = " Human Development Index";
-        updateChartTitles();
-        worldChart.getData().setAll(ChartGraphics.cg.getRegionChartData(worldSelectedRegion,
-          StatisticReadData.STAT_TYPE.HDI));
-      }
-    });
-    southA.setOnAction(new EventHandler<ActionEvent>()
-    {
-      @Override
-      public void handle(ActionEvent e)
-      {
-        worldSelectedRegion = StatisticReadData.WORLDREGION.SOUTH_AMERICA;
-        worldStatString = " Human Development Index";
-        updateChartTitles();
-        worldChart.getData().setAll(ChartGraphics.cg.getRegionChartData(worldSelectedRegion,
-          StatisticReadData.STAT_TYPE.HDI));
-      }
-    });
-    eurp.setOnAction(new EventHandler<ActionEvent>()
-    {
-      @Override
-      public void handle(ActionEvent e)
-      {
-        worldSelectedRegion = StatisticReadData.WORLDREGION.EUROPE;
-        worldStatString = " Human Development Index";
-        updateChartTitles();
-        worldChart.getData().setAll(ChartGraphics.cg.getRegionChartData(worldSelectedRegion,
-          StatisticReadData.STAT_TYPE.HDI));
-      }
-    });
-    midE.setOnAction(new EventHandler<ActionEvent>()
-    {
-      @Override
-      public void handle(ActionEvent e)
-      {
-        worldSelectedRegion = StatisticReadData.WORLDREGION.MIDDLE_EAST;
-        worldStatString = " Human Development Index";
-        updateChartTitles();
-        worldChart.getData().setAll(ChartGraphics.cg.getRegionChartData(worldSelectedRegion,
-          StatisticReadData.STAT_TYPE.HDI));
-      }
-    });
-    subS.setOnAction(new EventHandler<ActionEvent>()
-    {
-      @Override
-      public void handle(ActionEvent e)
-      {
-        worldSelectedRegion = StatisticReadData.WORLDREGION.SUB_SAHARAN_AFRICA;
-        worldStatString = " Human Development Index";
-        updateChartTitles();
-        worldChart.getData().setAll(ChartGraphics.cg.getRegionChartData(worldSelectedRegion,
-          StatisticReadData.STAT_TYPE.HDI));
-      }
-    });
-    russ.setOnAction(new EventHandler<ActionEvent>()
-    {
-      @Override
-      public void handle(ActionEvent e)
-      {
-        worldSelectedRegion = StatisticReadData.WORLDREGION.RUSSIA_CAUCUSES;
-        worldStatString = " Human Development Index";
-        updateChartTitles();
-        worldChart.getData().setAll(ChartGraphics.cg.getRegionChartData(worldSelectedRegion,
-          StatisticReadData.STAT_TYPE.HDI));
-      }
-    });
-    centA.setOnAction(new EventHandler<ActionEvent>()
-    {
-      @Override
-      public void handle(ActionEvent e)
-      {
-        worldSelectedRegion = StatisticReadData.WORLDREGION.CENTRAL_ASIA;
-        worldStatString = " Human Development Index";
-        updateChartTitles();
-        worldChart.getData().setAll(ChartGraphics.cg.getRegionChartData(worldSelectedRegion,
-          StatisticReadData.STAT_TYPE.HDI));
-      }
-    });
-    souAs.setOnAction(new EventHandler<ActionEvent>()
-    {
-      @Override
-      public void handle(ActionEvent e)
-      {
-        worldSelectedRegion = StatisticReadData.WORLDREGION.SOUTH_ASIA;
-        worldStatString = " Human Development Index";
-        updateChartTitles();
-        worldChart.getData().setAll(ChartGraphics.cg.getRegionChartData(worldSelectedRegion,
-          StatisticReadData.STAT_TYPE.HDI));
-      }
-    });
-    eastA.setOnAction(new EventHandler<ActionEvent>()
-    {
-      @Override
-      public void handle(ActionEvent e)
-      {
-        worldSelectedRegion = StatisticReadData.WORLDREGION.EAST_ASIA;
-        worldStatString = " Human Development Index";
-        updateChartTitles();
-        worldChart.getData().setAll(ChartGraphics.cg.getRegionChartData(worldSelectedRegion,
-          StatisticReadData.STAT_TYPE.HDI));
-      }
-    });
-    seA.setOnAction(new EventHandler<ActionEvent>()
-    {
-      @Override
-      public void handle(ActionEvent e)
-      {
-        worldSelectedRegion = StatisticReadData.WORLDREGION.SOUTHEAST_ASIA;
-        worldStatString = " Human Development Index";
-        updateChartTitles();
-        worldChart.getData().setAll(ChartGraphics.cg.getRegionChartData(worldSelectedRegion,
-          StatisticReadData.STAT_TYPE.HDI));
-      }
-    });
-    oceanA.setOnAction(new EventHandler<ActionEvent>()
-    {
-      @Override
-      public void handle(ActionEvent e)
-      {
-        worldSelectedRegion = StatisticReadData.WORLDREGION.OCEANIA;
-        worldStatString = " Human Development Index";
-        updateChartTitles();
-        worldChart.getData().setAll(ChartGraphics.cg.getRegionChartData(worldSelectedRegion,
-          StatisticReadData.STAT_TYPE.HDI));
-      }
-    });
-    uHdi.setOnAction(new EventHandler<ActionEvent>()
-    {
-      @Override
-      public void handle(ActionEvent e)
-      {
-        usStatString = " Human Development Index";
-        usChart.getData().setAll(ChartGraphics.cg.getRegionChartData(usSelectedRegion,
-          StatisticReadData.STAT_TYPE.HDI));
-        updateChartTitles();
-      }
-    });
-    uRev.setOnAction(new EventHandler<ActionEvent>()
-    {
-      @Override
-      public void handle(ActionEvent e)
-      {
-        usStatString = " Revenue";
-        usChart.getData().setAll(ChartGraphics.cg.getRegionChartData(usSelectedRegion,
-          StatisticReadData.STAT_TYPE.REVENUE));
-        updateChartTitles();
-      }
-    });
-    uPop.setOnAction(new EventHandler<ActionEvent>()
-    {
-      @Override
-      public void handle(ActionEvent e)
-      {
-        usStatString = " Population";
-        usChart.getData().setAll(ChartGraphics.cg.getRegionChartData(usSelectedRegion,
-          StatisticReadData.STAT_TYPE.POPULATION));
-        updateChartTitles();
-      }
-    });
-    uMal.setOnAction(new EventHandler<ActionEvent>()
-    {
-      @Override
-      public void handle(ActionEvent e)
-      {
-        usStatString = " Malnourished";
-        usChart.getData().setAll(ChartGraphics.cg.getRegionChartData(usSelectedRegion,
-          StatisticReadData.STAT_TYPE.MALNOURISHED));
-        updateChartTitles();
-      }
-    });
-    uCPro.setOnAction(new EventHandler<ActionEvent>()
-    {
-      @Override
-      public void handle(ActionEvent e)
-      {
-        usStatString = " Citrus Production";
-        usChart.getData().setAll(ChartGraphics.cg.getRegionCropChart(usSelectedRegion,
-          StatisticReadData.STAT_TYPE.TOTAL_PRODUCTION, StatisticReadData.FARMPRODUCT.CITRUS));
-        updateChartTitles();
-      }
-    });
-    uCIn.setOnAction(new EventHandler<ActionEvent>()
-    {
-      @Override
-      public void handle(ActionEvent e)
-      {
-        usStatString = " Citrus Income";
-        usChart.getData().setAll(ChartGraphics.cg.getRegionCropChart(usSelectedRegion,
-          StatisticReadData.STAT_TYPE.NET_FARM_INCOME, StatisticReadData.FARMPRODUCT.CITRUS));
-        updateChartTitles();
-      }
-    });
-    uCEx.setOnAction(new EventHandler<ActionEvent>()
-    {
-      @Override
-      public void handle(ActionEvent e)
-      {
-        usStatString = " Citrus Exports";
-        usChart.getData().setAll(ChartGraphics.cg.getRegionCropChart(usSelectedRegion,
-          StatisticReadData.STAT_TYPE.TOTAL_EXPORT, StatisticReadData.FARMPRODUCT.CITRUS));
-        updateChartTitles();
-      }
-    });
-    uCAr.setOnAction(new EventHandler<ActionEvent>()
-    {
-      @Override
-      public void handle(ActionEvent e)
-      {
-        usStatString = " Citrus Area";
-        usChart.getData().setAll(ChartGraphics.cg.getRegionCropChart(usSelectedRegion,
-          StatisticReadData.STAT_TYPE.TOTAL_KM, StatisticReadData.FARMPRODUCT.CITRUS));
-        updateChartTitles();
-      }
-    });
-    uFPro.setOnAction(new EventHandler<ActionEvent>()
-    {
-      @Override
-      public void handle(ActionEvent e)
-      {
-        usStatString = " Fruit Production";
-        usChart.getData().setAll(ChartGraphics.cg.getRegionCropChart(usSelectedRegion,
-          StatisticReadData.STAT_TYPE.TOTAL_PRODUCTION, StatisticReadData.FARMPRODUCT.NON_CITRUS));
-        updateChartTitles();
-      }
-    });
-    uFIn.setOnAction(new EventHandler<ActionEvent>()
-    {
-      @Override
-      public void handle(ActionEvent e)
-      {
-        usStatString = " Fruit Income";
-        usChart.getData().setAll(ChartGraphics.cg.getRegionCropChart(usSelectedRegion,
-          StatisticReadData.STAT_TYPE.NET_FARM_INCOME, StatisticReadData.FARMPRODUCT.NON_CITRUS));
-        updateChartTitles();
-      }
-    });
-    uFEx.setOnAction(new EventHandler<ActionEvent>()
-    {
-      @Override
-      public void handle(ActionEvent e)
-      {
-        usStatString = " Fruit Exports";
-        usChart.getData().setAll(ChartGraphics.cg.getRegionCropChart(usSelectedRegion,
-          StatisticReadData.STAT_TYPE.TOTAL_EXPORT, StatisticReadData.FARMPRODUCT.NON_CITRUS));
-        updateChartTitles();
-      }
-    });
-    uFAr.setOnAction(new EventHandler<ActionEvent>()
-    {
-      @Override
-      public void handle(ActionEvent e)
-      {
-        usStatString = " Fruit Area";
-        usChart.getData().setAll(ChartGraphics.cg.getRegionCropChart(usSelectedRegion,
-          StatisticReadData.STAT_TYPE.TOTAL_KM, StatisticReadData.FARMPRODUCT.NON_CITRUS));
-        updateChartTitles();
-      }
-    });
-    uNPro.setOnAction(new EventHandler<ActionEvent>()
-    {
-      @Override
-      public void handle(ActionEvent e)
-      {
-        usStatString = " Nut Crop Production";
-        usChart.getData().setAll(ChartGraphics.cg.getRegionCropChart(usSelectedRegion,
-          StatisticReadData.STAT_TYPE.TOTAL_PRODUCTION, StatisticReadData.FARMPRODUCT.NUTS));
-        updateChartTitles();
-      }
-    });
-    uNIn.setOnAction(new EventHandler<ActionEvent>()
-    {
-      @Override
-      public void handle(ActionEvent e)
-      {
-        usStatString = " Nut Crop Income";
-        usChart.getData().setAll(ChartGraphics.cg.getRegionCropChart(usSelectedRegion,
-          StatisticReadData.STAT_TYPE.NET_FARM_INCOME, StatisticReadData.FARMPRODUCT.NUTS));
-        updateChartTitles();
-      }
-    });
-    uNEx.setOnAction(new EventHandler<ActionEvent>()
-    {
-      @Override
-      public void handle(ActionEvent e)
-      {
-        usStatString = " Nut Crop Exports";
-        usChart.getData().setAll(ChartGraphics.cg.getRegionCropChart(usSelectedRegion,
-          StatisticReadData.STAT_TYPE.TOTAL_EXPORT, StatisticReadData.FARMPRODUCT.NUTS));
-        updateChartTitles();
-      }
-    });
-    uNAr.setOnAction(new EventHandler<ActionEvent>()
-    {
-      @Override
-      public void handle(ActionEvent e)
-      {
-        usStatString = " Nut Crop Area";
-        usChart.getData().setAll(ChartGraphics.cg.getRegionCropChart(usSelectedRegion,
-          StatisticReadData.STAT_TYPE.TOTAL_KM, StatisticReadData.FARMPRODUCT.NUTS));
-        updateChartTitles();
-      }
-    });
-    uGPro.setOnAction(new EventHandler<ActionEvent>()
-    {
-      @Override
-      public void handle(ActionEvent e)
-      {
-        usStatString = " Grain Production";
-        usChart.getData().setAll(ChartGraphics.cg.getRegionCropChart(usSelectedRegion,
-          StatisticReadData.STAT_TYPE.TOTAL_PRODUCTION, StatisticReadData.FARMPRODUCT.GRAINS));
-        updateChartTitles();
-      }
-    });
-    uGIn.setOnAction(new EventHandler<ActionEvent>()
-    {
-      @Override
-      public void handle(ActionEvent e)
-      {
-        usStatString = " Grain Income";
-        usChart.getData().setAll(ChartGraphics.cg.getRegionCropChart(usSelectedRegion,
-          StatisticReadData.STAT_TYPE.NET_FARM_INCOME, StatisticReadData.FARMPRODUCT.GRAINS));
-        updateChartTitles();
-      }
-    });
-    uGEx.setOnAction(new EventHandler<ActionEvent>()
-    {
-      @Override
-      public void handle(ActionEvent e)
-      {
-        usStatString = " Grain Exports";
-        usChart.getData().setAll(ChartGraphics.cg.getRegionCropChart(usSelectedRegion,
-          StatisticReadData.STAT_TYPE.TOTAL_EXPORT, StatisticReadData.FARMPRODUCT.GRAINS));
-        updateChartTitles();
-      }
-    });
-    uGAr.setOnAction(new EventHandler<ActionEvent>()
-    {
-      @Override
-      public void handle(ActionEvent e)
-      {
-        usStatString = " Grain Area";
-        usChart.getData().setAll(ChartGraphics.cg.getRegionCropChart(usSelectedRegion,
-          StatisticReadData.STAT_TYPE.TOTAL_KM, StatisticReadData.FARMPRODUCT.GRAINS));
-        updateChartTitles();
-      }
-    });
-    uOPro.setOnAction(new EventHandler<ActionEvent>()
-    {
-      @Override
-      public void handle(ActionEvent e)
-      {
-        usStatString = " Oil Crop Production";
-        usChart.getData().setAll(ChartGraphics.cg.getRegionCropChart(usSelectedRegion,
-          StatisticReadData.STAT_TYPE.TOTAL_PRODUCTION, StatisticReadData.FARMPRODUCT.OIL_CROPS));
-        updateChartTitles();
-      }
-    });
-    uOIn.setOnAction(new EventHandler<ActionEvent>()
-    {
-      @Override
-      public void handle(ActionEvent e)
-      {
-        usStatString = " Oil Crop Income";
-        usChart.getData().setAll(ChartGraphics.cg.getRegionCropChart(usSelectedRegion,
-          StatisticReadData.STAT_TYPE.NET_FARM_INCOME, StatisticReadData.FARMPRODUCT.OIL_CROPS));
-        updateChartTitles();
-      }
-    });
-    uOEx.setOnAction(new EventHandler<ActionEvent>()
-    {
-      @Override
-      public void handle(ActionEvent e)
-      {
-        usStatString = " Oil Crop Exports";
-        usChart.getData().setAll(ChartGraphics.cg.getRegionCropChart(usSelectedRegion,
-          StatisticReadData.STAT_TYPE.TOTAL_EXPORT, StatisticReadData.FARMPRODUCT.OIL_CROPS));
-        updateChartTitles();
-      }
-    });
-    uOAr.setOnAction(new EventHandler<ActionEvent>()
-    {
-      @Override
-      public void handle(ActionEvent e)
-      {
-        usStatString = " Oil Crop Area";
-        usChart.getData().setAll(ChartGraphics.cg.getRegionCropChart(usSelectedRegion,
-          StatisticReadData.STAT_TYPE.TOTAL_KM, StatisticReadData.FARMPRODUCT.OIL_CROPS));
-        updateChartTitles();
-      }
-    });
-    uVPro.setOnAction(new EventHandler<ActionEvent>()
-    {
-      @Override
-      public void handle(ActionEvent e)
-      {
-        usStatString = " Vegetable Production";
-        usChart.getData().setAll(ChartGraphics.cg.getRegionCropChart(usSelectedRegion,
-          StatisticReadData.STAT_TYPE.TOTAL_PRODUCTION, StatisticReadData.FARMPRODUCT.VEGETABLES));
-        updateChartTitles();
-      }
-    });
-    uVIn.setOnAction(new EventHandler<ActionEvent>()
-    {
-      @Override
-      public void handle(ActionEvent e)
-      {
-        usStatString = " Vegetable Income";
-        usChart.getData().setAll(ChartGraphics.cg.getRegionCropChart(usSelectedRegion,
-          StatisticReadData.STAT_TYPE.NET_FARM_INCOME, StatisticReadData.FARMPRODUCT.VEGETABLES));
-        updateChartTitles();
-      }
-    });
-    uVEx.setOnAction(new EventHandler<ActionEvent>()
-    {
-      @Override
-      public void handle(ActionEvent e)
-      {
-        usStatString = " Vegetable Exports";
-        usChart.getData().setAll(ChartGraphics.cg.getRegionCropChart(usSelectedRegion,
-          StatisticReadData.STAT_TYPE.TOTAL_EXPORT, StatisticReadData.FARMPRODUCT.VEGETABLES));
-        updateChartTitles();
-      }
-    });
-    uVAr.setOnAction(new EventHandler<ActionEvent>()
-    {
-      @Override
-      public void handle(ActionEvent e)
-      {
-        usStatString = " Vegetable Area";
-        usChart.getData().setAll(ChartGraphics.cg.getRegionCropChart(usSelectedRegion,
-          StatisticReadData.STAT_TYPE.TOTAL_KM, StatisticReadData.FARMPRODUCT.VEGETABLES));
-        updateChartTitles();
-      }
-    });
-    uSPro.setOnAction(new EventHandler<ActionEvent>()
-    {
-      @Override
-      public void handle(ActionEvent e)
-      {
-        usStatString = " Specialty Crop Production";
-        usChart.getData().setAll(ChartGraphics.cg.getRegionCropChart(usSelectedRegion,
-          StatisticReadData.STAT_TYPE.TOTAL_PRODUCTION, StatisticReadData.FARMPRODUCT.SPECIALTY_CROPS));
-        updateChartTitles();
-      }
-    });
-    uSIn.setOnAction(new EventHandler<ActionEvent>()
-    {
-      @Override
-      public void handle(ActionEvent e)
-      {
-        usStatString = " Specialty Crop Income";
-        usChart.getData().setAll(ChartGraphics.cg.getRegionCropChart(usSelectedRegion,
-          StatisticReadData.STAT_TYPE.NET_FARM_INCOME, StatisticReadData.FARMPRODUCT.SPECIALTY_CROPS));
-        updateChartTitles();
-      }
-    });
-    uSEx.setOnAction(new EventHandler<ActionEvent>()
-    {
-      @Override
-      public void handle(ActionEvent e)
-      {
-        usStatString = " Specialty Crop Exports";
-        usChart.getData().setAll(ChartGraphics.cg.getRegionCropChart(usSelectedRegion,
-          StatisticReadData.STAT_TYPE.TOTAL_EXPORT, StatisticReadData.FARMPRODUCT.SPECIALTY_CROPS));
-        updateChartTitles();
-      }
-    });
-    uSAr.setOnAction(new EventHandler<ActionEvent>()
-    {
-      @Override
-      public void handle(ActionEvent e)
-      {
-        usStatString = " Specialty Crop Area";
-        usChart.getData().setAll(ChartGraphics.cg.getRegionCropChart(usSelectedRegion,
-          StatisticReadData.STAT_TYPE.TOTAL_KM, StatisticReadData.FARMPRODUCT.SPECIALTY_CROPS));
-        updateChartTitles();
-      }
-    });
-    uFdPro.setOnAction(new EventHandler<ActionEvent>()
-    {
-      @Override
-      public void handle(ActionEvent e)
-      {
-        usStatString = " Feed Production";
-        usChart.getData().setAll(ChartGraphics.cg.getRegionCropChart(usSelectedRegion,
-          StatisticReadData.STAT_TYPE.TOTAL_PRODUCTION, StatisticReadData.FARMPRODUCT.FEED_CROPS));
-        updateChartTitles();
-      }
-    });
-    uFdIn.setOnAction(new EventHandler<ActionEvent>()
-    {
-      @Override
-      public void handle(ActionEvent e)
-      {
-        usStatString = " Feed Income";
-        usChart.getData().setAll(ChartGraphics.cg.getRegionCropChart(usSelectedRegion,
-          StatisticReadData.STAT_TYPE.NET_FARM_INCOME, StatisticReadData.FARMPRODUCT.FEED_CROPS));
-        updateChartTitles();
-      }
-    });
-    uFdEx.setOnAction(new EventHandler<ActionEvent>()
-    {
-      @Override
-      public void handle(ActionEvent e)
-      {
-        usStatString = " Feed Exports";
-        usChart.getData().setAll(ChartGraphics.cg.getRegionCropChart(usSelectedRegion,
-          StatisticReadData.STAT_TYPE.TOTAL_EXPORT, StatisticReadData.FARMPRODUCT.FEED_CROPS));
-        updateChartTitles();
-      }
-    });
-    uFdAr.setOnAction(new EventHandler<ActionEvent>()
-    {
-      @Override
-      public void handle(ActionEvent e)
-      {
-        usStatString = " Feed Area";
-        usChart.getData().setAll(ChartGraphics.cg.getRegionCropChart(usSelectedRegion,
-          StatisticReadData.STAT_TYPE.TOTAL_KM, StatisticReadData.FARMPRODUCT.FEED_CROPS));
-        updateChartTitles();
-      }
-    });
-    uFhPro.setOnAction(new EventHandler<ActionEvent>()
-    {
-      @Override
-      public void handle(ActionEvent e)
-      {
-        usStatString = " Fish Production";
-        usChart.getData().setAll(ChartGraphics.cg.getRegionCropChart(usSelectedRegion,
-          StatisticReadData.STAT_TYPE.TOTAL_PRODUCTION, StatisticReadData.FARMPRODUCT.FISH));
-        updateChartTitles();
-      }
-    });
-    uFhIn.setOnAction(new EventHandler<ActionEvent>()
-    {
-      @Override
-      public void handle(ActionEvent e)
-      {
-        usStatString = " Fish Income";
-        usChart.getData().setAll(ChartGraphics.cg.getRegionCropChart(usSelectedRegion,
-          StatisticReadData.STAT_TYPE.NET_FARM_INCOME, StatisticReadData.FARMPRODUCT.FISH));
-        updateChartTitles();
-      }
-    });
-    uFhEx.setOnAction(new EventHandler<ActionEvent>()
-    {
-      @Override
-      public void handle(ActionEvent e)
-      {
-        usStatString = " Fish Exports";
-        usChart.getData().setAll(ChartGraphics.cg.getRegionCropChart(usSelectedRegion,
-          StatisticReadData.STAT_TYPE.TOTAL_EXPORT, StatisticReadData.FARMPRODUCT.FISH));
-        updateChartTitles();
-      }
-    });
-    uFhAr.setOnAction(new EventHandler<ActionEvent>()
-    {
-      @Override
-      public void handle(ActionEvent e)
-      {
-        usStatString = " Fish Area";
-        usChart.getData().setAll(ChartGraphics.cg.getRegionCropChart(usSelectedRegion,
-          StatisticReadData.STAT_TYPE.TOTAL_KM, StatisticReadData.FARMPRODUCT.FISH));
-        updateChartTitles();
-      }
-    });
-    uMPro.setOnAction(new EventHandler<ActionEvent>()
-    {
-      @Override
-      public void handle(ActionEvent e)
-      {
-        usStatString = " Meat Production";
-        usChart.getData().setAll(ChartGraphics.cg.getRegionCropChart(usSelectedRegion,
-          StatisticReadData.STAT_TYPE.TOTAL_PRODUCTION, StatisticReadData.FARMPRODUCT.MEAT_ANIMALS));
-        updateChartTitles();
-      }
-    });
-    uMIn.setOnAction(new EventHandler<ActionEvent>()
-    {
-      @Override
-      public void handle(ActionEvent e)
-      {
-        usStatString = " Meat Income";
-        usChart.getData().setAll(ChartGraphics.cg.getRegionCropChart(usSelectedRegion,
-          StatisticReadData.STAT_TYPE.NET_FARM_INCOME, StatisticReadData.FARMPRODUCT.MEAT_ANIMALS));
-        updateChartTitles();
-      }
-    });
-    uMEx.setOnAction(new EventHandler<ActionEvent>()
-    {
-      @Override
-      public void handle(ActionEvent e)
-      {
-        usStatString = " Meat Exports";
-        usChart.getData().setAll(ChartGraphics.cg.getRegionCropChart(usSelectedRegion,
-          StatisticReadData.STAT_TYPE.TOTAL_EXPORT, StatisticReadData.FARMPRODUCT.MEAT_ANIMALS));
-        updateChartTitles();
-      }
-    });
-    uMAr.setOnAction(new EventHandler<ActionEvent>()
-    {
-      @Override
-      public void handle(ActionEvent e)
-      {
-        usStatString = " Meat Area";
-        usChart.getData().setAll(ChartGraphics.cg.getRegionCropChart(usSelectedRegion,
-          StatisticReadData.STAT_TYPE.TOTAL_KM, StatisticReadData.FARMPRODUCT.MEAT_ANIMALS));
-        updateChartTitles();
-      }
-    });
-    uPPro.setOnAction(new EventHandler<ActionEvent>()
-    {
-      @Override
-      public void handle(ActionEvent e)
-      {
-        usStatString = " Poultry Production";
-        usChart.getData().setAll(ChartGraphics.cg.getRegionCropChart(usSelectedRegion,
-          StatisticReadData.STAT_TYPE.TOTAL_PRODUCTION, StatisticReadData.FARMPRODUCT.POULTRY_EGGS));
-        updateChartTitles();
-      }
-    });
-    uPIn.setOnAction(new EventHandler<ActionEvent>()
-    {
-      @Override
-      public void handle(ActionEvent e)
-      {
-        usStatString = " Poultry Income";
-        usChart.getData().setAll(ChartGraphics.cg.getRegionCropChart(usSelectedRegion,
-          StatisticReadData.STAT_TYPE.NET_FARM_INCOME, StatisticReadData.FARMPRODUCT.POULTRY_EGGS));
-        updateChartTitles();
-      }
-    });
-    uPEx.setOnAction(new EventHandler<ActionEvent>()
-    {
-      @Override
-      public void handle(ActionEvent e)
-      {
-        usStatString = " Poultry Exports";
-        usChart.getData().setAll(ChartGraphics.cg.getRegionCropChart(usSelectedRegion,
-          StatisticReadData.STAT_TYPE.TOTAL_EXPORT, StatisticReadData.FARMPRODUCT.POULTRY_EGGS));
-        updateChartTitles();
-      }
-    });
-    uPAr.setOnAction(new EventHandler<ActionEvent>()
-    {
-      @Override
-      public void handle(ActionEvent e)
-      {
-        usStatString = " Poultry Area";
-        usChart.getData().setAll(ChartGraphics.cg.getRegionCropChart(usSelectedRegion,
-          StatisticReadData.STAT_TYPE.TOTAL_KM, StatisticReadData.FARMPRODUCT.POULTRY_EGGS));
-        updateChartTitles();
-      }
-    });
-    uDPro.setOnAction(new EventHandler<ActionEvent>()
-    {
-      @Override
-      public void handle(ActionEvent e)
-      {
-        usStatString = " Dairy Production";
-        usChart.getData().setAll(ChartGraphics.cg.getRegionCropChart(usSelectedRegion,
-          StatisticReadData.STAT_TYPE.TOTAL_PRODUCTION, StatisticReadData.FARMPRODUCT.DAIRY));
-        updateChartTitles();
-      }
-    });
-    uDIn.setOnAction(new EventHandler<ActionEvent>()
-    {
-      @Override
-      public void handle(ActionEvent e)
-      {
-        usStatString = " Dairy Income";
-        usChart.getData().setAll(ChartGraphics.cg.getRegionCropChart(usSelectedRegion,
-          StatisticReadData.STAT_TYPE.NET_FARM_INCOME, StatisticReadData.FARMPRODUCT.DAIRY));
-        updateChartTitles();
-      }
-    });
-    uDEx.setOnAction(new EventHandler<ActionEvent>()
-    {
-      @Override
-      public void handle(ActionEvent e)
-      {
-        usStatString = " Dairy Exports";
-        usChart.getData().setAll(ChartGraphics.cg.getRegionCropChart(usSelectedRegion,
-          StatisticReadData.STAT_TYPE.TOTAL_EXPORT, StatisticReadData.FARMPRODUCT.DAIRY));
-        updateChartTitles();
-      }
-    });
-    uDAr.setOnAction(new EventHandler<ActionEvent>()
-    {
-      @Override
-      public void handle(ActionEvent e)
-      {
-        usStatString = " Dairy Area";
-        usChart.getData().setAll(ChartGraphics.cg.getRegionCropChart(usSelectedRegion,
-          StatisticReadData.STAT_TYPE.TOTAL_KM, StatisticReadData.FARMPRODUCT.DAIRY));
-        updateChartTitles();
-      }
-    });
-    wHdi.setOnAction(new EventHandler<ActionEvent>()
-    {
-      @Override
-      public void handle(ActionEvent e)
-      {
-        worldStatString = " Human Development Index";
-        worldChart.getData().setAll(ChartGraphics.cg.getRegionChartData(worldSelectedRegion,
-          StatisticReadData.STAT_TYPE.HDI));
-        updateChartTitles();
-      }
-    });
-    wRev.setOnAction(new EventHandler<ActionEvent>()
-    {
-      @Override
-      public void handle(ActionEvent e)
-      {
-        worldStatString = " Revenue";
-        worldChart.getData().setAll(ChartGraphics.cg.getRegionChartData(worldSelectedRegion,
-          StatisticReadData.STAT_TYPE.REVENUE));
-        updateChartTitles();
-      }
-    });
-    wPop.setOnAction(new EventHandler<ActionEvent>()
-    {
-      @Override
-      public void handle(ActionEvent e)
-      {
-        worldStatString = " Population";
-        worldChart.getData().setAll(ChartGraphics.cg.getRegionChartData(worldSelectedRegion,
-          StatisticReadData.STAT_TYPE.POPULATION));
-        updateChartTitles();
-      }
-    });
-    wMal.setOnAction(new EventHandler<ActionEvent>()
-    {
-      @Override
-      public void handle(ActionEvent e)
-      {
-        worldStatString = " Malnourished";
-        worldChart.getData().setAll(ChartGraphics.cg.getRegionChartData(worldSelectedRegion,
-          StatisticReadData.STAT_TYPE.MALNOURISHED));
-        updateChartTitles();
-      }
-    });
-    wCPro.setOnAction(new EventHandler<ActionEvent>()
-    {
-      @Override
-      public void handle(ActionEvent e)
-      {
-        worldStatString = " Citrus Production";
-        worldChart.getData().setAll(ChartGraphics.cg.getRegionCropChart(worldSelectedRegion,
-          StatisticReadData.STAT_TYPE.TOTAL_PRODUCTION, StatisticReadData.FARMPRODUCT.CITRUS));
-        updateChartTitles();
-      }
-    });
-    wCIn.setOnAction(new EventHandler<ActionEvent>()
-    {
-      @Override
-      public void handle(ActionEvent e)
-      {
-        worldStatString = " Citrus Income";
-        worldChart.getData().setAll(ChartGraphics.cg.getRegionCropChart(worldSelectedRegion,
-          StatisticReadData.STAT_TYPE.NET_FARM_INCOME, StatisticReadData.FARMPRODUCT.CITRUS));
-        updateChartTitles();
-      }
-    });
-    wCEx.setOnAction(new EventHandler<ActionEvent>()
-    {
-      @Override
-      public void handle(ActionEvent e)
-      {
-        worldStatString = " Citrus Exports";
-        worldChart.getData().setAll(ChartGraphics.cg.getRegionCropChart(worldSelectedRegion,
-          StatisticReadData.STAT_TYPE.TOTAL_EXPORT, StatisticReadData.FARMPRODUCT.CITRUS));
-        updateChartTitles();
-      }
-    });
-    wCAr.setOnAction(new EventHandler<ActionEvent>()
-    {
-      @Override
-      public void handle(ActionEvent e)
-      {
-        worldStatString = " Citrus Area";
-        worldChart.getData().setAll(ChartGraphics.cg.getRegionCropChart(worldSelectedRegion,
-          StatisticReadData.STAT_TYPE.TOTAL_KM, StatisticReadData.FARMPRODUCT.CITRUS));
-        updateChartTitles();
-      }
-    });
-    wFPro.setOnAction(new EventHandler<ActionEvent>()
-    {
-      @Override
-      public void handle(ActionEvent e)
-      {
-        worldStatString = " Fruit Production";
-        worldChart.getData().setAll(ChartGraphics.cg.getRegionCropChart(worldSelectedRegion,
-          StatisticReadData.STAT_TYPE.TOTAL_PRODUCTION, StatisticReadData.FARMPRODUCT.NON_CITRUS));
-        updateChartTitles();
-      }
-    });
-    wFIn.setOnAction(new EventHandler<ActionEvent>()
-    {
-      @Override
-      public void handle(ActionEvent e)
-      {
-        worldStatString = " Fruit Income";
-        worldChart.getData().setAll(ChartGraphics.cg.getRegionCropChart(worldSelectedRegion,
-          StatisticReadData.STAT_TYPE.NET_FARM_INCOME, StatisticReadData.FARMPRODUCT.NON_CITRUS));
-        updateChartTitles();
-      }
-    });
-    wFEx.setOnAction(new EventHandler<ActionEvent>()
-    {
-      @Override
-      public void handle(ActionEvent e)
-      {
-        worldStatString = " Fruit Exports";
-        worldChart.getData().setAll(ChartGraphics.cg.getRegionCropChart(worldSelectedRegion,
-          StatisticReadData.STAT_TYPE.TOTAL_EXPORT, StatisticReadData.FARMPRODUCT.NON_CITRUS));
-        updateChartTitles();
-      }
-    });
-    wFAr.setOnAction(new EventHandler<ActionEvent>()
-    {
-      @Override
-      public void handle(ActionEvent e)
-      {
-        worldStatString = " Fruit Area";
-        worldChart.getData().setAll(ChartGraphics.cg.getRegionCropChart(worldSelectedRegion,
-          StatisticReadData.STAT_TYPE.TOTAL_KM, StatisticReadData.FARMPRODUCT.NON_CITRUS));
-        updateChartTitles();
-      }
-    });
-    wNPro.setOnAction(new EventHandler<ActionEvent>()
-    {
-      @Override
-      public void handle(ActionEvent e)
-      {
-        worldStatString = " Nut Crop Production";
-        worldChart.getData().setAll(ChartGraphics.cg.getRegionCropChart(worldSelectedRegion,
-          StatisticReadData.STAT_TYPE.TOTAL_PRODUCTION, StatisticReadData.FARMPRODUCT.NUTS));
-        updateChartTitles();
-      }
-    });
-    wNIn.setOnAction(new EventHandler<ActionEvent>()
-    {
-      @Override
-      public void handle(ActionEvent e)
-      {
-        worldStatString = " Nut Crop Income";
-        worldChart.getData().setAll(ChartGraphics.cg.getRegionCropChart(worldSelectedRegion,
-          StatisticReadData.STAT_TYPE.NET_FARM_INCOME, StatisticReadData.FARMPRODUCT.NUTS));
-        updateChartTitles();
-      }
-    });
-    wNEx.setOnAction(new EventHandler<ActionEvent>()
-    {
-      @Override
-      public void handle(ActionEvent e)
-      {
-        worldStatString = " Nut Crop Exports";
-        worldChart.getData().setAll(ChartGraphics.cg.getRegionCropChart(worldSelectedRegion,
-          StatisticReadData.STAT_TYPE.TOTAL_EXPORT, StatisticReadData.FARMPRODUCT.NUTS));
-        updateChartTitles();
-      }
-    });
-    wNAr.setOnAction(new EventHandler<ActionEvent>()
-    {
-      @Override
-      public void handle(ActionEvent e)
-      {
-        worldStatString = " Nut Crop Area";
-        worldChart.getData().setAll(ChartGraphics.cg.getRegionCropChart(worldSelectedRegion,
-          StatisticReadData.STAT_TYPE.TOTAL_KM, StatisticReadData.FARMPRODUCT.NUTS));
-        updateChartTitles();
-      }
-    });
-    wGPro.setOnAction(new EventHandler<ActionEvent>()
-    {
-      @Override
-      public void handle(ActionEvent e)
-      {
-        worldStatString = " Grain Production";
-        worldChart.getData().setAll(ChartGraphics.cg.getRegionCropChart(worldSelectedRegion,
-          StatisticReadData.STAT_TYPE.TOTAL_PRODUCTION, StatisticReadData.FARMPRODUCT.GRAINS));
-        updateChartTitles();
-      }
-    });
-    wGIn.setOnAction(new EventHandler<ActionEvent>()
-    {
-      @Override
-      public void handle(ActionEvent e)
-      {
-        worldStatString = " Grain Income";
-        worldChart.getData().setAll(ChartGraphics.cg.getRegionCropChart(worldSelectedRegion,
-          StatisticReadData.STAT_TYPE.NET_FARM_INCOME, StatisticReadData.FARMPRODUCT.GRAINS));
-        updateChartTitles();
-      }
-    });
-    wGEx.setOnAction(new EventHandler<ActionEvent>()
-    {
-      @Override
-      public void handle(ActionEvent e)
-      {
-        worldStatString = " Grain Exports";
-        worldChart.getData().setAll(ChartGraphics.cg.getRegionCropChart(worldSelectedRegion,
-          StatisticReadData.STAT_TYPE.TOTAL_EXPORT, StatisticReadData.FARMPRODUCT.GRAINS));
-        updateChartTitles();
-      }
-    });
-    wGAr.setOnAction(new EventHandler<ActionEvent>()
-    {
-      @Override
-      public void handle(ActionEvent e)
-      {
-        worldStatString = " Grain Area";
-        worldChart.getData().setAll(ChartGraphics.cg.getRegionCropChart(worldSelectedRegion,
-          StatisticReadData.STAT_TYPE.TOTAL_KM, StatisticReadData.FARMPRODUCT.GRAINS));
-        updateChartTitles();
-      }
-    });
-    wOPro.setOnAction(new EventHandler<ActionEvent>()
-    {
-      @Override
-      public void handle(ActionEvent e)
-      {
-        worldStatString = " Oil Crop Production";
-        worldChart.getData().setAll(ChartGraphics.cg.getRegionCropChart(worldSelectedRegion,
-          StatisticReadData.STAT_TYPE.TOTAL_PRODUCTION, StatisticReadData.FARMPRODUCT.OIL_CROPS));
-        updateChartTitles();
-      }
-    });
-    wOIn.setOnAction(new EventHandler<ActionEvent>()
-    {
-      @Override
-      public void handle(ActionEvent e)
-      {
-        worldStatString = " Oil Crop Income";
-        worldChart.getData().setAll(ChartGraphics.cg.getRegionCropChart(worldSelectedRegion,
-          StatisticReadData.STAT_TYPE.NET_FARM_INCOME, StatisticReadData.FARMPRODUCT.OIL_CROPS));
-        updateChartTitles();
-      }
-    });
-    wOEx.setOnAction(new EventHandler<ActionEvent>()
-    {
-      @Override
-      public void handle(ActionEvent e)
-      {
-        worldStatString = " Oil Crop Exports";
-        worldChart.getData().setAll(ChartGraphics.cg.getRegionCropChart(worldSelectedRegion,
-          StatisticReadData.STAT_TYPE.TOTAL_EXPORT, StatisticReadData.FARMPRODUCT.OIL_CROPS));
-        updateChartTitles();
-      }
-    });
-    wOAr.setOnAction(new EventHandler<ActionEvent>()
-    {
-      @Override
-      public void handle(ActionEvent e)
-      {
-        worldStatString = " Oil Crop Area";
-        worldChart.getData().setAll(ChartGraphics.cg.getRegionCropChart(worldSelectedRegion,
-          StatisticReadData.STAT_TYPE.TOTAL_KM, StatisticReadData.FARMPRODUCT.OIL_CROPS));
-        updateChartTitles();
-      }
-    });
-    wVPro.setOnAction(new EventHandler<ActionEvent>()
-    {
-      @Override
-      public void handle(ActionEvent e)
-      {
-        worldStatString = " Vegetable Production";
-        worldChart.getData().setAll(ChartGraphics.cg.getRegionCropChart(worldSelectedRegion,
-          StatisticReadData.STAT_TYPE.TOTAL_PRODUCTION, StatisticReadData.FARMPRODUCT.VEGETABLES));
-        updateChartTitles();
-      }
-    });
-    wVIn.setOnAction(new EventHandler<ActionEvent>()
-    {
-      @Override
-      public void handle(ActionEvent e)
-      {
-        worldStatString = " Vegetable Income";
-        worldChart.getData().setAll(ChartGraphics.cg.getRegionCropChart(worldSelectedRegion,
-          StatisticReadData.STAT_TYPE.NET_FARM_INCOME, StatisticReadData.FARMPRODUCT.VEGETABLES));
-        updateChartTitles();
-      }
-    });
-    wVEx.setOnAction(new EventHandler<ActionEvent>()
-    {
-      @Override
-      public void handle(ActionEvent e)
-      {
-        worldStatString = " Vegetable Exports";
-        worldChart.getData().setAll(ChartGraphics.cg.getRegionCropChart(worldSelectedRegion,
-          StatisticReadData.STAT_TYPE.TOTAL_EXPORT, StatisticReadData.FARMPRODUCT.VEGETABLES));
-        updateChartTitles();
-      }
-    });
-    wVAr.setOnAction(new EventHandler<ActionEvent>()
-    {
-      @Override
-      public void handle(ActionEvent e)
-      {
-        worldStatString = " Vegetable Area";
-        worldChart.getData().setAll(ChartGraphics.cg.getRegionCropChart(worldSelectedRegion,
-          StatisticReadData.STAT_TYPE.TOTAL_KM, StatisticReadData.FARMPRODUCT.VEGETABLES));
-        updateChartTitles();
-      }
-    });
-    wSPro.setOnAction(new EventHandler<ActionEvent>()
-    {
-      @Override
-      public void handle(ActionEvent e)
-      {
-        worldStatString = " Special Crops Production";
-        worldChart.getData().setAll(ChartGraphics.cg.getRegionCropChart(worldSelectedRegion,
-          StatisticReadData.STAT_TYPE.TOTAL_PRODUCTION, StatisticReadData.FARMPRODUCT.SPECIALTY_CROPS));
-        updateChartTitles();
-      }
-    });
-    wSIn.setOnAction(new EventHandler<ActionEvent>()
-    {
-      @Override
-      public void handle(ActionEvent e)
-      {
-        worldStatString = " Special Crops Income";
-        worldChart.getData().setAll(ChartGraphics.cg.getRegionCropChart(worldSelectedRegion,
-          StatisticReadData.STAT_TYPE.NET_FARM_INCOME, StatisticReadData.FARMPRODUCT.SPECIALTY_CROPS));
-        updateChartTitles();
-      }
-    });
-    wSEx.setOnAction(new EventHandler<ActionEvent>()
-    {
-      @Override
-      public void handle(ActionEvent e)
-      {
-        worldStatString = " Special Crop Exports";
-        worldChart.getData().setAll(ChartGraphics.cg.getRegionCropChart(worldSelectedRegion,
-          StatisticReadData.STAT_TYPE.TOTAL_EXPORT, StatisticReadData.FARMPRODUCT.SPECIALTY_CROPS));
-        updateChartTitles();
-      }
-    });
-    wSAr.setOnAction(new EventHandler<ActionEvent>()
-    {
-      @Override
-      public void handle(ActionEvent e)
-      {
-        worldStatString = " Special Crop Area";
-        worldChart.getData().setAll(ChartGraphics.cg.getRegionCropChart(worldSelectedRegion,
-          StatisticReadData.STAT_TYPE.TOTAL_KM, StatisticReadData.FARMPRODUCT.SPECIALTY_CROPS));
-        updateChartTitles();
-      }
-    });
-    wFdPro.setOnAction(new EventHandler<ActionEvent>()
-    {
-      @Override
-      public void handle(ActionEvent e)
-      {
-        worldStatString = " Feed Production";
-        worldChart.getData().setAll(ChartGraphics.cg.getRegionCropChart(worldSelectedRegion,
-          StatisticReadData.STAT_TYPE.TOTAL_PRODUCTION, StatisticReadData.FARMPRODUCT.FEED_CROPS));
-        updateChartTitles();
-      }
-    });
-    wFdIn.setOnAction(new EventHandler<ActionEvent>()
-    {
-      @Override
-      public void handle(ActionEvent e)
-      {
-        worldStatString = " Feed Income";
-        worldChart.getData().setAll(ChartGraphics.cg.getRegionCropChart(worldSelectedRegion,
-          StatisticReadData.STAT_TYPE.NET_FARM_INCOME, StatisticReadData.FARMPRODUCT.FEED_CROPS));
-        updateChartTitles();
-      }
-    });
-    wFdEx.setOnAction(new EventHandler<ActionEvent>()
-    {
-      @Override
-      public void handle(ActionEvent e)
-      {
-        worldStatString = " Feed Exports";
-        worldChart.getData().setAll(ChartGraphics.cg.getRegionCropChart(worldSelectedRegion,
-          StatisticReadData.STAT_TYPE.TOTAL_EXPORT, StatisticReadData.FARMPRODUCT.FEED_CROPS));
-        updateChartTitles();
-      }
-    });
-    wFdAr.setOnAction(new EventHandler<ActionEvent>()
-    {
-      @Override
-      public void handle(ActionEvent e)
-      {
-        worldStatString = " Feed Area";
-        worldChart.getData().setAll(ChartGraphics.cg.getRegionCropChart(worldSelectedRegion,
-          StatisticReadData.STAT_TYPE.TOTAL_KM, StatisticReadData.FARMPRODUCT.FEED_CROPS));
-        updateChartTitles();
-      }
-    });
-    wFhPro.setOnAction(new EventHandler<ActionEvent>()
-    {
-      @Override
-      public void handle(ActionEvent e)
-      {
-        worldStatString = " Fish Production";
-        worldChart.getData().setAll(ChartGraphics.cg.getRegionCropChart(worldSelectedRegion,
-          StatisticReadData.STAT_TYPE.TOTAL_PRODUCTION, StatisticReadData.FARMPRODUCT.FISH));
-        updateChartTitles();
-      }
-    });
-    wFhIn.setOnAction(new EventHandler<ActionEvent>()
-    {
-      @Override
-      public void handle(ActionEvent e)
-      {
-        worldStatString = " Fish Income";
-        worldChart.getData().setAll(ChartGraphics.cg.getRegionCropChart(worldSelectedRegion,
-          StatisticReadData.STAT_TYPE.NET_FARM_INCOME, StatisticReadData.FARMPRODUCT.FISH));
-        updateChartTitles();
-      }
-    });
-    wFhEx.setOnAction(new EventHandler<ActionEvent>()
-    {
-      @Override
-      public void handle(ActionEvent e)
-      {
-        worldStatString = " Fish Exports";
-        worldChart.getData().setAll(ChartGraphics.cg.getRegionCropChart(worldSelectedRegion,
-          StatisticReadData.STAT_TYPE.TOTAL_EXPORT, StatisticReadData.FARMPRODUCT.FISH));
-        updateChartTitles();
-      }
-    });
-    wFhAr.setOnAction(new EventHandler<ActionEvent>()
-    {
-      @Override
-      public void handle(ActionEvent e)
-      {
-        worldStatString = " Fish Area";
-        worldChart.getData().setAll(ChartGraphics.cg.getRegionCropChart(worldSelectedRegion,
-          StatisticReadData.STAT_TYPE.TOTAL_KM, StatisticReadData.FARMPRODUCT.FISH));
-        updateChartTitles();
-      }
-    });
-    wMPro.setOnAction(new EventHandler<ActionEvent>()
-    {
-      @Override
-      public void handle(ActionEvent e)
-      {
-        worldStatString = " Meat Production";
-        worldChart.getData().setAll(ChartGraphics.cg.getRegionCropChart(worldSelectedRegion,
-          StatisticReadData.STAT_TYPE.TOTAL_PRODUCTION, StatisticReadData.FARMPRODUCT.MEAT_ANIMALS));
-        updateChartTitles();
-      }
-    });
-    wMIn.setOnAction(new EventHandler<ActionEvent>()
-    {
-      @Override
-      public void handle(ActionEvent e)
-      {
-        worldStatString = " Meat Income";
-        worldChart.getData().setAll(ChartGraphics.cg.getRegionCropChart(worldSelectedRegion,
-          StatisticReadData.STAT_TYPE.NET_FARM_INCOME, StatisticReadData.FARMPRODUCT.MEAT_ANIMALS));
-        updateChartTitles();
-      }
-    });
-    wMEx.setOnAction(new EventHandler<ActionEvent>()
-    {
-      @Override
-      public void handle(ActionEvent e)
-      {
-        worldStatString = " Meat Exports";
-        worldChart.getData().setAll(ChartGraphics.cg.getRegionCropChart(worldSelectedRegion,
-          StatisticReadData.STAT_TYPE.TOTAL_EXPORT, StatisticReadData.FARMPRODUCT.MEAT_ANIMALS));
-        updateChartTitles();
-      }
-    });
-    wMAr.setOnAction(new EventHandler<ActionEvent>()
-    {
-      @Override
-      public void handle(ActionEvent e)
-      {
-        worldStatString = " Meat Area";
-        worldChart.getData().setAll(ChartGraphics.cg.getRegionCropChart(worldSelectedRegion,
-          StatisticReadData.STAT_TYPE.TOTAL_KM, StatisticReadData.FARMPRODUCT.MEAT_ANIMALS));
-        updateChartTitles();
-      }
-    });
-    wPPro.setOnAction(new EventHandler<ActionEvent>()
-    {
-      @Override
-      public void handle(ActionEvent e)
-      {
-        worldStatString = " Poultry Production";
-        worldChart.getData().setAll(ChartGraphics.cg.getRegionCropChart(worldSelectedRegion,
-          StatisticReadData.STAT_TYPE.TOTAL_PRODUCTION, StatisticReadData.FARMPRODUCT.POULTRY_EGGS));
-        updateChartTitles();
-      }
-    });
-    wPIn.setOnAction(new EventHandler<ActionEvent>()
-    {
-      @Override
-      public void handle(ActionEvent e)
-      {
-        worldStatString = " Poultry Income";
-        worldChart.getData().setAll(ChartGraphics.cg.getRegionCropChart(worldSelectedRegion,
-          StatisticReadData.STAT_TYPE.NET_FARM_INCOME, StatisticReadData.FARMPRODUCT.POULTRY_EGGS));
-        updateChartTitles();
-      }
-    });
-    wPEx.setOnAction(new EventHandler<ActionEvent>()
-    {
-      @Override
-      public void handle(ActionEvent e)
-      {
-        worldStatString = " Poultry Exports";
-        worldChart.getData().setAll(ChartGraphics.cg.getRegionCropChart(worldSelectedRegion,
-          StatisticReadData.STAT_TYPE.TOTAL_EXPORT, StatisticReadData.FARMPRODUCT.POULTRY_EGGS));
-        updateChartTitles();
-      }
-    });
-    wPAr.setOnAction(new EventHandler<ActionEvent>()
-    {
-      @Override
-      public void handle(ActionEvent e)
-      {
-        worldStatString = " Poultry Area";
-        worldChart.getData().setAll(ChartGraphics.cg.getRegionCropChart(worldSelectedRegion,
-          StatisticReadData.STAT_TYPE.TOTAL_KM, StatisticReadData.FARMPRODUCT.POULTRY_EGGS));
-        updateChartTitles();
-      }
-    });
-    wDPro.setOnAction(new EventHandler<ActionEvent>()
-    {
-      @Override
-      public void handle(ActionEvent e)
-      {
-        worldStatString = " Dairy Production";
-        worldChart.getData().setAll(ChartGraphics.cg.getRegionCropChart(worldSelectedRegion,
-          StatisticReadData.STAT_TYPE.TOTAL_PRODUCTION, StatisticReadData.FARMPRODUCT.DAIRY));
-        updateChartTitles();
-      }
-    });
-    wDIn.setOnAction(new EventHandler<ActionEvent>()
-    {
-      @Override
-      public void handle(ActionEvent e)
-      {
-        worldStatString = " Dairy Income";
-        worldChart.getData().setAll(ChartGraphics.cg.getRegionCropChart(worldSelectedRegion,
-          StatisticReadData.STAT_TYPE.NET_FARM_INCOME, StatisticReadData.FARMPRODUCT.DAIRY));
-        updateChartTitles();
-      }
-    });
-    wDEx.setOnAction(new EventHandler<ActionEvent>()
-    {
-      @Override
-      public void handle(ActionEvent e)
-      {
-        worldStatString = " Dairy Exports";
-        worldChart.getData().setAll(ChartGraphics.cg.getRegionCropChart(worldSelectedRegion,
-          StatisticReadData.STAT_TYPE.TOTAL_EXPORT, StatisticReadData.FARMPRODUCT.DAIRY));
-        updateChartTitles();
-      }
-    });
-    wDAr.setOnAction(new EventHandler<ActionEvent>()
-    {
-      @Override
-      public void handle(ActionEvent e)
-      {
-        worldStatString = " Dairy Area";
-        worldChart.getData().setAll(ChartGraphics.cg.getRegionCropChart(worldSelectedRegion,
-          StatisticReadData.STAT_TYPE.TOTAL_KM, StatisticReadData.FARMPRODUCT.DAIRY));
-        updateChartTitles();
-      }
-    });
-  }
-
-  /**
-   * Updates the titles for the displayed statistical charts.
-   */
-  private void updateChartTitles()
-  {
-    usTitle.textProperty().setValue(ChartGraphics.cg.regionTypeToString(usSelectedRegion) + usStatString);
-    worldTitle.textProperty().setValue(ChartGraphics.cg.regionTypeToString(worldSelectedRegion) + worldStatString);
-  }
-
-  private void makeStartStats()
-  {
-    int year = 1981;
-    int stat = 0;
-    Random rand = new Random();
-    for (StatisticReadData.FARMPRODUCT farmproduct : StatisticReadData.FARMPRODUCT.values())
-    {
-      year = 1981;
-      StatisticReadData.srd.populateStats(year, farmproduct, stat);
-    }
-    for (StatisticReadData.USREGION region : StatisticReadData.USREGION.values())
-    {
-      StatisticReadData.srd.populateStats(region,
-        StatisticReadData.STAT_TYPE.POPULATION, year, stat);
-      StatisticReadData.srd.populateStats(region,
-        StatisticReadData.STAT_TYPE.HDI, year, (double) stat);
-      StatisticReadData.srd.populateStats(region,
-        StatisticReadData.STAT_TYPE.REVENUE, year, stat);
-      StatisticReadData.srd.populateStats(region,
-        StatisticReadData.STAT_TYPE.MALNOURISHED, year, (double) stat);
-      for (StatisticReadData.FARMPRODUCT product : StatisticReadData.FARMPRODUCT.values())
-      {
-        StatisticReadData.srd.populateStats(region, product,
-          StatisticReadData.STAT_TYPE.TOTAL_EXPORT, year, stat);
-        StatisticReadData.srd.populateStats(region, product,
-          StatisticReadData.STAT_TYPE.TOTAL_PRODUCTION, year, stat);
-        StatisticReadData.srd.populateStats(region, product,
-          StatisticReadData.STAT_TYPE.TOTAL_KM, year, stat);
-        StatisticReadData.srd.populateStats(region, product,
-          StatisticReadData.STAT_TYPE.NET_FARM_INCOME, year, stat);
-      }
-    }
-    for (StatisticReadData.WORLDREGION region : StatisticReadData.WORLDREGION.values())
-    {
-      StatisticReadData.srd.populateStats(region,
-        StatisticReadData.STAT_TYPE.POPULATION, year, stat);
-      StatisticReadData.srd.populateStats(region,
-        StatisticReadData.STAT_TYPE.HDI, year, (double) stat);
-      StatisticReadData.srd.populateStats(region,
-        StatisticReadData.STAT_TYPE.REVENUE, year, stat);
-      StatisticReadData.srd.populateStats(region,
-        StatisticReadData.STAT_TYPE.MALNOURISHED, year, (double) stat);
-      for (StatisticReadData.FARMPRODUCT product : StatisticReadData.FARMPRODUCT.values())
-      {
-        StatisticReadData.srd.populateStats(region, product,
-          StatisticReadData.STAT_TYPE.TOTAL_EXPORT, year, stat);
-        StatisticReadData.srd.populateStats(region, product,
-          StatisticReadData.STAT_TYPE.TOTAL_PRODUCTION, year, stat);
-        StatisticReadData.srd.populateStats(region, product,
-          StatisticReadData.STAT_TYPE.TOTAL_KM, year, stat);
-        StatisticReadData.srd.populateStats(region, product,
-          StatisticReadData.STAT_TYPE.NET_FARM_INCOME, year, stat);
-      }
-    }
-  }
-
-  /**
-   * Makes junk statistics for the charts when real data is not available.
-   */
-  private void makeJunkStats()
-  {
-    int year = 1981;
-    int stat;
-    Random rand = new Random();
-    for (StatisticReadData.FARMPRODUCT farmproduct : StatisticReadData.FARMPRODUCT.values())
-    {
-      year = 1981;
-      while (year <= 2050)
-      {
-        stat = rand.nextInt(100);
-        StatisticReadData.srd.populateStats(year, farmproduct, stat);
-        year += 1;
-      }
-    }
-    for (StatisticReadData.USREGION region : StatisticReadData.USREGION.values())
-    {
-      year = 1981;
-      while (year <= 2050)
-      {
-        stat = rand.nextInt(100);
-        StatisticReadData.srd.populateStats(region,
-          StatisticReadData.STAT_TYPE.POPULATION, year, stat);
-        stat = rand.nextInt(100);
-        StatisticReadData.srd.populateStats(region,
-          StatisticReadData.STAT_TYPE.HDI, year, stat);
-        stat = rand.nextInt(100);
-        StatisticReadData.srd.populateStats(region,
-          StatisticReadData.STAT_TYPE.REVENUE, year, stat);
-        stat = rand.nextInt(100);
-        StatisticReadData.srd.populateStats(region,
-          StatisticReadData.STAT_TYPE.MALNOURISHED, year, stat);
-        for (StatisticReadData.FARMPRODUCT product : StatisticReadData.FARMPRODUCT.values())
-        {
-          stat = rand.nextInt(100);
-          StatisticReadData.srd.populateStats(region, product,
-            StatisticReadData.STAT_TYPE.TOTAL_EXPORT, year, stat);
-          stat = rand.nextInt(100);
-          StatisticReadData.srd.populateStats(region, product,
-            StatisticReadData.STAT_TYPE.TOTAL_PRODUCTION, year, stat);
-          stat = rand.nextInt(100);
-          StatisticReadData.srd.populateStats(region, product,
-            StatisticReadData.STAT_TYPE.TOTAL_KM, year, stat);
-          stat = rand.nextInt(100);
-          StatisticReadData.srd.populateStats(region, product,
-            StatisticReadData.STAT_TYPE.NET_FARM_INCOME, year, stat);
-        }
-        year += 3;
-      }
-    }
-    for (StatisticReadData.WORLDREGION region : StatisticReadData.WORLDREGION.values())
-    {
-      year = 1981;
-      while (year <= 2050)
-      {
-        stat = rand.nextInt(100);
-        StatisticReadData.srd.populateStats(region,
-          StatisticReadData.STAT_TYPE.POPULATION, year, stat);
-        stat = rand.nextInt(100);
-        StatisticReadData.srd.populateStats(region,
-          StatisticReadData.STAT_TYPE.HDI, year, stat);
-        stat = rand.nextInt(100);
-        StatisticReadData.srd.populateStats(region,
-          StatisticReadData.STAT_TYPE.REVENUE, year, stat);
-        stat = rand.nextInt(100);
-        StatisticReadData.srd.populateStats(region,
-          StatisticReadData.STAT_TYPE.MALNOURISHED, year, stat);
-        for (StatisticReadData.FARMPRODUCT product : StatisticReadData.FARMPRODUCT.values())
-        {
-          stat = rand.nextInt(100);
-          StatisticReadData.srd.populateStats(region, product,
-            StatisticReadData.STAT_TYPE.TOTAL_EXPORT, year, stat);
-          stat = rand.nextInt(100);
-          StatisticReadData.srd.populateStats(region, product,
-            StatisticReadData.STAT_TYPE.TOTAL_PRODUCTION, year, stat);
-          stat = rand.nextInt(100);
-          StatisticReadData.srd.populateStats(region, product,
-            StatisticReadData.STAT_TYPE.TOTAL_KM, year, stat);
-          stat = rand.nextInt(100);
-          StatisticReadData.srd.populateStats(region, product,
-            StatisticReadData.STAT_TYPE.NET_FARM_INCOME, year, stat);
-        }
-        year += 3;
-      }
-    }
-  }
-  /**
-   * Keeps track of and displays the time remaining for the Drafting Phase.
-   */
-  public void setTimerDisplay(float deltaTime)
-  {
-    String draftTimeLeft = "";
-    gameState.subtractTime(deltaTime);
-    if (gameState.getPhaseTime() > 0)
-    {
-      long tempTime = curTimeLeft / 1000;
-      int minutes = (int) (tempTime / 60);
-      int seconds = (int) (tempTime % 60);
-      if (seconds > 9)
-      {
-        draftTimeLeft = "Drafting Phase Time Remaining : " + minutes + ":" + seconds;
-      }
-      else
-      {
-        draftTimeLeft = "Drafting Phase Time Remaining : " + minutes + ":0" + seconds;
-      }
-    }
-    else
-    {
-      draftTimeLeft = "Drafting Phase Time Remaining : -:--";
-    }
-    //set Label text to string
-    dTimeRemaining.textProperty().setValue(draftTimeLeft);
-  }
-
-  /**
-   * getter that returns the Network AbstractHandler.
-=======
    * getter that returns the Network Handler.
->>>>>>> 659b8ba5
    */
   public NetworkHandler getNetworkHandler()
   {
