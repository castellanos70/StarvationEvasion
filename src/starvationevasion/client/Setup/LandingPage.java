--- conflicted
+++ resolved
@@ -14,21 +14,6 @@
 import starvationevasion.client.Networking.Client;
 import starvationevasion.client.Networking.DeprecatedClient;
 import starvationevasion.common.EnumRegion;
-import javafx.animation.FadeTransition;
-import javafx.geometry.Rectangle2D;
-import javafx.scene.Parent;
-import javafx.scene.effect.DropShadow;
-import javafx.scene.effect.GaussianBlur;
-import javafx.scene.effect.Glow;
-import javafx.scene.image.Image;
-import javafx.scene.image.ImageView;
-import javafx.scene.layout.Pane;
-import javafx.scene.layout.StackPane;
-import javafx.scene.paint.Color;
-import javafx.scene.shape.Rectangle;
-import javafx.scene.text.Text;
-import javafx.stage.Screen;
-import javafx.util.Duration;
 
 import java.util.ArrayList;
 import java.util.Arrays;
@@ -41,84 +26,71 @@
 
 public class LandingPage extends Application
 {
-  private int width = 300;
-  private int height = 250;
-  private final String WRONG_COMBO = "Wrong username/password combo";
-  private final String NO_HOST = "Could not connect to host, try again";
+  private int width=300;
+  private int height=250;
+  private final String WRONG_COMBO="Wrong username/password combo";
+  private final String NO_HOST="Could not connect to host, try again";
 
   private Client client;
-  Pane root = new Pane();
-  Button singlePlayer = new Button();
-  Button multiPlayer = new Button();
-  Button confirm = new Button("confirm");
+  GridPane root = new GridPane();
+  Button singlePlayer=new Button();
+  Button multiPlayer=new Button();
+  Button confirm = new Button();
   Button multiConfirm = new Button();
   Label unameLabel = new Label("Username");
   TextField uname = new TextField();
   Label passwdLabel = new Label("Password");
   PasswordField passwd = new PasswordField();
-  Button createUser = new Button("Create new User");
-  Button loginAsAdmin = new Button("Login as Admin");
-  Button createUserWithRegion = new Button("Create with Region");
-  ArrayList<EnumRegion> regions = new ArrayList<>(Arrays.asList(EnumRegion.US_REGIONS));
-  ObservableList<EnumRegion> regionList = FXCollections.observableArrayList(regions);
-  ComboBox comboBox = new ComboBox(regionList);
-  private Button startGame = new Button("startGame");
+  Button createUser=new Button("Create new User");
+  Button loginAsAdmin =new Button("Login as Admin");
+  Button createUserWithRegion=new Button("Create with Region");
+  ArrayList<EnumRegion> regions=new ArrayList<>(Arrays.asList(EnumRegion.US_REGIONS));
+  ObservableList<EnumRegion> regionList= FXCollections.observableArrayList(regions);
+  ComboBox comboBox=new ComboBox(regionList);
+  private Button startGame=new Button("startGame");
   Stage stage;
-  Image background = new Image("file:assets/visResources/DIFFUSE_MAP.jpg");
-  Screen screen;
-  static Rectangle2D bounds;
-  private Menu menu;
-
+  /**
+   * This is called when you create a new Application
+   * @param stage
+   * @throws Exception
+   */
   @Override
-  public void start(Stage primaryStage) throws Exception
-  { unameLabel.setTextFill(Color.WHITE);
-    passwdLabel.setTextFill(Color.WHITE);
-    screen = Screen.getPrimary();
-    bounds = screen.getVisualBounds();
-
-    primaryStage.setX(bounds.getMinX());
-    primaryStage.setY(bounds.getMinY());
-    primaryStage.setWidth(bounds.getWidth());
-    primaryStage.setHeight(bounds.getHeight());
-
-    Pane menuRoot = new Pane();
-    menuRoot.setPrefSize(bounds.getWidth(), bounds.getHeight());
-    Image logo = new Image("file:assets/visResources/TempLogo.png");
-
-
-    ImageView ivLogo = new ImageView(logo);
-    ivLogo.setFitHeight(bounds.getHeight() / 7);
-    ivLogo.setFitWidth(bounds.getWidth() / 7);
-
-    ImageView imgView = new ImageView(background);
-    imgView.setFitWidth(bounds.getWidth());
-    imgView.setFitHeight(bounds.getHeight());
-
-    ivLogo.setTranslateX(bounds.getWidth() / 5 * 3.25);
-    ivLogo.setTranslateY(bounds.getHeight() / 5 * 3);
-    menu = new Menu();
-
-    createUserWithRegion.setOnAction(event ->
-    {
-      openRegionChooser();
-    });
-    startGame.setOnAction(event ->
-    {
-      client.ready();
-      client.openGUI();
-      stage.close();
-    });
+  public void start(final Stage stage) throws Exception
+  {
+    this.stage=stage;
+    stage.setTitle("Starvation Evasion");
     confirm.setText("Login");
     multiConfirm.setText("Login");
+    singlePlayer.setText("Single Player");
+    multiPlayer.setText("MultiPlayer");
+    //Event handlers for buttons
+    singlePlayer.setOnAction(actionEvent -> {
+      try
+      {
+        client = new DeprecatedClient("localhost", 5555);
+        setBasicLogin();
+      }catch(Exception e)
+      {
+        errorMessage(NO_HOST);
+      }
+      });
+
+    multiPlayer.setOnAction(e ->
+    {
+      client=new DeprecatedClient("foodgame.cs.unm.edu",5555);
+      setBasicLogin();
+    });
+
     confirm.setOnAction(e ->
     {
-      if (uname.getText().equals("") || passwd.getText().equals(""))
+      if(uname.getText().equals("")||passwd.getText().equals(""))
       {
         errorMessage(WRONG_COMBO);
-      } else if (!client.loginToServer(uname.getText(), passwd.getText()))
-      {
+      }
+     else if(!client.loginToServer(uname.getText(), passwd.getText(), null))
+     {
         errorMessage(WRONG_COMBO);
-      } else
+     }else
       {
         setSelectRegion();
 //        GUI gui=new GUI(client,null);
@@ -126,11 +98,18 @@
 //        gui.start(guiStage);
 //        stage.close();
         //openRegionChooser();
-      }
-    });
+     }
+    });
+
+    loginAsAdmin.setOnAction(event1 ->
+    {
+      setAdminLogin();
+     // client.getUsers();
+    });
+
     createUser.setOnAction(event ->
     {
-      if (!(uname.getText().equals("")) || !passwd.getText().equals(""))
+      if(!(uname.getText().equals(""))||!passwd.getText().equals(""))
       {
         //if(comboBox.getValue()==null)
         {
@@ -138,273 +117,17 @@
         }
         //else
         {
-          client.createUser(uname.getText(), passwd.getText(), (EnumRegion) comboBox.getValue());
+          client.createUser(uname.getText(),passwd.getText(),(EnumRegion)comboBox.getValue());
         }
-      } else errorMessage(WRONG_COMBO);
-    });
-    singlePlayer.setOnAction(actionEvent -> {
-      try
-      {
-        client = new DeprecatedClient("localhost", 5555);
-        setBasicLogin();
-      } catch (Exception e)
-      {
-        errorMessage(NO_HOST);
-      }
-    });
-
-    multiPlayer.setOnAction(e ->
-    {
-<<<<<<< HEAD
-      client = new Client("foodgame.cs.unm.edu", 5555);
-=======
-      client=new DeprecatedClient("foodgame.cs.unm.edu",5555);
->>>>>>> 50a9a875
-      setBasicLogin();
-    });
-
-    confirm.setOnAction(e ->
-    {
-      if (uname.getText().equals("") || passwd.getText().equals(""))
-      {
-        errorMessage(WRONG_COMBO);
-<<<<<<< HEAD
-      } else if (!client.loginToServer(uname.getText(), passwd.getText()))
-      {
-=======
-      }
-     else if(!client.loginToServer(uname.getText(), passwd.getText(), null))
-     {
->>>>>>> 50a9a875
-        errorMessage(WRONG_COMBO);
-      } else
-      {
-        setSelectRegion();
-//        GUI gui=new GUI(client,null);
-//        Stage guiStage=new Stage();
-//        gui.start(guiStage);
-//        stage.close();
-        //openRegionChooser();
-      }
-    });
-
-    loginAsAdmin.setOnAction(event1 ->
-    {
-      setAdminLogin();
-      // client.getUsers();
-    });
-
-    createUser.setOnAction(event ->
-    {
-      if (!(uname.getText().equals("")) || !passwd.getText().equals(""))
-      {
-        //if(comboBox.getValue()==null)
-        {
-          //errorMessage("NEED REGION");
-        }
-        //else
-        {
-          client.createUser(uname.getText(), passwd.getText(), (EnumRegion) comboBox.getValue());
-        }
-      } else errorMessage(WRONG_COMBO);
-    });
-
-    root.getChildren().addAll(imgView, menu, ivLogo);
-
-    Scene menuScene = new Scene(root);
-    primaryStage.setTitle("Starvation Evasion");
-    primaryStage.setScene(menuScene);
-    primaryStage.show();
-
-  }
-
-
-
-
-//    //Sets up the initial stage
-//    root.setAlignment(Pos.CENTER);
-//    root.setHgap(10);
-//    root.setVgap(10);
-//    root.add(singlePlayer, 0, 5);
-//    root.add(multiPlayer, 0, 6);
-//    stage.setScene(new Scene(root, width, height));
-//    stage.show();
-//  }
-
-
-  private class Menu extends Parent
-  {
-    private Menu()
-    {
-      VBox menu0 = new VBox(1);
-
-      menu0.setTranslateX(50);
-      menu0.setTranslateY(bounds.getHeight() / 4 * 3);
-
-      MenuButton btnSinglePlayer = new MenuButton("  SINGLE PLAYER");
-      btnSinglePlayer.setOnMouseClicked(event ->
-      {
-        try
-        {
-          client = new Client("localhost", 5555);
-          setBasicLogin();
-        } catch (Exception e)
-        {
-          errorMessage(NO_HOST);
-        }
-      });
-
-      MenuButton btnHostNetwork = new MenuButton("   JOIN SERVER");
-      btnHostNetwork.setOnMouseClicked(event ->
-      {
-      });
-
-      MenuButton btnJoinNetwork = new MenuButton("  MULTIPLAYER");
-      btnJoinNetwork.setOnMouseClicked(event ->
-      {
-        client = new Client("foodgame.cs.unm.edu", 5555);
-        setBasicLogin();
-      });
-
-      MenuButton btnOptions = new MenuButton("  OPTIONS");
-      btnOptions.setOnMouseClicked(event ->
-      {
-        FadeTransition ft = new FadeTransition(Duration.seconds(.5), this);
-        ft.setFromValue(1);
-        ft.setToValue(0);
-        // ft.setOnFinished(evt -> this.setVisible(false));
-        ft.play();
-      });
-
-      MenuButton btnTutorial = new MenuButton("  Tutorial");
-      btnTutorial.setOnMouseClicked(event ->
-      {
-        FadeTransition ft = new FadeTransition(Duration.seconds(.5), this);
-        ft.setFromValue(1);
-        ft.setToValue(0);
-        // ft.setOnFinished(evt -> this.setVisible(false));
-        ft.play();
-      });
-
-      MenuButton btnExit = new MenuButton("  QUIT");
-      btnExit.setOnMouseClicked(event ->
-      {
-        FadeTransition ft = new FadeTransition(Duration.seconds(.5), this);
-        ft.setFromValue(1);
-        ft.setToValue(0);
-        ft.setOnFinished(evt -> System.exit(0));
-        ft.play();
-
-      });
-
-      confirm.setOnAction(e ->
-      {
-        if (uname.getText().equals("") || passwd.getText().equals(""))
-        {
-          errorMessage(WRONG_COMBO);
-        } else if (!client.loginToServer(uname.getText(), passwd.getText()))
-        {
-          errorMessage(WRONG_COMBO);
-        } else
-        {
-//        setSelectRegion();
-//        GUI gui=new GUI(client,null);
-//        Stage guiStage=new Stage();
-//        gui.start(guiStage);
-//        stage.close();
-//        //openRegionChooser();
-        }
-      });
-
-      loginAsAdmin.setOnAction(event1 ->
-      {
-        setAdminLogin();
-        client.getUsers();
-      });
-
-      createUser.setOnAction(event ->
-      {
-        if (!(uname.getText().equals("")) || !passwd.getText().equals(""))
-        {
-          if (comboBox.getValue() == null)
-          {
-            errorMessage("NEED REGION");
-          } else
-          {
-            client.createUser(uname.getText(), passwd.getText(), (EnumRegion) comboBox.getValue());
-          }
-        } else errorMessage(WRONG_COMBO);
-      });
-
-      createUserWithRegion.setOnAction(event ->
-      {
-        openRegionChooser();
-      });
-      startGame.setOnAction(event ->
-      {
-        client.ready();
-        client.openGUI();
-        stage.close();
-      });
-
-      menu0.getChildren().addAll(btnSinglePlayer, btnJoinNetwork, btnHostNetwork, btnOptions, btnTutorial, btnExit);
-      Rectangle bg = new Rectangle(bounds.getWidth(), bounds.getHeight());
-      bg.setFill(Color.GRAY);
-      bg.setOpacity(0.15);
-
-      getChildren().addAll(bg, menu0);
-    }
-  }
-
-  private static class MenuButton extends StackPane
-  {
-
-    private Text text;
-
-    private MenuButton(String name)
-    {
-<<<<<<< HEAD
-      Rectangle bg = new Rectangle(250, 30);
-
-      text = new Text(name);
-      text.setFont(text.getFont().font(20));
-
-      text.setFill(Color.WHITE);
-      text.setTranslateY(-2);
-      bg.setOpacity(0.6);
-      bg.setFill(Color.BLACK);
-      bg.setEffect(new GaussianBlur(3.5));
-
-      setAlignment(Pos.CENTER_LEFT);
-      setRotate(-0.5);
-      getChildren().addAll(bg, text);
-      text.setTranslateX(-10);
-      bg.setTranslateX(-10);
-
-      this.setOnMouseEntered(event ->
-      {
-        bg.setTranslateX(10);
-        text.setTranslateX(10);
-        bg.setFill(Color.WHITE);
-        text.setFill(Color.BLACK);
-      });
-
-      this.setOnMouseExited(event ->
-      {
-        bg.setTranslateX(-10);
-        text.setTranslateX(-10);
-        bg.setFill(Color.BLACK);
-        text.setFill(Color.WHITE);
-      });
-
-      DropShadow drop = new DropShadow(50, Color.WHITE);
-
-      drop.setInput(new Glow());
-
-      this.setOnMousePressed(event -> setEffect(drop));
-      this.setOnMouseReleased(event -> setEffect(null));
-    }
-=======
+      }else errorMessage(WRONG_COMBO);
+    });
+
+    createUserWithRegion.setOnAction(event ->
+    {
+      openRegionChooser();
+    });
+    startGame.setOnAction(event ->
+    {
       client.ready();
       ((DeprecatedClient)client).openGUI();
       stage.close();
@@ -417,14 +140,11 @@
     root.add(multiPlayer, 0, 6);
     stage.setScene(new Scene(root, width, height));
     stage.show();
->>>>>>> 50a9a875
-  }
-
-
+  }
   private void openRegionChooser()
   {
-    Stage regionStage = new Stage();
-    RegionChooser regionChooser = new RegionChooser(client, null);
+    Stage regionStage=new Stage();
+    RegionChooser regionChooser=new RegionChooser(client,null);
     try
     {
       regionChooser.start(regionStage);
@@ -434,79 +154,49 @@
     }
     stage.close();
   }
-
-  private void setLogin()
-  {
-
-    root.getChildren().remove(menu);
-    GridPane temp = new GridPane();
-    temp.add(unameLabel, 0, 1);
-    temp.add(uname, 0, 2);
-    temp.add(passwdLabel, 0, 3);
-    temp.add(passwd, 0, 4);
-    temp.add(confirm, 1, 1);
-    temp.add(createUser, 1, 2);
-    temp.add(loginAsAdmin, 1, 3);
-    temp.add(createUserWithRegion, 1, 4);
-    temp.add(comboBox, 1, 5);
-    temp.setTranslateY((int) bounds.getHeight() / 8 * 3);
-    temp.setTranslateX((int) bounds.getWidth() / 8 * 3);
-    //root.getChildren().clear();
-    root.getChildren().add(temp);
-  }
-
-  private void setBasicLogin()
-  {
-    root.getChildren().remove(menu);
-    GridPane temp = new GridPane();
-    temp.getChildren().clear();
-    temp.add(unameLabel, 0, 1);
-    temp.add(uname, 0, 2);
-    temp.add(passwdLabel, 0, 3);
-    temp.add(passwd, 0, 4);
-    temp.add(confirm, 1, 1);
-    temp.add(createUser, 1, 2);
-    temp.setTranslateY((int) bounds.getHeight() / 8 * 3);
-    temp.setTranslateX((int) bounds.getWidth() / 8 * 3);
-    temp.add(loginAsAdmin, 1, 3);
-    temp.add(createUserWithRegion, 1, 4);
-    temp.add(comboBox, 1, 5);
-    //root.getChildren().clear();
-    root.getChildren().add(temp);
-
-  }
-
+  private void setLogin(){
+    root.getChildren().clear();
+    root.add(unameLabel, 0, 1);
+    root.add(uname, 0, 2);
+    root.add(passwdLabel, 0, 3);
+    root.add(passwd, 0, 4);
+    root.add(confirm,1,1);
+    root.add(createUser,1,2);
+    root.add(loginAsAdmin,1,3);
+    root.add(createUserWithRegion,1,4);
+    root.add(comboBox,1,5);
+  }
+  private void setBasicLogin(){
+    root.getChildren().clear();
+    root.add(unameLabel, 0, 1);
+    root.add(uname, 0, 2);
+    root.add(passwdLabel, 0, 3);
+    root.add(passwd, 0, 4);
+    root.add(confirm,1,1);
+    root.add(createUser,1,2);
+//    root.add(loginAsAdmin,1,3);
+//    root.add(createUserWithRegion,1,4);
+//    root.add(comboBox,1,5);
+  }
   private Slider numberOfPlayers;
-
   private void setAdminLogin()
   {
 
   }
-
   private void setSelectRegion()
   {
-    regions = client.getAvailableRegion();
-    regionList = FXCollections.observableArrayList(regions);
-    comboBox = new ComboBox(regionList);
-    GridPane temp = new GridPane();
-    //root.getChildren().clear();
-    temp.add(comboBox,0,0);
-    temp.add(startGame, 0, 1);
-    root.getChildren().add(temp);
-  }
-
+//    regions=client.getAvailableRegion();
+//    regionList= FXCollections.observableArrayList(regions);
+//    comboBox=new ComboBox(regionList);
+    root.getChildren().clear();
+   // root.add(comboBox,0,0);
+    root.add(startGame,0,1);
+  }
   @Override
-<<<<<<< HEAD
-  public void stop()
-  {
-    client.closeAll();
-=======
   public void stop(){
     client.shutdown();
->>>>>>> 50a9a875
-  }
-
-  private void errorMessage(String message)
+  }
+  private void errorMessage(  String message)
   {
     final Stage dialog = new Stage();
     VBox dialogVbox = new VBox(20);
