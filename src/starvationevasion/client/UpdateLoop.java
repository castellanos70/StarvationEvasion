--- conflicted
+++ resolved
@@ -47,11 +47,7 @@
   private static String connectURL = "localhost";
   private static int connectPort = 5555;
 
-<<<<<<< HEAD
-  private int width = 300;
-=======
   private int width  = 300;
->>>>>>> 24bcc7cc
   private int height = 250;
   private Stage stage;
   private long millisecondTimeStamp = System.currentTimeMillis();
@@ -93,9 +89,6 @@
   @Override
   public void start(Stage primaryStage)
   {
-<<<<<<< HEAD
-
-
     username.setPromptText("USER NAME");
     password.setPromptText("PASSWORD");
     screen = Screen.getPrimary();
@@ -146,9 +139,6 @@
         return;
       }
       client.createUser(usernameLabel.getText(), passwordLabel.getText(), EnumRegion.USA_CALIFORNIA);
-    });
-    options.setOnMouseClicked(event -> {
-
     });
     exit.setOnMouseClicked(event -> {
       client.shutdown();
@@ -173,16 +163,14 @@
     gridRoot.add(password, 0, 2);
     gridRoot.add(login, 0, 3);
     gridRoot.add(createUser, 0, 4);
-    gridRoot.add(options,0,5);
     gridRoot.add(exit,0,6);
     root.getChildren().add(gridRoot);
     gridRoot.setTranslateY(bounds.getHeight()/5*3);
     gridRoot.setTranslateX(50);
     stage.show();
     startGameLoop();
-=======
 	  
-   StartIntroVideo video = new StartIntroVideo();  
+    StartIntroVideo video = new StartIntroVideo();
     
 		try 
 		{
@@ -193,7 +181,6 @@
 		}
       
       startTimer(primaryStage);
->>>>>>> 24bcc7cc
   }
 
 
