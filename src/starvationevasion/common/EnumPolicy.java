package starvationevasion.common;

import java.util.ResourceBundle;

/**
 * Policy Cards game text, draft affects, votes required and model effects.
 */
public enum EnumPolicy
{
  /**
   * Title: {@value #TITLE_GMO_Seed_Insect_Resistance_Research}<br><br>
   * Game Text: {@value #TEXT_GMO_Seed_Insect_Resistance_Research}<br><br>
   *
   * Draft Affects: When drafting this policy, player selects a crop and an
   * amount X to be paid by EACH player who approves the policy. <br><br>
   *
   * Votes Required: 1 through all<br>
   * Eligible Regions: All U.S.<br><br>
   *
   * Model Effects: 5% bonus to effectiveness of total dollars spent per
   * participating region.<br><br>
   *
   * Starting 10 years after research, permanent reduction in kg/km<sup>2</sup>
   * of pesticides for target crop. All player and non-player regions in world
   * who permit GMO in their region receive this benefit.<br>
   * Benefit yield is an ease-in-out cubic bezier function of effective
   * dollars spent and target crop.
   */

<<<<<<< HEAD
  GMO_Seed_Insect_Resistance_Research
=======
  GMO_Seed_Insect_Resistance_Research()
>>>>>>> 3f83f58a
    { public int votesRequired() {return 1;}
      public boolean voteWaitForAll() {return true;}
      public String getTitle(){ return TITLE_GMO_Seed_Insect_Resistance_Research;}
      public String getGameText(){ return TEXT_GMO_Seed_Insect_Resistance_Research;}
  },


  /**
   * Title: {@value #TITLE_International_Food_Relief_Program}<br><br>
   * Game Text: {@value #TEXT_International_Food_Relief_Program}<br><br>
   *
   * Draft Affects: When drafting this policy, player
   * selects an amount X to be paid by EACH player who approves the policy. <br><br>
   *
   * Votes Required: 1 through all<br>
   * Eligible Regions: All U.S.<br><br>
   *
   * Model Effects: Commodity food is distributed to relief world hunger
   * in the most efficient manor discovered by the sim where
   * efficiency calculation is based on the type of commodity
   * available in each participating region, each
   * country's nutritional need and each country's import penalty function.
   * Note: depending on yields, different regions may contribute different
   *    mixes of commodities.<br><br>
   *
   * 10% bonus to effectiveness of total dollars spent per participating region.<br><br>
   *
   * Food purchased for relief inflates the global sell price of the food type by a
   * direct reduction of supply without effect on demand (since those to whom the
   * relief is delivered are presumed to lack the resources to have been part of the demand).
   */

<<<<<<< HEAD
  International_Food_Relief_Program
=======
  International_Food_Relief_Program()
>>>>>>> 3f83f58a
    { public int votesRequired() {return 1;}
      public boolean voteWaitForAll() {return true;}
      public String getTitle(){ return TITLE_International_Food_Relief_Program;}
      public String getGameText(){ return TEXT_International_Food_Relief_Program;}
    },


  /**
   * Title: {@value #TITLE_Efficient_Irrigation_Incentive}<br><br>
   * Game Text: {@value #TEXT_Efficient_Irrigation_Incentive}<br><br>
   *
   * Draft Affects: When drafting this policy, player selects a percentage X [1% through 100%].<br><br>
   *
   * Votes Required: Automatic<br>
   *
   * Model Effects: The sim estimates the number and location of farms within
   * the region and the amount spent by those farms on improved irrigation. The
   * model will need a current distribution of irrigation efficiency levels, the
   * four control points of an ease-in-out cubic Bezier function giving efficiency
   * increase as a function of dollars spent and a distribution of current water
   * sources being used by farms.<br><br>
   * Depending on the region and the area within the region, the effects of lower
   * water usage might include a permanent (through endgame) reduction of farming
   * costs, aquifer depletion, and/or river flow depletion. Increased irrigation
   * efficiency also reduces pesticides, fertilizer, and turbidity levels in
   * outflowing rivers.<br><br>
   *
   * X% of the money that the sim estimates is spent for improved irrigation
   * is deducted from the regions tax revenue at the start of the next turn.
   */

<<<<<<< HEAD
  Efficient_Irrigation_Incentive
=======
  Efficient_Irrigation_Incentive()
>>>>>>> 3f83f58a
    { public int votesRequired() {return 0;}
      public boolean voteWaitForAll() {return false;}
      public String getTitle(){ return TITLE_Efficient_Irrigation_Incentive;}
      public String getGameText(){ return TEXT_Efficient_Irrigation_Incentive;}
    }
  ,


  /**
   * Title: {@value #TITLE_Foreign_Aid_for_Farm_Infrastructure}<br><br>
   * Game Text: {@value #TEXT_Foreign_Aid_for_Farm_Infrastructure}<br><br>
   *
   * Draft Affects: When drafting this policy, player selects target world
   * region and X million dollars.<br><br>
   *
   * Votes Required: 4<br>
   * Eligible Regions: All US<br><br>
   *
   * Model Effects: model needs four control points of each ease-in-out cubic Bezier
   * function giving investment verses food trade penalty function reduction. This one
   * time spending permanently reduces the regions penalty function.
   * If approved, each US region must pay X million.
   <br><br>
   */

<<<<<<< HEAD
  Foreign_Aid_for_Farm_Infrastructure
=======
  Foreign_Aid_for_Farm_Infrastructure()
>>>>>>> 3f83f58a
    { public int votesRequired() {return 4;}
      public boolean voteWaitForAll() {return false;}
      public String getTitle(){ return TITLE_Foreign_Aid_for_Farm_Infrastructure;}
      public String getGameText(){ return TEXT_Foreign_Aid_for_Farm_Infrastructure;}
    }  ,


  /**
   * Title: {@value #TITLE_Covert_Intelligence}<br><br>
   * Game Text: {@value #TEXT_Covert_Intelligence}<br><br>
   *
   * Votes Required: Automatic<br><br>
   *
   * Model Effects: The fact that such cards as this exist, implies the draw pile must
   * be set at the start of the game rather than cards being randomly picked at draw
   * time.<br><br>
   */

<<<<<<< HEAD
  Covert_Intelligence
=======
  Covert_Intelligence()
>>>>>>> 3f83f58a
    { public int votesRequired() {return 0;}
      public boolean voteWaitForAll() {return false;}
      public String getTitle(){ return TITLE_Covert_Intelligence;}
      public String getGameText(){ return TEXT_Covert_Intelligence;}
    } ,


  /**
   * Title: {@value #TITLE_Clean_River_Incentive}<br><br>
   * Game Text: {@value #TEXT_Clean_River_Incentive}<br><br>
   *
   * Draft Affects: When drafting this policy, player selects a percentage Y
   * [1% through 100%] and Z% [1% through 100%].<br><br>
   *
   * Votes Required: Automatic<br><br>
   *
   * Model Effects: The sim estimates the number and location of farms
   * within the region and the amount spent by those farms on improved irrigation.
   * The model will need a current amount of pesticides and fertilizers in use
   * per square km, the current percentage that goes into rivers, and, the four
   * control points of each ease-in-out cubic Bezier function giving pesticide
   * and fertilizer use verses yield for each of the 12 farm products and
   * pesticide and fertilizer use verses cost of alternative methods including
   * more expensive seeds,  natural pest controls, and landscape for reduced run-off.<br><br>
   * The Y% tax break is applied to the regions tax revenue on the next turn.
   <br><br>
   */

<<<<<<< HEAD
  Clean_River_Incentive
=======
  Clean_River_Incentive()
>>>>>>> 3f83f58a
    { public int votesRequired() {return 0;}
      public boolean voteWaitForAll() {return false;}
      public String getTitle(){ return TITLE_Clean_River_Incentive;}
      public String getGameText(){ return TEXT_Clean_River_Incentive;}
    }  ,


  /**
   * Title: {@value #TITLE_MyPlate_Promotion_Campaign}<br><br>
   * Game Text: {@value #TEXT_MyPlate_Promotion_Campaign}<br><br>
   *
   * Draft Affects: When drafting this policy, player selects X million dollars.<br><br>
   *
   * Votes Required: Automatic <br><br>
   *
   * Model Effects: Model uses four control points of an ease-in-out cubic Bezier
   * function giving shift in food preference demand verses advertising dollars
   * spent. The effect is largest in the region running the campaign, but also
   * effects world regions in direct proportion to that regions import levels of the
   * effected food categories.<br><br>
   */

<<<<<<< HEAD
  MyPlate_Promotion_Campaign
=======
  MyPlate_Promotion_Campaign()
>>>>>>> 3f83f58a
    { public int votesRequired() {return 0;}
      public boolean voteWaitForAll() {return false;}
      public String getTitle(){ return TITLE_MyPlate_Promotion_Campaign;}
      public String getGameText(){ return TEXT_MyPlate_Promotion_Campaign;}
    }  ,


  /**
   * Title: {@value #TITLE_Ethanol_Production_Tax_Credit_Change}<br><br>
   * Game Text: {@value #TEXT_Ethanol_Production_Tax_Credit_Change}<br><br>
   *
   * Draft Affects: When drafting this policy, the model must inform
   * the player of X and require the player selects Y.<br><br>
   *
   * Votes Required: Automatic <br><br>
   *
   * Model Effects: <br><br>
   */

<<<<<<< HEAD
  Ethanol_Production_Tax_Credit_Change
=======
  Ethanol_Production_Tax_Credit_Change()
>>>>>>> 3f83f58a
    { public int votesRequired() {return 0;}
      public boolean voteWaitForAll() {return false;}
      public String getTitle(){ return TITLE_Ethanol_Production_Tax_Credit_Change;}
      public String getGameText(){ return TEXT_Ethanol_Production_Tax_Credit_Change;}
    }  ,


  /**
   * Title: {@value #TITLE_Fertilizer_Subsidy}<br><br>
   * Game Text: {@value #TEXT_Fertilizer_Subsidy}<br><br>
   *
   * Draft Affects: When drafting this policy, player selects target food product and percentage Y.<br><br>
   *
   * Votes Required: Automatic<br><br>
   *
   * Model Effects: This policy makes conventional farming of target crop more
   * economic and therefore shifts farmer plantings. It also affects the use of
   * the fertilizer on existing crops causing a change in yield and a change in
   * fertilizer run off.<br><br>
   */

<<<<<<< HEAD
  Fertilizer_Subsidy
=======
  Fertilizer_Subsidy()
>>>>>>> 3f83f58a
    { public int votesRequired() {return 0;}
      public boolean voteWaitForAll() {return false;}
      public String getTitle(){ return TITLE_Fertilizer_Subsidy;}
      public String getGameText(){ return TEXT_Fertilizer_Subsidy;}
    }  ,


  /**
   * Title: {@value #TITLE_Educate_the_Women_Campaign}<br><br>
   * Game Text: {@value #TEXT_Educate_the_Women_Campaign}<br><br>
   *
   * Draft Affects: When drafting this policy, player selects target world
   * region and X million dollars.<br><br>
   *
   * Votes Required: <br>
   * Eligible Regions: <br><br>
   *
   * Model Effects:  model needs four control points of each ease-in-out cubic Bezier
   * function giving investment verses food trade penalty function reduction. This one
   * time spending permanently reduces the regions penalty function.<br><br>
   * If approved, each US region must pay X million.
   */

<<<<<<< HEAD
  Educate_the_Women_Campaign
=======
  Educate_the_Woman_Campaign()
>>>>>>> 3f83f58a
    { public int votesRequired() {return 4;}
      public boolean voteWaitForAll() {return false;}
      public String getTitle(){ return TITLE_Educate_the_Women_Campaign;}
      public String getGameText(){ return TEXT_Educate_the_Women_Campaign;}
    };

  /** Resources for the default locale */
  private final ResourceBundle res = ResourceBundle.getBundle("starvationevasion.common.locales.strings");

  //public final String title;
  //public final String gameText;

<<<<<<< HEAD
  //private EnumPolicy(String title)
  //{
  //  this.title = title;
  //  this.gameText = gameText;
  //}
=======
  EnumPolicy()
  {
    this.title = res.getString("EnumPolicy." + name() + ".title");
    this.gameText = res.getString("EnumPolicy." + name() + ".gameText");
  }
>>>>>>> 3f83f58a

  /**
   * @return 0 if the policy is automatic. Otherwise, returns the number of
   * votes required for the policy to be enacted.
   */
  public abstract int votesRequired();

  /**
   * @return true if voting should continue until all eligible players
   * have voted on this policy. Return false if voting should stop as soon as
   * the required number of votes have been reached.
   */
  public abstract boolean voteWaitForAll();


  public static final int SIZE = values().length;

  private static final String TITLE_GMO_Seed_Insect_Resistance_Research =
     "GMO Seed Insect Resistance Research";
  private static final String TEXT_GMO_Seed_Insect_Resistance_Research =
    "Each participating region spends X million dollars to fund GMO seed research " +
        "for increasing insect resistance of target crop.";

  private static final String TITLE_International_Food_Relief_Program =
    "International Food Relief Program";
  private static final String TEXT_International_Food_Relief_Program =
        "Each participating region spends X million dollars to purchase " +
        "their own regions commodity food for relief of world hunger.";

  private static final String TITLE_Efficient_Irrigation_Incentive =
      "Efficient Irrigation Incentive";
  private static final String TEXT_Efficient_Irrigation_Incentive =
        "From now through the start of the next turn, X% of money spent by farmers " +
          "in players region for improved irrigation efficiency is tax deductible.";

  private static final String TITLE_Foreign_Aid_for_Farm_Infrastructure =
      "Foreign Aid for Farm Infrastructure";
  private static final String TEXT_Foreign_Aid_for_Farm_Infrastructure =
        "The US sends 7X million dollars in foreign aid for capital development " +
        "of farming infrastructure of target world region.";

  private static final String TITLE_Covert_Intelligence =
      "Covert Intelligence";
  private static final String TEXT_Covert_Intelligence =
      "You get to covertly examine target player's hand and the top two cards " +
        "of that player's deck. You may target yourself. " +
        "During the voting phase, other players will see that you have " +
        "played this card, but not know its target. Bonus: If you can " +
        "correctly answer a hidden research question, you examine the top seven " +
        "cards of the target player's deck.";

  private static final String TITLE_Clean_River_Incentive =
      "Clean River Incentive";
  private static final String TEXT_Clean_River_Incentive =
        "X% tax break for farmers in my region who reduce by Y% the outflow of "+
        "pesticides and fertilizers from their farms into the rivers.";

  private static final String TITLE_MyPlate_Promotion_Campaign =
      "MyPlate Promotion Campaign";
  private static final String TEXT_MyPlate_Promotion_Campaign =
        "You spend X million dollars on an advertising campaign within your region promoting " +
        "public awareness of the United States Department of Agricultures MyPlate nutrition guide.";

  private static final String TITLE_Ethanol_Production_Tax_Credit_Change =
      "Ethanol Production Tax Credit Change";
  private static final String TEXT_Ethanol_Production_Tax_Credit_Change =
        "Currently an ethanol producer located in my region is entitled " +
          "to a credit of $X per gallon of ethanol produced, including " +
          "cellulosic ethanol. This policy changes that to $Y per gallon.";

  private static final String TITLE_Fertilizer_Subsidy =
      "Fertilizer or Feed Subsidy";
  private static final String TEXT_Fertilizer_Subsidy =
        "This policy offers a subsidy of X% rebate to farmers in your region purchasing " +
          "commercial fertilizer for target crop or feed supplements for target live stock.";

  private static final String TITLE_Educate_the_Women_Campaign =
      "Educate the Women Campaign";
  private static final String TEXT_Educate_the_Women_Campaign =
        "The US sends 7X million dollars to educate woman of the target world " +
          "region in reading, basic business and farming techniques.";



  public abstract String getTitle();
  public abstract String getGameText();
}<|MERGE_RESOLUTION|>--- conflicted
+++ resolved
@@ -1,5 +1,4 @@
 package starvationevasion.common;
-
 import java.util.ResourceBundle;
 
 /**
@@ -27,11 +26,7 @@
    * dollars spent and target crop.
    */
 
-<<<<<<< HEAD
   GMO_Seed_Insect_Resistance_Research
-=======
-  GMO_Seed_Insect_Resistance_Research()
->>>>>>> 3f83f58a
     { public int votesRequired() {return 1;}
       public boolean voteWaitForAll() {return true;}
       public String getTitle(){ return TITLE_GMO_Seed_Insect_Resistance_Research;}
@@ -64,11 +59,7 @@
    * relief is delivered are presumed to lack the resources to have been part of the demand).
    */
 
-<<<<<<< HEAD
   International_Food_Relief_Program
-=======
-  International_Food_Relief_Program()
->>>>>>> 3f83f58a
     { public int votesRequired() {return 1;}
       public boolean voteWaitForAll() {return true;}
       public String getTitle(){ return TITLE_International_Food_Relief_Program;}
@@ -100,11 +91,7 @@
    * is deducted from the regions tax revenue at the start of the next turn.
    */
 
-<<<<<<< HEAD
   Efficient_Irrigation_Incentive
-=======
-  Efficient_Irrigation_Incentive()
->>>>>>> 3f83f58a
     { public int votesRequired() {return 0;}
       public boolean voteWaitForAll() {return false;}
       public String getTitle(){ return TITLE_Efficient_Irrigation_Incentive;}
@@ -130,11 +117,7 @@
    <br><br>
    */
 
-<<<<<<< HEAD
-  Foreign_Aid_for_Farm_Infrastructure
-=======
   Foreign_Aid_for_Farm_Infrastructure()
->>>>>>> 3f83f58a
     { public int votesRequired() {return 4;}
       public boolean voteWaitForAll() {return false;}
       public String getTitle(){ return TITLE_Foreign_Aid_for_Farm_Infrastructure;}
@@ -153,11 +136,7 @@
    * time.<br><br>
    */
 
-<<<<<<< HEAD
   Covert_Intelligence
-=======
-  Covert_Intelligence()
->>>>>>> 3f83f58a
     { public int votesRequired() {return 0;}
       public boolean voteWaitForAll() {return false;}
       public String getTitle(){ return TITLE_Covert_Intelligence;}
@@ -186,11 +165,7 @@
    <br><br>
    */
 
-<<<<<<< HEAD
   Clean_River_Incentive
-=======
-  Clean_River_Incentive()
->>>>>>> 3f83f58a
     { public int votesRequired() {return 0;}
       public boolean voteWaitForAll() {return false;}
       public String getTitle(){ return TITLE_Clean_River_Incentive;}
@@ -213,11 +188,7 @@
    * effected food categories.<br><br>
    */
 
-<<<<<<< HEAD
   MyPlate_Promotion_Campaign
-=======
-  MyPlate_Promotion_Campaign()
->>>>>>> 3f83f58a
     { public int votesRequired() {return 0;}
       public boolean voteWaitForAll() {return false;}
       public String getTitle(){ return TITLE_MyPlate_Promotion_Campaign;}
@@ -237,11 +208,7 @@
    * Model Effects: <br><br>
    */
 
-<<<<<<< HEAD
   Ethanol_Production_Tax_Credit_Change
-=======
-  Ethanol_Production_Tax_Credit_Change()
->>>>>>> 3f83f58a
     { public int votesRequired() {return 0;}
       public boolean voteWaitForAll() {return false;}
       public String getTitle(){ return TITLE_Ethanol_Production_Tax_Credit_Change;}
@@ -263,11 +230,7 @@
    * fertilizer run off.<br><br>
    */
 
-<<<<<<< HEAD
   Fertilizer_Subsidy
-=======
-  Fertilizer_Subsidy()
->>>>>>> 3f83f58a
     { public int votesRequired() {return 0;}
       public boolean voteWaitForAll() {return false;}
       public String getTitle(){ return TITLE_Fertilizer_Subsidy;}
@@ -291,11 +254,7 @@
    * If approved, each US region must pay X million.
    */
 
-<<<<<<< HEAD
   Educate_the_Women_Campaign
-=======
-  Educate_the_Woman_Campaign()
->>>>>>> 3f83f58a
     { public int votesRequired() {return 4;}
       public boolean voteWaitForAll() {return false;}
       public String getTitle(){ return TITLE_Educate_the_Women_Campaign;}
@@ -307,20 +266,6 @@
 
   //public final String title;
   //public final String gameText;
-
-<<<<<<< HEAD
-  //private EnumPolicy(String title)
-  //{
-  //  this.title = title;
-  //  this.gameText = gameText;
-  //}
-=======
-  EnumPolicy()
-  {
-    this.title = res.getString("EnumPolicy." + name() + ".title");
-    this.gameText = res.getString("EnumPolicy." + name() + ".gameText");
-  }
->>>>>>> 3f83f58a
 
   /**
    * @return 0 if the policy is automatic. Otherwise, returns the number of
