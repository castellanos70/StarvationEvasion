--- conflicted
+++ resolved
@@ -58,49 +58,45 @@
     this.year = year;
   }
 
-<<<<<<< HEAD
   public void setMonth(EnumMonth month) {this.month = month; }
 
-  public void setDollarsInDamage(long dollarsInDamage)
-=======
   public void setDollarsInDamage (long dollarsInDamage)
->>>>>>> fa725cfd
   {
     this.dollarsInDamage = dollarsInDamage;
   }
 
-  public void setSeverity (float severity)
+  public void setSeverity(float severity)
   {
     this.severity = severity;
   }
 
-  public void setDurationInMonths (int durationInMonths)
+  public void setDurationInMonths(int durationInMonths)
   {
     this.durationInMonths = durationInMonths;
   }
 
-  public void setLatitude (float latitude)
+  public void setLatitude(float latitude)
   {
     this.latitude = latitude;
   }
 
-  public void setLongitude (float longitude)
+  public void setLongitude(float longitude)
   {
     this.longitude = longitude;
   }
 
-  public void addRegion (EnumRegion region)
+  public void addRegion(EnumRegion region)
   {
     regions.add(region);
   }
 
-  public int regionsAffected ()
+  public int regionsAffected()
   {
     return regions.size();
   }
 
   @Override
-  public String toString ()
+  public String toString()
   {
     String str = "";
     str += "Event " + eventName + "\n";
@@ -115,46 +111,54 @@
     return str;
   }
 
-  @Override
-  public JSONDocument toJSON ()
-  {
-
+  public JSONDocument toJSON()
+  { //TODO Match all enum formats together
     JSONDocument json = new JSONDocument(JSONDocument.Type.OBJECT);
-    json.setString("event-name", eventName);
+    json.setString("eventName", eventName);
     json.setNumber("latitude", latitude);
     json.setNumber("longitude", longitude);
     json.setNumber("severity", severity);
-    json.setNumber("damage-in-dollars", dollarsInDamage);
-    json.setString("type", type.toString());
+    json.setNumber("dollarsInDamage", dollarsInDamage);
+    json.setNumber("enumType", type.ordinal());
     json.setNumber("year", year);
-    json.setString("month", month.toString());
-    json.setNumber("duration-in-months", durationInMonths);
+    json.setNumber("enumMonth", month.ordinal());
+    json.setNumber("durationInMonths", durationInMonths);
 
-<<<<<<< HEAD
-    JSONDocument jLocArray =  JSONDocument.createArray(locationList.size());
-    //TODO if this method of array parsing works it needs to be reset for all other uses
-    System.out.println("size of list:" + locationList.size() +"\nsize of jArray" + jLocArray.array());
-    for(int i = 0; i < locationList.size(); i++)
-      jLocArray.array().add(locationList.get(i).toJSON());
-    json.set("locationList", jLocArray);
-    System.out.println(jLocArray+ " "+ jLocArray.array());
-=======
     JSONDocument _locationArray = JSONDocument.createArray(locationList.size());
     for (int i = 0; i < locationList.size(); i++)
     {
       _locationArray.set(i, locationList.get(i).toJSON());
     }
     json.set("locationList", _locationArray);
->>>>>>> fa725cfd
 
-    JSONDocument _regionsArray = JSONDocument.createArray(regions.size());
-    for (int i = 0; i < regions.size(); i++)
-    {
-      _regionsArray.setString(i, regions.get(i).toString());
-    }
-    json.set("regions", _regionsArray);
+    JSONDocument jRegionArray = JSONDocument.createArray();
+    for(int i = 0; i < regions.size(); i++)
+      jRegionArray.setNumber(i, regions.get(i).ordinal());
+    json.set("regions", jRegionArray);
 
+    //TODO Make clear JSON arrays work
     return json;
   }
 
+  public SpecialEventData(JSONDocument json)
+  {
+    eventName = json.getString("eventName");
+    latitude = (float) json.getNumber("latitude");
+    longitude = (float) json.getNumber("longitude");
+    severity = (float) json.getNumber("severity");
+    dollarsInDamage = (long) json.getNumber("dollarsInDamage");
+    type = EnumSpecialEvent.values()[(int) json.getNumber("enumType")];
+    year = (int) json.getNumber("year");
+    month = EnumMonth.values()[(int) json.getNumber("enumMonth")];
+    durationInMonths = (int) json.getNumber("durationInMonths");
+
+    List<Object> jLocParse = json.get("locationList").array();
+    for (int i = 0; i < jLocParse.size(); i++)
+      locationList.add(new MapPoint((JSONDocument) jLocParse.get(i)));
+
+    //This should produce a list of the ordinals  of EnumRegions for the region list
+    List<Object> jRegionParse = json.get("regions").array();
+    for (int i = 0; i < jRegionParse.size(); i++)
+      regions.add(EnumRegion.values()[(int) jRegionParse.get(i)]);
+  }
 }