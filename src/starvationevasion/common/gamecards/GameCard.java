package starvationevasion.common.gamecards;

import java.util.ArrayList;
import java.util.EnumSet;

import com.oracle.javafx.jmx.json.JSONDocument;

import starvationevasion.common.EnumFood;
import starvationevasion.common.EnumRegion;
import starvationevasion.server.model.Sendable;
import starvationevasion.server.model.Type;

/**
 * <<<<<<< HEAD PolicyCard is the structure used by the Client, Server and
 * Simulator. It holds all the data needed by the Simulator to implement the
 * effects of a a policy drafted and enacted by a player.<br>
 * <br>
 * ======= GameCard is the structure used by the Client, Server and Simulator.
 * It holds all the data needed by the Simulator to implement the effects of a a
 * policy drafted and enacted by a player.<br>
 * <br>
 * >>>>>>> upstream/master
 *
 * The game client's might want to extend this a class adding, for example, an
 * image, a status (in deck, in hand, proposed, voting, enacted, rejected) and
 * other data. <br>
 * <br>
 *
 * <<<<<<< HEAD If the client does extend this class, DO NOT send the extended
 * class to the Server. This will cause the transmission of unused data causing
 * needed network lag. Rather, use the clone(PolicyCard source) method to create
 * a new PolicyCard that will copy the parts of your extended policyCard that
 * actually need to be sent.<br>
 * <br>
 * ======= If the client does extend this class, DO NOT send the extended class
 * to the Server. This will cause the transmission of unused data causing needed
 * network lag. Rather, use the clone(GameCard source) method to create a new
 * GameCard that will copy the parts of your extended gameCard that actually
 * need to be sent.<br>
 * <br>
 * >>>>>>> upstream/master
 *
 * Use the validate() method to verify all needed parameters of the policy are
 * defined in range.
 */
public abstract class GameCard implements Sendable
{
  private EnumPolicy type;

  // =========================================================================================
  /**
   * <<<<<<< HEAD Every policy card must have an owner. This is the player
   * region from who's deck the card was drawn. Note all automatic policy cards
   * are enacted by the owner and only the owner (enactingRegionBits is
   * ignored). ======= Every game card must have an owner. This is the player
   * region from who's deck the card was drawn. Note all automatic policy cards
   * are enacted by the owner and only the owner (enactingRegionBits is
   * ignored). >>>>>>> upstream/master
   */
  private EnumRegion owner;

  // =========================================================================================
  /**
   * This is a bitwise int with a 1 in the position corresponding to each region
   * that has approved the policy (EnumRegion.getBit()).<br>
   * Note: This field is ignored for all automatic policy cards.<br>
   * Note: The player who owns a policy always has an automatic approve vote.
   * and does not actually get to submit a vote.<br>
   */
  private int approvedRegionBits = 0;

  // =========================================================================================
  /**
   * Some cards require a target Food. This field is ignored if this policy does
   * not require a target food.
   */
  private EnumFood targetFood;

  // =========================================================================================
  /**
   * Some cards require a target region. This field is ignored if this policy
   * does not require a target region.
   */
  private EnumRegion targetRegion;

  // =========================================================================================
  /**
   * <<<<<<< HEAD Some policy cards require quantity X, Y and/or Z. The units of
   * these values are depend on the particular policy. Use
   * {@link #getValidTargetRegions() validTargetRegions()} method to get the
   * valid target regions of this policy card.<br>
   * <br>
   * . This field is ignored if not require by this policy. ======= Some game
   * cards require quantity X. The units of this value depend on the particular
   * policy. Use {@link #getValidTargetRegions() validTargetRegions()} method to
   * get the valid target regions of this policy card.<br>
   * <br>
   * . This field is ignored if not require by this policy. >>>>>>>
   * upstream/master
   */
  private int varX;

  // =========================================================================================
  /**
   * Cards can sometimes be used/played at different times. For example, the
   * "Filibuster" card is one that is only played during the voting phase, while
   * any of the policy cards must be played during the planning phase. This is a
   * list of what game states that the card can be played in.
   */
  private EnumSet<EnumGameState> usableStates;

  // =========================================================================================
  /**
   * This is a convenience method used to construct any of the many policy cards
   * available in the game.
   *
   * @param owner
   *          US player region controlled by the player who drafts this policy.
   * @param type
   *          The policy card type to be constructed.
   * @return new instance of a policy card.
   */
  public static GameCard create(EnumRegion owner, EnumPolicy type)
  {
    if (!owner.isUS())
    {
      throw new IllegalArgumentException("addEnactingRegion(EnumRegion=" + owner
          + ") Policy owner must be a US region.");
    }

    GameCard myCard = null;
    switch (type)
    {
      case Policy_CleanRiverIncentive:
        myCard = new Policy_CleanRiverIncentive();
        break;
      case Policy_CovertIntelligence:
        myCard = new Policy_CovertIntelligence();
        break;
      case Policy_EducateTheWomenCampaign:
        myCard = new Policy_EducateTheWomenCampaign();
        break;
      case Policy_EfficientIrrigationIncentive:
        myCard = new Policy_EfficientIrrigationIncentive();
        break;
      case Policy_EthanolTaxCreditChange:
        myCard = new Policy_EthanolTaxCreditChange();
        break;
      case Policy_FertilizerSubsidy:
        myCard = new Policy_FertilizerSubsidy();
        break;
      case Policy_FarmInfrastructureSubSaharan:
        myCard = new Policy_FarmInfrastructureSubSaharan();
        break;
      case Policy_FertilizerAidCentralAsia:
        myCard = new Policy_FertilizerAidCentralAsia();
        break;
      case Policy_FertilizerAidMiddleAmerica:
        myCard = new Policy_FertilizerAidMiddleAmerica();
        break;
      case Policy_FertilizerAidOceania:
        myCard = new Policy_FertilizerAidOceania();
        break;
      case Policy_FertilizerAidSouthAsia:
        myCard = new Policy_FertilizerAidSouthAsia();
        break;
      case Policy_FertilizerAidSubSaharan:
        myCard = new Policy_FertilizerAidSubSaharan();
        break;
      case Policy_ResearchInsectResistanceGrain:
        myCard = new Policy_ResearchInsectResistanceGrain();
        break;
      case Policy_InternationalFoodRelief:
        myCard = new Policy_InternationalFoodRelief();
        break;
      case Policy_Loan:
        myCard = new Policy_Loan();
        break;
      case Policy_MyPlatePromotionCampaign:
        myCard = new Policy_MyPlatePromotionCampaign();
        break;
      case Policy_DiverttheFunds:
        myCard = new Policy_DiverttheFunds();
        break;
      case Policy_Filibuster:
        myCard = new Policy_Filibuster();
        break;
      case Policy_Fundraiser:
        myCard = new Policy_Fundraiser();
        break;
      case Policy_SharetheKnowledge:
        myCard = new Policy_SharetheKnowledge();
        break;
<<<<<<< HEAD
      case Policy_Redraft:
    	myCard = new Policy_Redraft();
      case Policy_SearchforAnswers:
    	myCard = new Policy_SearchforAnswers();
      case Policy_SpecialInterests:
    	myCard = new Policy_SpecialInterests();
    default:
      break;
=======
      default:
        break;
>>>>>>> 082b2352
    }

    if (myCard != null)
    {
      myCard.owner = owner;
      myCard.approvedRegionBits = owner.getBit(); // The owner auto votes yes.
      myCard.type = type;
    }

    return myCard;
  }

  // =========================================================================================

  /**
   * @return the owner of this game card
   */
  public EnumRegion getOwner()
  {
    return owner;
  }

  // =========================================================================================
  /**
   * @return The title text for this policy.
   */
  public abstract String getTitle();

  // =========================================================================================
  /**
   * @return The game text for this policy.
   */
  public abstract String getGameText();

  // =========================================================================================
  /**
   * In the abstract Policy class, this method returns the default behavior of a
   * policy card (votesRequired() = 0). If a class extending Policy is not
   * automatic, then it must override this method.
   * 
   * In the abstract GameCard class, this method returns the default behavior of
   * a gamecard card (votesRequired() = 0). If a class extending GameCard is not
   * automatic, then it must override this method.
   * 
   * @return 0 if the policy is automatic. Otherwise, returns the number of
   *         votes required for the policy to be enacted.<br>
   *         Note: This will always return a number that is no smaller than the
   *         number of regions returned by getRegionsEligibleToVote().
   */
  public int votesRequired()
  {
    return 0;
  }

  // =========================================================================================
  /**
   * In the abstract GameCard class, this method returns the default Action
   * Point cost of a Policy Card, 1. If a class that extends GameCard costs more
   * than one Action Point to use, it will override this method.
   */
  public int actionPointCost()
  {
    return 1;
  }

  // =========================================================================================
  /**
   * <<<<<<< HEAD In the abstract Policy class, this method returns the default
   * behavior of a policy card (voteWaitForAll() = false). If a class extending
   * Policy is not automatic and requires waiting, then it must override this
   * method.
   * 
   * @return true if voting should continue until all eligible players have
   *         voted on this policy. Return false if voting should stop as soon as
   *         the required number of votes have been reached. ======= In the
   *         abstract GameCard class, this method returns the default behavior
   *         of a policy card (voteWaitForAll() = false). If a class extending
   *         GameCard is not automatic and requires waiting, then it must
   *         override this method.
   * @return true if voting should continue until all eligible players have
   *         voted on this policy. Return false if voting should stop as soon as
   *         the required number of votes have been reached. >>>>>>>
   *         upstream/master
   */
  public boolean voteWaitForAll()
  {
    return false;
  }

  // =========================================================================================
  /**
   * <<<<<<< HEAD In the abstract Policy class, this method returns the default
   * behavior of a policy card (isEligibleToVote() = false if the policy is
   * automatic and true for any region if not automatic). If a class extending
   * Policy requires different behavior, then it must override this method.
   * 
   * @param playerRegion
   *          being queried.
   * @return true if and only if the given playerRegion is eligible to vote on
   *         this particular policy ======= In the abstract GameCard class, this
   *         method returns the default behavior of a policy card
   *         (isEligibleToVote() = false if the policy is automatic and true for
   *         any region if not automatic). If a class extending GameCard
   *         requires different behavior, then it must override this method.
   * @param playerRegion
   *          being queried.
   * @return true if and only if the given playerRegion is eligible to vote on
   *         this particular policy >>>>>>> upstream/master
   */
  public boolean isEligibleToVote(EnumRegion playerRegion)
  {
    if (votesRequired() == 0)
      return false;
    return true;
  }

  // =========================================================================================
  /**
   * @return The policy card type for this policy.
   */
  public EnumPolicy getCardType()
  {
    return type;
  }

  // =========================================================================================
  /**
   * @return the value of quantity X.
   */
  public int getX()
  {
    return varX;
  }

  // =========================================================================================
  /**
   * @param x
   *          value to be set to quantity X.
   */
  public void setX(int x)
  {
    varX = x;
  }

  // =========================================================================================
  /**
   * @param the
   *          game states in which it is valid to use this card.
   */
  public EnumSet<EnumGameState> getUsableStates()
  {
    return usableStates;
  }

  // =========================================================================================
  /**
   * @param states
   *          ArrayList of states of when this card can be played.
   */
  public void setUsableStates(EnumSet<EnumGameState> states)
  {
    states = usableStates;
  }

  // =========================================================================================
  /**
   * Some policy cards require a target region.
   * 
   * @param region
   *          Depending on the policy card, the given region will be required to
   *          be either a US region or a world region or perhaps some smaller
   *          subset of regions.
   */
  public void setTargetRegion(EnumRegion region)
  {
    targetRegion = region;
  }

  // =========================================================================================
  /**
   * Some policy cards require a target region.
   * 
   * @return region Depending on the policy card, the target region will be
   *         either a US region or a world region.
   */
  public EnumRegion getTargetRegion()
  {
    return targetRegion;
  }

  // =========================================================================================
  /**
   * Some policy cards require a target food (crop or livestock).
   * 
   * @param targetFood
   *          sets the targetFood. Ignored if this policy does not use a target
   *          food.
   */
  public void setTargetFood(EnumFood targetFood)
  {
    this.targetFood = targetFood;
  }

  // =========================================================================================
  /**
   * Some policy cards require a target food (crop or livestock).
   * 
   * @return targetFood.
   */
  public EnumFood getTargetFood()
  {
    return targetFood;
  }

  // =========================================================================================
  /**
   * Clears all enacting regions.
   */
  public void clearVotes()
  {
    approvedRegionBits = 0;
  }

  // =========================================================================================
  /**
   * The Server is responsible for verifying and setting each enacting region of
   * all policy cards requiring a vote (votesRequired() &gt; 0).<br>
   * <br>
   *
   * Each policy sent to the simulator must be enacted by at least one US
   * region. <br>
   * <br>
   *
   * Automatic policies are always and only enacted by the region who played the
   * policy card. <br>
   * <br>
   *
   * Some policy cards that require voting may be enacted by more than one
   * region. In some cases, only the regions that voted for the policy enact it.
   * In other cases (generally for international policies) either all US regions
   * enact the policy or none do.
   * 
   * @param region
   *          a United States region that will be enacting the policy.
   */
  public void addEnactingRegion(EnumRegion region)
  {
    if (!region.isUS())
    {
      throw new IllegalArgumentException("addEnactingRegion(EnumRegion="
          + region + ") Only US regions may enact policies.");
    }
    approvedRegionBits |= region.getBit();
  }

  // =========================================================================================
  /**
   * @param region
   *          a United States region.
   * @return true iff the given region voted to approve the policy.
   */
  public boolean didVoteYes(EnumRegion region)
  {
    if (!region.isUS())
      return false;
    return (approvedRegionBits & region.getBit()) != 0;
  }

  // =========================================================================================
  /**
   * @return Number of US regions who voted yes for this policy.
   */
  public int getEnactingRegionCount()
  {
    int count = 0;
    for (EnumRegion region : EnumRegion.values())
    {
      if (!region.isUS())
        break; // assumes all us regions are before all world regions.
      if (didVoteYes(region))
        count++;
    }
    return count;
  }

  // =========================================================================================
  /**
   * The default is null (no target region required).
   * 
   * @return An array of regions valid as the target region of this policyCard.
   *         Returns null if this card does not require a region.
   */
  public EnumRegion[] getValidTargetRegions()
  {
    return null;
  }

  // =========================================================================================
  /**
   * The default is null (no target food required).
   * 
   * @return An array of food categories valid as the target food of this
   *         policyCard. Returns null if this card does not require a region.
   */
  public EnumFood[] getValidTargetFoods()
  {
    return null;
  }

  // =========================================================================================
  /**
   * The default is null (variable X not required).
   * 
   * @return Gives the options of available prices/percentages that correspond
   *         to card
   */
  public ArrayList<Integer> getOptionsOfVariable()
  {
    return null;
  }

  // =========================================================================================
  public String toString()
  {
    String msg = getTitle() + ":\n" + getGameText() + "\n";

    return msg;
  }

  // =========================================================================================
  private String validateTargetRegion()
  {
    EnumRegion[] regionList = getValidTargetRegions();
    if (regionList != null)
    {
      if (targetRegion == null)
        return type + ": requires a target Region.";

      boolean hasValidTarget = false;
      for (EnumRegion region : regionList)
      {
        if (region == targetRegion)
        {
          hasValidTarget = true;
          break;
        }
      }
      if (!hasValidTarget)
        return type + ": target Region (" + targetRegion + " is not valid).";
    }
    return null;
  }

  // =========================================================================================
  private String validateTargetFood()
  {
    EnumFood[] foodList = getValidTargetFoods();
    if (foodList != null)
    {
      if (targetFood == null)
        return type + ": requires a target Food.";

      boolean hasValidTarget = false;
      for (EnumFood food : foodList)
      {
        if (food == targetFood)
        {
          hasValidTarget = true;
          break;
        }
      }
      if (!hasValidTarget)
        return type + ": target food (" + targetFood + " is not valid).";
    }
    return null;
  }

  // =========================================================================================
  private String validateX()
  {
    ArrayList<Integer> validValueList = getOptionsOfVariable();
    if (validValueList == null)
      return null;

    for (Integer value : validValueList)
    {
      if (getX() == value)
        return null;
    }

    return "X=" + getX() + "is not a valid value.";
  }

  // =========================================================================================
  public String getPolicyName()
  {
    return getClass().getSimpleName();
  }

  // =========================================================================================
  /**
   * This method provides general validation checking of the policy card.<br>
   * <br>
   *
   * <<<<<<< HEAD Between the time when a PolicyCard is instantiated and
   * drafted, it must have various fields set. Which fields must be set and the
   * ranges of those fields is dependant on each particular subclass of
   * PolicyCard. <br>
   * <br>
   *
   * PolicyCard subclasses that need validation beyond what can be inferred from
   * it's required fields should override this class, but open the override with
   * super.validate(). ======= Between the time when a GameCard is instantiated
   * and drafted, it must have various fields set. Which fields must be set and
   * the ranges of those fields is dependant on each particular subclass of
   * GameCard. <br>
   * <br>
   *
   * GameCard subclasses that need validation beyond what can be inferred from
   * it's required fields should override this class, but open the override with
   * super.validate(). >>>>>>> upstream/master
   *
   * Note: A policy that requires votes, may not have sufficient votes to be
   * <b>enacted</b>, yet it may still be <b>valid</b>. <br>
   * <br>
   *
   * The Server uses this method to validate policy cards sent by the client.
   * <br>
   * Note: The client should never send the server invalid cards. If the
   * simulator does find an error then either there is a bug in the client or
   * the client has been hacked.<br>
   * <br>
   *
   * After the Server validates a drafted policy card, if the policy requires
   * voting, the Server must notify the client that the card is part of the
   * voting phase. The Server must call didVoteYes(EnumRegion region) or each
   * region that votes yes for the drafted policy.<br>
   * <br>
   * The Server must determine if a vote requiring policy is enacted and notify
   * the clients.<br>
   * <br>
   *
   * <<<<<<< HEAD Additionally, at the end of the voting phase, the Server must
   * tell the simulator which voting policies did not get enacted (by calling
   * the simulator's discard(EnumRegion playerRegion, PolicyCard card) method.
   * ======= Additionally, at the end of the voting phase, the Server must tell
   * the simulator which voting policies did not get enacted (by calling the
   * simulator's discard(EnumRegion playerRegion, GameCard card) method. >>>>>>>
   * upstream/master
   *
   * @return null if the policy is valid. Otherwise, returns an error message.
   */
  public String validate()
  {
    String msg = validateTargetRegion();
    if (msg != null)
      return msg;

    msg = validateTargetFood();
    if (msg != null)
      return msg;

    msg = validateX();
    if (msg != null)
      return msg;

    return null;
  }

  /*
   * Explicitly defined hashCode and equals() to ensure they are static across
   * different computers.
   */

  @Override
  public int hashCode()
  {
    int result = type != null ? type.hashCode() : 0;
    result = 31 * result + (getOwner() != null ? getOwner().hashCode() : 0);
    result = 31 * result + approvedRegionBits;
    result = 31 * result
        + (getTargetFood() != null ? getTargetFood().hashCode() : 0);
    result = 31 * result
        + (getTargetRegion() != null ? getTargetRegion().hashCode() : 0);
    result = 31 * result + varX;
    return result;
  }

  @Override
  public boolean equals(Object o)
  {
    if (this == o)
      return true;
    if (!(o instanceof GameCard))
      return false;

    GameCard that = (GameCard) o;

    if (approvedRegionBits != that.approvedRegionBits)
      return false;
    if (varX != that.varX)
      return false;
    if (type != that.type)
      return false;
    if (getOwner() != that.getOwner())
      return false;
    if (getTargetFood() != that.getTargetFood())
      return false;
    return getTargetRegion() == that.getTargetRegion();
  }

  @Override
  public JSONDocument toJSON()
  {
    JSONDocument _json = JSONDocument.createObject();
    _json.setNumber("x", getX());
    _json.setNumber("votes-required", votesRequired());

    _json.setString("info-X", validateX());
    _json.setString("info-region", validateTargetRegion());
    _json.setString("info-food", validateTargetFood());
    _json.setString("owner", getOwner().name());
    _json.setString("game-text", getGameText());
    _json.setString("policy-name", getPolicyName());
    _json.setString("title", getTitle());
    _json.setString("card-type", getCardType().name());
    _json.setString("type", getType().name());

    return _json;
  }

  @Override
  public Type getType()
  {
    return Type.POLICY_CARD;
  }

  @Override
  public void fromJSON(Object doc)
  {

  }
}<|MERGE_RESOLUTION|>--- conflicted
+++ resolved
@@ -191,19 +191,14 @@
       case Policy_SharetheKnowledge:
         myCard = new Policy_SharetheKnowledge();
         break;
-<<<<<<< HEAD
       case Policy_Redraft:
-    	myCard = new Policy_Redraft();
+        myCard = new Policy_Redraft();
       case Policy_SearchforAnswers:
-    	myCard = new Policy_SearchforAnswers();
+        myCard = new Policy_SearchforAnswers();
       case Policy_SpecialInterests:
-    	myCard = new Policy_SpecialInterests();
-    default:
-      break;
-=======
+        myCard = new Policy_SpecialInterests();
       default:
         break;
->>>>>>> 082b2352
     }
 
     if (myCard != null)
