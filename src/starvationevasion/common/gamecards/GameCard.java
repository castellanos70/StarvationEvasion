--- conflicted
+++ resolved
@@ -181,13 +181,29 @@
         myCard = new Policy_SharetheKnowledge();
         break;
       case Policy_Redraft:
-    	myCard = new Policy_Redraft();
+      	myCard = new Policy_Redraft();
+      	break;
       case Policy_SearchforAnswers:
-    	myCard = new Policy_SearchforAnswers();
+      	myCard = new Policy_SearchforAnswers();
+      	break;
       case Policy_SpecialInterests:
-    	myCard = new Policy_SpecialInterests();
-    default:
-      break;
+      	myCard = new Policy_SpecialInterests();
+      	break;
+      case Policy_FoodReliefCentralAsia:
+        myCard = new Policy_FoodReliefCentralAsia();
+        break;
+      case Policy_FoodReliefMiddleAmerica:
+        myCard = new Policy_FoodReliefMiddleAmerica();
+        break;
+      case Policy_FoodReliefOceania:
+        myCard = new Policy_FoodReliefOceania();
+        break;
+      case Policy_FoodReliefSouthAsia:
+        myCard = new Policy_FoodReliefSouthAsia();
+        break;
+      case Policy_FoodReliefSubSaharan:
+        myCard = new Policy_FoodReliefSubSaharan();
+        break;
     }
 
     if (myCard != null)
@@ -247,11 +263,7 @@
    * Action Point cost of a Policy Card, 1.  If a class that extends GameCard costs
    * more than one Action Point to use, it will override this method.
    */
-<<<<<<< HEAD
-  public int actionPointCost() {return 1;}
-
-
-=======
+
   public int actionPointCost() 
   {
     return 1;
@@ -280,7 +292,6 @@
   {
     return null;
   }
->>>>>>> b275d163
 
   //=========================================================================================
   /**
@@ -398,10 +409,7 @@
    * Some policy cards require a target food (crop or livestock).
    * @return targetFood.
    */
-<<<<<<< HEAD
-  public EnumFood getTargetFood() {return targetFood;}
-
-=======
+
   public EnumFood getTargetFood()
   {
     return targetFood;
@@ -414,9 +422,6 @@
    * @param targetCard sets the targetCard.  Ignored if this policy does not use a target card.
    */
   public void setTargetCard(EnumPolicy targetCard) {this.targetCard = targetCard;}
-  
->>>>>>> b275d163
-
 
   //=========================================================================================
   /**
@@ -516,13 +521,7 @@
    * @return An array of food categories valid as the target food of this policyCard.
    * Returns null if this card does not require a region.
    */
-<<<<<<< HEAD
-  public EnumFood[] getValidTargetFoods() {return null;}
-
-
-
-  //=========================================================================================
-=======
+
   public EnumFood[] getValidTargetFoods() 
   {
     return null;
@@ -542,7 +541,6 @@
 
 
   // =========================================================================================
->>>>>>> b275d163
   /**
    * The default is null (variable X not required).
    * @return Gives the options of available prices/percentages that correspond to card
