package starvationevasion.server;


/**
 * @author Javier Chavez (javierc@cs.unm.edu)
 */

import starvationevasion.common.*;
import starvationevasion.server.io.ReadStrategy;
import starvationevasion.server.io.strategies.*;
import starvationevasion.server.model.*;
import starvationevasion.sim.Simulator;

import java.io.IOException;
import java.net.InetAddress;
import java.net.ServerSocket;
import java.net.Socket;
import java.net.UnknownHostException;
import java.security.MessageDigest;
import java.security.NoSuchAlgorithmException;
import java.text.DateFormat;
<<<<<<< HEAD
import java.text.SimpleDateFormat;
import java.util.*;
import java.util.concurrent.Executors;
import java.util.concurrent.ScheduledExecutorService;
import java.util.concurrent.ScheduledFuture;
import java.util.concurrent.TimeUnit;
=======
import java.util.concurrent.*;
import java.util.function.BooleanSupplier;
import java.util.stream.Collector;
>>>>>>> 1d3b5e28
import java.util.stream.Collectors;


/**
 */
public class Server
{
  private ServerSocket serverSocket;
  // List of all the workers
  private LinkedList<Worker> allConnections = new LinkedList<>();


  private long startNanoSec = 0;
  private Simulator simulator = new Simulator();

  // list of ALL the users
  private final List<User> userList = Collections.synchronizedList(new ArrayList<>());

  private State currentState = State.LOGIN;
  private DateFormat dateFormat = new SimpleDateFormat("MM/dd/yyyy HH:mm:ss");
  private Date date = new Date();

  // list of available regions
  private List<EnumRegion> availableRegions = Collections.synchronizedList(new ArrayList<>());
  private ArrayList<PolicyCard> enactedPolicyCards = new ArrayList<>();
  private final LinkedBlockingQueue<PolicyCard> draftedPolicyCards = new LinkedBlockingQueue<>();


  private ScheduledFuture<?> phase;
  // Service that moves game along to next phase
  private ScheduledExecutorService advancer = Executors.newSingleThreadScheduledExecutor();

  // bool that listen for connections is looping over
  private boolean isWaiting = true;

  public Server (int portNumber)
  {

    Collections.addAll(availableRegions, EnumRegion.US_REGIONS);

    createUser(new User("admin", "admin", null, new ArrayList<>()));
    createUser(new User("ANON", "", null, new ArrayList<>()));
    createUser(new User("Emma", "bot", null, new ArrayList<>()));
    createUser(new User("Olivia", "bot", null, new ArrayList<>()));
    createUser(new User("Noah", "bot", null, new ArrayList<>()));
    createUser(new User("Liam", "bot", null, new ArrayList<>()));
    createUser(new User("Sophia", "bot", null, new ArrayList<>()));


    startNanoSec = System.nanoTime();
    simulator = new Simulator();


    try
    {
      serverSocket = new ServerSocket(portNumber);
    }
    catch(IOException e)
    {
      System.err.println("Server error: Opening socket failed.");
      e.printStackTrace();
      System.exit(-1);
    }

    // Mimic a chron-job that every half sec. it deletes stale workers.
    new Timer().schedule(new TimerTask()
    {
      @Override
      public void run ()
      {
        update();
      }
    }, 0, 1500);

    waitForConnection(portNumber);

  }


  /**
   * Get the time of server spawn time to a given time.
   *
   * @param curr is the current time
   *
   * @return difference time in seconds
   */
  public double getTimeDiff (long curr)
  {
    long nanoSecDiff = curr - startNanoSec;
    return nanoSecDiff / 1000000000.0;
  }


  /**
   * Wait for a connection.
   *
   * @param port port to listen on.
   */
  private void waitForConnection (int port)
  {

    String host = "";
    try
    {
      host = InetAddress.getLocalHost().getHostName();
    }
    catch(UnknownHostException e)
    {
      e.printStackTrace();
    }
    while(isWaiting)
    {
      System.out.println("Server(" + host + "): waiting for Connection on port: " + port);
      try
      {
        Socket client = serverSocket.accept();
        System.out.println(dateFormat.format(date) + " Server: new Connection request recieved.");
        System.out.println(dateFormat.format(date) + " Server " + client.getRemoteSocketAddress());
        Worker worker = new Worker(client, this);


        if (secureConnection(worker, client))
        {
          worker.setReader(new WebSocketReadStrategy(client, null));
          worker.setWriter(new WebSocketWriteStrategy(client, null));
        }
        worker.start();
        System.out.println(dateFormat.format(date) + " Server: Connected to ");
        worker.setName("worker" + uptimeString());

        allConnections.add(worker);

      }
      catch(IOException e)
      {
        System.out.println(dateFormat.format(date) + " Server error: Failed to connect to client.");
        e.printStackTrace();
      }
      catch(Exception e)
      {
        e.printStackTrace();
      }
    }
  }


  public String uptimeString ()
  {
    return String.format("%.3f", uptime());
  }

  public double uptime ()
  {
    long nanoSecDiff = System.nanoTime() - startNanoSec;
    return nanoSecDiff / 1000000000.0;
  }


  public synchronized Simulator getSimulator ()
  {
    return simulator;
  }

  public synchronized User getUserByUsername (String username)
  {
    for (User user : userList)
    {
      if (user.getUsername().equals(username))
      {
        return user;
      }
    }

    return null;
  }

  public List<User> getUserList ()
  {
    return userList;
  }

  public boolean createUser (User u)
  {
    boolean found = userList.stream()
                            .anyMatch(user -> user.getUsername().equals(u.getUsername()));
    if (!found)
    {
      userList.add(u);
      return true;
    }
    return false;
  }


  public int getLoggedInCount ()
  {
    return (int) getLoggedInUsers().stream()
                                   .count();
  }

  public List<User> getLoggedInUsers ()
  {
    return userList.stream()
                   .filter(user -> user.isLoggedIn())
                   .collect(Collectors.toList());
  }

  public int getUserCount ()
  {
    return userList.size();
  }


  public void broadcast (Response response)
  {
    for (Worker worker : allConnections)
    {
      worker.send(response);
    }
  }

  public void killServer ()
  {
    System.out.println(dateFormat.format(date) + " Killing server.");
    isWaiting = false;
    for (Worker connection : allConnections)
    {
      connection.send(new Response(uptime(), "Server will shutdown in 3 seconds"));
    }

    try
    {
      Thread.sleep(3100);
      for (Worker connection : allConnections)
      {
        connection.shutdown();
      }

    }
    catch(InterruptedException ex)
    {
      Thread.currentThread().interrupt();
    }

    System.exit(1);
  }

  public State getGameState ()
  {
    synchronized(currentState)
    {
      return currentState;
    }
  }

  public void restartGame ()
  {
    stopGame();
    broadcast(new Response(uptime(), "The game has been restarted."));
    simulator = new Simulator();
    // TODO clear all hands and cards

    // There is a loop constantly checking if state is login...
    for (User user : getPlayers())
    {
      user.getHand().clear();
    }
    enactedPolicyCards.clear();
    draftedPolicyCards.clear();
    currentState = State.LOGIN;
    broadcastStateChange();
  }

  public void stopGame ()
  {
    phase.cancel(true);
    advancer.shutdownNow();
    advancer = Executors.newSingleThreadScheduledExecutor();
    currentState = State.END;
    broadcast(new Response(uptime(), "The game has been stopped."));
  }

  public List<User> getPlayers ()
  {
    return userList.stream()
                   .filter(user -> user.isPlaying())
                   .collect(Collectors.toList());
  }

  public int getPlayerCount ()
  {
    return (int) getPlayers().stream()
                             .count();
  }

  public boolean addPlayer (User u)
  {
    EnumRegion _region = u.getRegion();

    if (_region != null)
    {
      int loc = availableRegions.lastIndexOf(_region);
      if (loc == -1)
      {
        return false;
      }
      availableRegions.remove(loc);
      u.setPlaying(true);
      // players.add(u);
      return true;
    }
    else
    {
      u.setRegion(availableRegions.get(Util.randInt(0, availableRegions.size() - 1)));
      u.setPlaying(true);
      return true;
    }
  }

  public List<EnumRegion> getAvailableRegions ()
  {
    return availableRegions;
  }

  /**
   * Beginning of the game!!!
   *
   * Users are delt cards and world data is sent out.
   */
  private void begin ()
  {
    currentState = State.BEGINNING;
    broadcastStateChange();

    ArrayList<WorldData> worldDataList = simulator.getWorldData(Constant.FIRST_DATA_YEAR,
                                                                Constant.FIRST_GAME_YEAR - 1);

    Payload payload = new Payload();
    Response response = new Response(uptime(), payload);

    for (User user : getPlayers())
    {
      drawByUser(user);

      payload.putData(user);
      response.setType(Type.USER);
      user.getWorker().send(response);
    }

    payload.clear();
    payload.putData(worldDataList);
    response.setType(Type.WORLD_DATA_LIST);
    broadcast(response);

    draft();
  }

  /**
   * Sets the state to drafting and schedules a new task.
   * Drafting allows for users to discard and draw new cards
   */
  private void draft ()
  {
    currentState = State.DRAFTING;
    broadcastStateChange();


    phase = advancer.schedule(this::vote, currentState.getDuration(), TimeUnit.MILLISECONDS);

  }

  /**
   * Sets the state to vote and schedules a new draw task
   * Allows users to send votes on cards
   */
  private void vote ()
  {
    currentState = State.VOTING;
    broadcastStateChange();

    Payload cards = new Payload();
    ArrayList<PolicyCard> _list = new ArrayList<>();

    Iterator i = draftedPolicyCards.iterator();
    while(i.hasNext())
    {
<<<<<<< HEAD
      //if (card.votesRequired() > 0)
=======
      PolicyCard card = (PolicyCard)i.next();
      if (card.votesRequired() >= 1)
>>>>>>> 1d3b5e28
      {
        _list.add(card);
      }
    }


    cards.putData(_list);
    Response r = new Response(uptime(), cards);
    r.setType(Type.VOTE_BALLOT);

    broadcast(r);

    phase = advancer.schedule(this::draw, currentState.getDuration(), TimeUnit.MILLISECONDS);

  }


  /**
   * Draw cards for all users
   */
  private void draw ()
  {
    currentState = State.DRAWING;
    broadcastStateChange();
    enactedPolicyCards = new ArrayList<>();

    PolicyCard p;
    while ((p=draftedPolicyCards.poll())!=null)
    {

      if (p.votesRequired() == 0 || p.getEnactingRegionCount() > p.votesRequired())
      {
        enactedPolicyCards.add(p);
      }
      simulator.discard(p.getOwner(), p.getCardType());
    }

    draftedPolicyCards.clear();



    for (User user : getPlayers())
    {
      Payload payload = new Payload();
      Response response = new Response(uptime(), payload);
      drawByUser(user);
      payload.putData(user);
      response.setType(Type.USER);
      user.getWorker().send(response);
    }


    ArrayList<WorldData> worldData = simulator.nextTurn(enactedPolicyCards);
    System.out.println("There is " + enactedPolicyCards.size() + " cards being enacted.");
    // System.out.println(String.valueOf(enactedPolicyCards));

    Payload payload = new Payload();
    Response response = new Response(uptime(), payload);
    payload.putData(worldData);
    response.setType(Type.WORLD_DATA_LIST);
    broadcast(response);

    if (simulator.getCurrentYear() >= Constant.LAST_YEAR)
    {
      currentState = State.END;
      broadcastStateChange();
      return;
    }


    phase = advancer.schedule(this::draft, currentState.getDuration(), TimeUnit.MILLISECONDS);
  }

  /**
   * Method that is on a timer called every 500ms
   *
   * Mainly to start the game and clean the connection list
   */
  private void update ()
  {
    cleanConnectionList();

    if (getPlayerCount() == 1 && currentState == State.LOGIN)
    {
      currentState = State.BEGINNING;
      Payload data = new Payload();
      data.putData(currentState);
      data.putMessage("Game will begin in 10s");
      Response r = new Response(uptime(), data);
      r.setType(Type.GAME_STATE);
      broadcast(r);

      phase = advancer.schedule(this::begin, currentState.getDuration(), TimeUnit.MILLISECONDS);
    }
  }


  /**
   * Handle a handshake with web client
   *
   * @param x Key received from client
   *
   * @return Hashed key that is to be given back to client for auth check.
   */
  private static String handshake (String x)
  {

    MessageDigest digest;
    byte[] one = x.getBytes();
    byte[] two = "258EAFA5-E914-47DA-95CA-C5AB0DC85B11".getBytes();
    byte[] combined = new byte[one.length + two.length];

    for (int i = 0; i < combined.length; ++i)
    {
      combined[i] = i < one.length ? one[i] : two[i - one.length];
    }

    try
    {
      digest = MessageDigest.getInstance("SHA-1");
    }
    catch(NoSuchAlgorithmException e)
    {
      e.printStackTrace();
      return "";
    }

    digest.reset();
    digest.update(combined);

    return new String(Base64.getEncoder().encode(digest.digest()));

  }

  /**
   * Set up the worker with proper streams
   *
   * @param worker worker that is holding the socket connection
   * @param s socket that is opened
   *
   * @return
   */
  private boolean secureConnection (Worker worker, Socket s)
  {
    // Handling websocket
    // StringBuilder reading = new StringBuilder();
    String line = "";
    String key = "";
    String socketKey = "";
    ReadStrategy<String> reader = worker.getReader();

    while(true)
    {
      try
      {
        line = reader.read();
      }
      catch(Exception e)
      {
        e.printStackTrace();
        return false;
      }

      // check if the end of line or if data was found.
      if (line.trim().equals("client") || line.equals("\r\n") || line.trim().equals("JavaClient"))
      {
        if (line.contains("JavaClient"))
        {
          worker.setReader(new JavaObjectReadStrategy(s, null));
          worker.setWriter(new JavaObjectWriteStrategy(s, null));
          return false;
        }

        if (socketKey.isEmpty())
        {
          return false;
        }
        else
        {
          // use the plain text writer to send following data
          worker.setWriter(new PlainTextWriteStrategy(s, null));
          ((PlainTextWriteStrategy) worker.getWriter())
                  .getWriter().println("HTTP/1.1 101 Switching Protocols\n" +
                                               "Upgrade: websocket\n" +
                                               "Connection: Upgrade\n" +
                                               "Sec-WebSocket-Accept: " + socketKey + "\r\n");

          return true;
        }

      }

      // reading.append(line);
      if (line.contains("Sec-WebSocket-Key:"))
      {
        // removing whitespace (includes nl, cr)
        key = line.replace("Sec-WebSocket-Key: ", "").trim();
        socketKey = Server.handshake(key);
      }
      if (line.contains("Sec-Socket-Key: "))
      {
        key = line.replace("Sec-Socket-Key: ", "").trim();
        socketKey = Encryptable.generateKey();
      }
    }
  }

  /**
   * Cleans the connections list that have gone stale
   */
  private void cleanConnectionList ()
  {
    int con = 0;
    for (int i = 0; i < allConnections.size(); i++)
    {
      if (!allConnections.get(i).isRunning())
      {
        allConnections.get(i).shutdown();
        // the worker is not running. remove it.
        allConnections.remove(i);
        con++;
      }
    }
    // check if any removed. Show removed count
    if (con > 0)
    {
      System.out.println(dateFormat.format(date) + " Removed " + con + " connection workers.");
    }
  }

  private void broadcastStateChange ()
  {
    // System.out.println(currentState);
    Payload _data = new Payload();
    _data.putData(currentState);
    Response r = new Response(uptime(), _data);
    r.setType(Type.GAME_STATE);
    broadcast(r);
  }

  public static void main (String args[])
  {
    //Valid port numbers are Port numbers are 1024 through 65535.
    //  ports under 1024 are reserved for system services http, ftp, etc.
    int port = 5555; //default
    if (args.length > 0)
    {
      try
      {
        port = Integer.parseInt(args[0]);
        if (port < 1)
        {
          throw new Exception();
        }
      }
      catch(Exception e)
      {
        System.out.println("Usage: Server portNumber");
        System.exit(0);
      }
    }

    new Server(port);
  }


  public LinkedBlockingQueue<PolicyCard> getDraftedPolicyCards ()
  {
    return draftedPolicyCards;
  }


  public void drawByUser (User user)
  {
    EnumPolicy[] _hand = simulator.drawCards(user.getRegion());
    if (_hand == null)
    {
      return;
    }
    Collections.addAll(user.getHand(), _hand);

  }

}<|MERGE_RESOLUTION|>--- conflicted
+++ resolved
@@ -6,7 +6,7 @@
  */
 
 import starvationevasion.common.*;
-import starvationevasion.server.io.ReadStrategy;
+import starvationevasion.server.io.*;
 import starvationevasion.server.io.strategies.*;
 import starvationevasion.server.model.*;
 import starvationevasion.sim.Simulator;
@@ -16,21 +16,15 @@
 import java.net.ServerSocket;
 import java.net.Socket;
 import java.net.UnknownHostException;
+import java.nio.DoubleBuffer;
 import java.security.MessageDigest;
 import java.security.NoSuchAlgorithmException;
+import java.util.*;
+import java.text.SimpleDateFormat;
 import java.text.DateFormat;
-<<<<<<< HEAD
-import java.text.SimpleDateFormat;
-import java.util.*;
-import java.util.concurrent.Executors;
-import java.util.concurrent.ScheduledExecutorService;
-import java.util.concurrent.ScheduledFuture;
-import java.util.concurrent.TimeUnit;
-=======
 import java.util.concurrent.*;
 import java.util.function.BooleanSupplier;
 import java.util.stream.Collector;
->>>>>>> 1d3b5e28
 import java.util.stream.Collectors;
 
 
@@ -417,12 +411,8 @@
     Iterator i = draftedPolicyCards.iterator();
     while(i.hasNext())
     {
-<<<<<<< HEAD
-      //if (card.votesRequired() > 0)
-=======
       PolicyCard card = (PolicyCard)i.next();
       if (card.votesRequired() >= 1)
->>>>>>> 1d3b5e28
       {
         _list.add(card);
       }
@@ -505,7 +495,7 @@
   {
     cleanConnectionList();
 
-    if (getPlayerCount() == 1 && currentState == State.LOGIN)
+    if (getPlayerCount() == 2 && currentState == State.LOGIN)
     {
       currentState = State.BEGINNING;
       Payload data = new Payload();
