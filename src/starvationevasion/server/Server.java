--- conflicted
+++ resolved
@@ -1,9 +1,6 @@
 package starvationevasion.server;
 
-<<<<<<< HEAD
-
-=======
->>>>>>> 70f0acbd
+
 import java.io.IOException;
 import java.net.ServerSocket;
 import java.net.Socket;
@@ -16,10 +13,7 @@
 import java.text.DateFormat;
 import java.text.SimpleDateFormat;
 import java.util.ArrayList;
-<<<<<<< HEAD
 import java.util.Arrays;
-=======
->>>>>>> 70f0acbd
 import java.util.Base64;
 import java.util.Collections;
 import java.util.Date;
@@ -77,10 +71,7 @@
 import starvationevasion.server.model.db.backends.Backend;
 import starvationevasion.server.model.db.backends.Sqlite;
 import starvationevasion.sim.Simulator;
-<<<<<<< HEAD
-
-=======
->>>>>>> 70f0acbd
+
 
 /**
  */
@@ -99,16 +90,14 @@
   private final Simulator simulator;
 
   // list of ALL the users
-  private final List<User> userList = new ArrayList<>();// Collections.synchronizedList(new
-                                                        // ArrayList<>());
+  private final List<User> userList = new ArrayList<>();//Collections.synchronizedList(new ArrayList<>());
 
   private State currentState = State.LOGIN;
   private DateFormat dateFormat = new SimpleDateFormat("MM/dd/yyyy HH:mm:ss");
   private Date date = new Date();
 
   // list of available regions
-  private final List<EnumRegion> availableRegions = new ArrayList<>(
-      EnumRegion.US_REGIONS.length);
+  private final List<EnumRegion> availableRegions = new ArrayList<>(EnumRegion.US_REGIONS.length);
 
   private final GameCard[][] _drafted = new GameCard[EnumRegion.US_REGIONS.length][2];
 
@@ -127,13 +116,13 @@
   private final Transaction<User> userTransaction;
   private volatile long counter = 0;
   private volatile boolean isPlaying = false;
-  private final ExecutorService executorService = Executors
-      .newSingleThreadScheduledExecutor();
+  private final ExecutorService executorService = Executors.newSingleThreadScheduledExecutor();
   private Future<Connector> connectorFuture;
 
+
   private final static Logger LOG = Logger.getGlobal(); // getLogger(Server.class.getName());
 
-  public Server(int portNumber)
+  public Server (int portNumber)
   {
     LOG.setLevel(Constant.LOG_LEVEL);
 
@@ -148,6 +137,7 @@
     {
       userList.add(user);
     }
+
 
     // startNanoSec = System.nanoTime();
     simulator = new Simulator();
@@ -157,7 +147,8 @@
     {
       serverSocket = new ServerSocket(portNumber);
       serverSocket.setSoTimeout(10);
-    } catch (IOException e)
+    }
+    catch(IOException e)
     {
       LOG.severe("Server error: Opening socket failed.");
       System.exit(-1);
@@ -167,7 +158,7 @@
     new Timer().schedule(new TimerTask()
     {
       @Override
-      public void run()
+      public void run ()
       {
         update();
       }
@@ -176,40 +167,40 @@
     waitForConnection(portNumber);
 
   }
+
 
   /**
    * Get the time of server spawn time to a given time.
    *
-   * @param curr
-   *          is the current time
+   * @param curr is the current time
    *
    * @return difference time in seconds
    */
-  public double getTimeDiff(long curr)
+  public double getTimeDiff (long curr)
   {
     long nanoSecDiff = curr - startNanoSec;
     return nanoSecDiff / 1000000000.0;
   }
+
 
   /**
    * Wait for a connection.
    *
-   * TODO: Refactor waiting to use a NON-Blocking Input/Output. Look at
-   * ServerSocketChannel
+   * TODO: Refactor waiting to use a NON-Blocking Input/Output. Look at ServerSocketChannel
    *
-   * @param port
-   *          port to listen on.
+   * @param port port to listen on.
    */
-  private void waitForConnection(int port)
+  private void waitForConnection (int port)
   {
 
     Socket potentialClient = null;
     Connector connector = null;
-    LOG.info(
-        "Listening host:port " + serverSocket.getInetAddress().getHostName()
-            + ":" + serverSocket.getLocalPort());
-
-    while (isWaiting)
+    LOG.info("Listening host:port " +
+                     serverSocket.getInetAddress().getHostName() +
+                     ":" +
+                     serverSocket.getLocalPort());
+
+    while(isWaiting)
     {
       try
       {
@@ -221,7 +212,7 @@
         connectorFuture = executorService.submit(new Callable<Connector>()
         {
           @Override
-          public Connector call() throws Exception
+          public Connector call () throws Exception
           {
             return setStreamType(finalPotentialClient);
           }
@@ -235,8 +226,7 @@
         }
 
         connector.start();
-        LOG.info(
-            "Server: Connected to " + potentialClient.getRemoteSocketAddress());
+        LOG.info("Server: Connected to " + potentialClient.getRemoteSocketAddress());
 
         connections.get(connector.getConnectionType()).add(connector);
         if (connector.getConnectionType() == Persistent.class)
@@ -244,7 +234,8 @@
           userList.add(connector.getUser());
         }
 
-      } catch (TimeoutException e)
+      }
+      catch(TimeoutException e)
       {
         connectorFuture.cancel(true);
         if (connector != null)
@@ -252,43 +243,49 @@
           LOG.info("Shutting down Connection due to timeout");
           connector.shutdown();
         }
-      } catch (SocketTimeoutException e)
+      }
+      catch(SocketTimeoutException e)
       {
         // This occurs when no one has connected
-      } catch (IOException | NetworkException e)
+      }
+      catch(IOException | NetworkException e)
       {
         if (connector != null)
         {
           connector.shutdown();
           LOG.log(Level.SEVERE, "Shutting down Connection due connector IO", e);
         }
-      } catch (Exception e)
+      }
+      catch(Exception e)
       {
         LOG.log(Level.SEVERE, "Unknown error", e);
-      } finally
+      }
+      finally
       {
         cleanConnectionList();
       }
     }
   }
 
-  public String uptimeString()
+
+  public String uptimeString ()
   {
     return String.format("%.3f", uptime());
   }
 
-  public double uptime()
+  public double uptime ()
   {
     long nanoSecDiff = System.nanoTime() - startNanoSec;
     return nanoSecDiff / 1000000000.0;
   }
 
-  public synchronized Simulator getSimulator()
+
+  public synchronized Simulator getSimulator ()
   {
     return simulator;
   }
 
-  public synchronized User getUserByUsername(String username)
+  public synchronized User getUserByUsername (String username)
   {
     for (User user : userList)
     {
@@ -301,19 +298,19 @@
     return null;
   }
 
-  public List<User> getUserList()
+  public List<User> getUserList ()
   {
     return userList;
   }
 
-  public boolean createUser(User u)
+  public boolean createUser (User u)
   {
     if (u.getUsername() == null || u.getUsername().trim().isEmpty())
     {
       return false;
     }
     boolean found = userList.stream()
-        .anyMatch(user -> user.getUsername().equals(u.getUsername()));
+                            .anyMatch(user -> user.getUsername().equals(u.getUsername()));
     if (!found)
     {
       User created = userTransaction.create(u);
@@ -327,23 +324,27 @@
     return false;
   }
 
-  public int getLoggedInCount()
-  {
-    return (int) getLoggedInUsers().stream().count();
-  }
-
-  public List<User> getLoggedInUsers()
-  {
-    return userList.stream().filter(user -> user.isLoggedIn())
-        .collect(Collectors.toList());
-  }
-
-  public int getUserCount()
+
+  public int getLoggedInCount ()
+  {
+    return (int) getLoggedInUsers().stream()
+                                   .count();
+  }
+
+  public List<User> getLoggedInUsers ()
+  {
+    return userList.stream()
+                   .filter(user -> user.isLoggedIn())
+                   .collect(Collectors.toList());
+  }
+
+  public int getUserCount ()
   {
     return userList.size();
   }
 
-  public void broadcast(Response response)
+
+  public void broadcast (Response response)
   {
     int i = 0;
     LinkedList<Connector> allConnections = connections.get(Persistent.class);
@@ -353,32 +354,34 @@
       {
         allConnections.get(i).send(response);
       }
-    } catch (Exception e)
+    }
+    catch(Exception e)
     {
       LOG.log(Level.INFO, "Unknown error while trying to broadcast", e);
     }
   }
 
-  public void killServer()
+  public void killServer ()
   {
     LOG.severe("Killing server");
     isWaiting = false;
 
-    broadcast(new ResponseFactory().build(uptime(), currentState,
-        Type.BROADCAST, "Server will shutdown in 3 sec"));
+    broadcast(new ResponseFactory().build(uptime(),
+                                            currentState,
+                                            Type.BROADCAST, "Server will shutdown in 3 sec"));
 
     try
     {
       Thread.sleep(3100);
-      for (Map.Entry<Class, LinkedList<Connector>> entry : connections
-          .entrySet())
+      for (Map.Entry<Class, LinkedList<Connector>> entry : connections.entrySet())
       {
         for (Connector connector : entry.getValue())
         {
           connector.shutdown();
         }
       }
-    } catch (InterruptedException ex)
+    }
+    catch(InterruptedException ex)
     {
       Thread.currentThread().interrupt();
     }
@@ -386,16 +389,15 @@
     System.exit(1);
   }
 
-  public State getGameState()
-  {
-    return currentState;
-  }
-
-  public void restartGame()
+  public State getGameState ()
+  {
+      return currentState;
+  }
+
+  public void restartGame ()
   {
     stopGame();
-    broadcast(new ResponseFactory().build(uptime(), currentState,
-        Type.BROADCAST, "Game restarted."));
+    broadcast(new ResponseFactory().build(uptime(), currentState, Type.BROADCAST, "Game restarted."));
     for (User user : userList)
     {
       user.reset();
@@ -414,28 +416,26 @@
     broadcastStateChange();
   }
 
-  public void stopGame()
+  public void stopGame ()
   {
     currentState = State.END;
     isPlaying = false;
-    broadcast(new ResponseFactory().build(uptime(), currentState,
-        Type.GAME_STATE, "Game has been stopped."));
-  }
-
-  public List<User> getPlayers()
+    broadcast(new ResponseFactory().build(uptime(), currentState, Type.GAME_STATE, "Game has been stopped."));
+  }
+
+  public List<User> getPlayers ()
   {
     return playerCache;
   }
 
-  public int getPlayerCount()
+  public int getPlayerCount ()
   {
     return playerCache.size();
   }
 
-  public synchronized boolean addPlayer(User u)
-  {
-    if (getPlayerCount() == TOTAL_PLAYERS
-        || currentState.ordinal() > State.LOGIN.ordinal())
+  public synchronized boolean addPlayer (User u)
+  {
+    if (getPlayerCount() == TOTAL_PLAYERS || currentState.ordinal() > State.LOGIN.ordinal())
     {
       LOG.info("Too many players. not adding " + u.toString());
       return false;
@@ -452,10 +452,10 @@
       availableRegions.remove(loc);
       u.setPlaying(true);
       // players.add(u);
-    } else
-    {
-      u.setRegion(
-          availableRegions.get(Util.randInt(0, availableRegions.size() - 1)));
+    }
+    else
+    {
+      u.setRegion(availableRegions.get(Util.randInt(0, availableRegions.size() - 1)));
       u.setPlaying(true);
     }
 
@@ -471,7 +471,7 @@
     return true;
   }
 
-  public List<EnumRegion> getAvailableRegions()
+  public List<EnumRegion> getAvailableRegions ()
   {
     return availableRegions;
   }
@@ -481,15 +481,106 @@
    *
    * Users are delt cards and world data is sent out.
    */
-  private Void begin()
-  {
-
-    ArrayList<WorldData> worldDataList = simulator
-        .getWorldData(Constant.FIRST_DATA_YEAR, Constant.FIRST_GAME_YEAR - 1);
+  private Void begin ()
+  {
+
+    ArrayList<WorldData> worldDataList = simulator.getWorldData(Constant.FIRST_DATA_YEAR,
+                                                                Constant.FIRST_GAME_YEAR - 1);
 
     currentState = State.BEGINNING;
     broadcastStateChange();
     isPlaying = true;
+
+    for (User user : getPlayers())
+    {
+      drawByUser(user);
+      user.reset();
+      user.getWorker().send(new ResponseFactory().build(uptime(),
+                                                  user,
+                                                  Type.USER));
+    }
+
+    broadcast(new ResponseFactory().build(uptime(), new Payload(worldDataList), Type.WORLD_DATA_LIST));
+    draft();
+    return null;
+  }
+
+  /**
+   * Sets the state to drafting and schedules a new task.
+   * Drafting allows for users to discard and draw new cards
+   */
+  private Void draft ()
+  {
+    currentState = State.DRAFTING;
+    broadcastStateChange();
+
+    waitAndAdvance(Server.this::vote);
+
+    return null;
+  }
+
+  /**
+   * Sets the state to vote and schedules a new draw task
+   * Allows users to send votes on cards
+   */
+  private Void vote ()
+  {
+    currentState = State.VOTING;
+
+    ArrayList<GameCard> _list = new ArrayList<>();
+    synchronized(_drafted)
+    {
+      for (GameCard[] policyCards : _drafted)
+      {
+        for (GameCard policyCard : policyCards)
+        {
+          if (policyCard != null)
+          {
+            _list.add(policyCard);
+          }
+        }
+      }
+    }
+    broadcastStateChange();
+    broadcast(new ResponseFactory().build(uptime(),
+                                          new Payload(_list),
+                                          Type.VOTE_BALLOT));
+
+    waitAndAdvance(Server.this::draw);
+    return null;
+  }
+
+
+  /**
+   * Draw cards for all users
+   */
+  private Void draw ()
+  {
+    LOG.fine("Server.draw");
+
+    ArrayList<GameCard> enactedPolicyCards = new ArrayList<>();
+    ArrayList<GameCard> _list = new ArrayList<>();
+
+
+    for (GameCard[] policyCards : _drafted)
+    {
+      for (GameCard p : policyCards)
+      {
+        if (p == null) continue;
+        if (p.votesRequired() == 0 || p.getEnactingRegionCount() > p.votesRequired())
+        {
+          enactedPolicyCards.add(p);
+        }
+        _list.add(p);
+        simulator.discard(p.getOwner(), p.getCardType());
+      }
+    }
+    VoteData voteData = new VoteData(_list, enactedPolicyCards, _drafted);
+    broadcast(new ResponseFactory().build(uptime(), voteData, Type.VOTE_RESULTS));
+
+    currentState = State.DRAWING;
+    broadcastStateChange();
+
 
     for (User user : getPlayers())
     {
@@ -498,121 +589,28 @@
       user.setHand(newHand);
       drawByUser(user);
       user.reset();
-      user.getWorker()
-          .send(new ResponseFactory().build(uptime(), user, Type.USER));
-    }
-
-    broadcast(new ResponseFactory().build(uptime(), new Payload(worldDataList),
-        Type.WORLD_DATA_LIST));
-    draft();
-    return null;
-  }
-
-  /**
-   * Sets the state to drafting and schedules a new task. Drafting allows for
-   * users to discard and draw new cards
-   */
-  private Void draft()
-  {
-    currentState = State.DRAFTING;
-    broadcastStateChange();
-
-    waitAndAdvance(Server.this::vote);
-
-    return null;
-  }
-
-  /**
-   * Sets the state to vote and schedules a new draw task Allows users to send
-   * votes on cards
-   */
-  private Void vote()
-  {
-    currentState = State.VOTING;
-
-    ArrayList<GameCard> _list = new ArrayList<>();
-    synchronized (_drafted)
-    {
-      for (GameCard[] policyCards : _drafted)
-      {
-        for (GameCard policyCard : policyCards)
-        {
-          if (policyCard != null)
-          {
-            _list.add(policyCard);
-          }
-        }
-      }
-    }
-    broadcastStateChange();
-    broadcast(new ResponseFactory().build(uptime(), new Payload(_list),
-        Type.VOTE_BALLOT));
-
-    waitAndAdvance(Server.this::draw);
-    return null;
-  }
-
-  /**
-   * Draw cards for all users
-   */
-  private Void draw()
-  {
-    LOG.fine("Server.draw");
-
-    ArrayList<GameCard> enactedPolicyCards = new ArrayList<>();
-    ArrayList<GameCard> _list = new ArrayList<>();
-
-    for (GameCard[] policyCards : _drafted)
-    {
-      for (GameCard p : policyCards)
-      {
-        if (p == null)
-          continue;
-        if (p.votesRequired() == 0
-            || p.getEnactingRegionCount() > p.votesRequired())
-        {
-          enactedPolicyCards.add(p);
-        }
-        _list.add(p);
-        simulator.discard(p.getOwner(), p.getCardType());
-      }
-    }
-    VoteData voteData = new VoteData(_list, enactedPolicyCards, _drafted);
-    broadcast(
-        new ResponseFactory().build(uptime(), voteData, Type.VOTE_RESULTS));
-
-    currentState = State.DRAWING;
-    broadcastStateChange();
-
-    for (User user : getPlayers())
-    {
-      drawByUser(user);
-      user.reset();
-
-      user.getWorker()
-          .send(new ResponseFactory().build(uptime(), user, Type.USER));
+
+      user.getWorker().send(new ResponseFactory().build(uptime(),
+                                                  user,
+                                                  Type.USER));
     }
 
     // make sure there is no other thread calling the sim before advancing
-    synchronized (simulator)
-    {
-      if (LOG.isLoggable(Level.FINEST))
-        LOG.finest(
-            "There is " + enactedPolicyCards.size() + " cards being enacted.");
+    synchronized(simulator)
+    {
+      if(LOG.isLoggable(Level.FINEST))
+        LOG.finest("There is " + enactedPolicyCards.size() + " cards being enacted.");
       ArrayList<WorldData> worldData = simulator.nextTurn(enactedPolicyCards);
-      broadcast(new ResponseFactory().build(uptime(), new Payload(worldData),
-          Type.WORLD_DATA_LIST));
+      broadcast(new ResponseFactory().build(uptime(), new Payload(worldData), Type.WORLD_DATA_LIST));
     }
     // clear the votes
     for (int i = 0; i < EnumRegion.US_REGIONS.length; i++)
     {
       // the 2d array is organized by regions that drafted card
-      if (_drafted[i] == null)
-        continue;
+      if (_drafted[i] == null) continue;
       for (int j = 0; j < 2; j++)
       {
-        if (_drafted[i][j] == null)
-          continue;
+        if (_drafted[i][j] == null) continue;
         _drafted[i][j].clearVotes();
       }
       _drafted[i] = new GameCard[2];
@@ -620,7 +618,7 @@
 
     if (simulator.getCurrentYear() >= Constant.LAST_YEAR)
     {
-      if (LOG.isLoggable(Level.INFO))
+      if(LOG.isLoggable(Level.INFO))
       {
         LOG.info("Ending game");
       }
@@ -640,29 +638,28 @@
    *
    * Mainly to start the game and clean the connection list
    */
-  private void update()
+  private void update ()
   {
     if (getPlayerCount() == TOTAL_PLAYERS && currentState == State.LOGIN)
     {
       isPlaying = true;
       currentState = State.BEGINNING;
-      broadcast(new ResponseFactory().build(uptime(), currentState,
-          Type.GAME_STATE, "Game will begin in 10s"));
+      broadcast(new ResponseFactory().build(uptime(), currentState, Type.GAME_STATE, "Game will begin in 10s"));
       waitAndAdvance(this::begin);
     }
   }
+
 
   /**
    * Handle a handshake with web client
    *
-   * @param x
-   *          Key received from client
+   * @param x Key received from client
    *
    * @return Hashed key that is to be given back to client for auth check.
    */
-  private static String handshake(String x)
-  {
-    if (LOG.isLoggable(Level.FINEST))
+  private static String handshake (String x)
+  {
+    if(LOG.isLoggable(Level.FINEST))
     {
       LOG.finest("Handshake with " + x);
     }
@@ -679,7 +676,8 @@
     try
     {
       digest = MessageDigest.getInstance("SHA-1");
-    } catch (NoSuchAlgorithmException e)
+    }
+    catch(NoSuchAlgorithmException e)
     {
       e.printStackTrace();
       return "";
@@ -692,8 +690,7 @@
 
   }
 
-  private static byte[] asymmetricHandshake(String desKey,
-      String clientPublicKey)
+  private static byte[] asymmetricHandshake (String desKey, String clientPublicKey)
   {
     PublicKey pubKey = null;
     byte[] cipherText = null;
@@ -711,7 +708,8 @@
       cipher.init(Cipher.ENCRYPT_MODE, pubKey);
 
       cipherText = cipher.doFinal(desKey.getBytes());
-    } catch (Exception e)
+    }
+    catch (Exception e)
     {
       LOG.log(Level.SEVERE, "Exception ");
     }
@@ -722,13 +720,14 @@
   /**
    * Set up the worker with proper streams
    *
-   * @param s
-   *          socket that is opened
+   * @param s socket that is opened
    *
    * @return boolean true if web-socket
    */
-  private Connector setStreamType(Socket s) throws NoSuchAlgorithmException,
-      NoSuchPaddingException, IOException, InterruptedException
+  private Connector setStreamType (Socket s) throws NoSuchAlgorithmException,
+                                                    NoSuchPaddingException,
+                                                    IOException,
+                                                    InterruptedException
   {
     // Handling websocket
     StringBuilder reading = new StringBuilder();
@@ -746,7 +745,7 @@
 
     HttpParse paresr = new HttpParse();
 
-    while (true)
+    while(true)
     {
       try
       {
@@ -758,12 +757,12 @@
           length = Integer.valueOf(number);
         }
         tryCount = 0;
-      } catch (SocketTimeoutException e)
-      {
-        if (LOG.isLoggable(Level.INFO))
-        {
-          LOG.info(String.format("%.1f second(s) until connection closes.\n",
-              TIMEOUT - tryCount));
+      }
+      catch(SocketTimeoutException e)
+      {
+        if(LOG.isLoggable(Level.INFO))
+        {
+          LOG.info(String.format("%.1f second(s) until connection closes.\n",  TIMEOUT - tryCount));
         }
         tryCount++;
         if ((TIMEOUT - tryCount) <= 0)
@@ -772,13 +771,14 @@
           return null;
         }
         continue;
-      } catch (Exception e)
+      }
+      catch(Exception e)
       {
         e.printStackTrace();
         return null;
       }
 
-      if (line.equals("\r\n"))
+      if(line.equals("\r\n"))
       {
         break;
       }
@@ -796,31 +796,34 @@
     String connectionType = paresr.getHeaderParam("Connection");
     String acceptType = paresr.getHeaderParam("Accept");
 
+
     if (connectionType.equals("Upgrade"))
     {
       LOG.info("Server: Connected to socket.");
       if (acceptType == null || acceptType.equals(DataType.JSON.toString()))
       {
-        if (paresr.getHeaderParam("Upgrade") != null
-            && paresr.getHeaderParam("Upgrade").equals("websocket"))
+        if (paresr.getHeaderParam("Upgrade") != null && paresr.getHeaderParam("Upgrade").equals("websocket"))
         {
           LOG.info("\tServer: Web client.");
           discoveredReader = new WebSocketReadStrategy(s, null);
           discoveredWriter = new WebSocketWriteStrategy(s, null);
-        } else
+        }
+        else
         {
           LOG.info("\tServer: JSON client.");
           discoveredReader = new SocketReadStrategy(s, null);
           discoveredWriter = new SocketWriteStrategy(s, null);
         }
         discoveredWriter.setFormatter(DataType.JSON);
-      } else if (acceptType.equals(DataType.POJO.toString()))
+      }
+      else if (acceptType.equals(DataType.POJO.toString()))
       {
         LOG.info("\tServer: Java client.");
         discoveredReader = new JavaObjectReadStrategy(s, null);
         discoveredWriter = new JavaObjectWriteStrategy(s, null);
         discoveredWriter.setFormatter(DataType.POJO);
-      } else if (acceptType.equals(DataType.TEXT.toString()))
+      }
+      else if (acceptType.equals(DataType.TEXT.toString()))
       {
         return null;
       }
@@ -828,24 +831,24 @@
       if (paresr.getHeaderParam("RSA-Socket-Key") != null)
       {
         LOG.info("\tServer: Encrypted Socket.");
-        KeyGenerator keygenerator = KeyGenerator
-            .getInstance(Constant.DATA_ALGORITHM);
+        KeyGenerator keygenerator = KeyGenerator.getInstance(Constant.DATA_ALGORITHM);
         keygenerator.init(128);
 
         secretKey = keygenerator.generateKey();
         encryptedKey = Server.asymmetricHandshake(
-            Base64.getEncoder().encodeToString(secretKey.getEncoded()),
-            paresr.getHeaderParam("RSA-Socket-Key"));
+                Base64.getEncoder().encodeToString(secretKey.getEncoded()),
+                paresr.getHeaderParam("RSA-Socket-Key"));
 
         encrypted = true;
-      } else if (paresr.getHeaderParam("Sec-WebSocket-Key") != null)
+      }
+      else if (paresr.getHeaderParam("Sec-WebSocket-Key") != null)
       {
         LOG.info("\tServer: Encrypted WS.");
-        socketKey = Server
-            .handshake(paresr.getHeaderParam("Sec-WebSocket-Key"));
+        socketKey = Server.handshake(paresr.getHeaderParam("Sec-WebSocket-Key"));
         encrypted = true;
       }
-    } else if (connectionType.equals("keep-alive"))
+    }
+    else if (connectionType.equals("keep-alive"))
     {
       LOG.info("Server: HTTP request.");
       discoveredWriter = new HTTPWriteStrategy(s, null);
@@ -854,7 +857,8 @@
       {
         LOG.info("\tServer: JSON client.");
         discoveredWriter.setFormatter(DataType.JSON);
-      } else
+      }
+      else
       {
         LOG.info("\tServer: HTML client.");
         discoveredWriter.setFormatter(DataType.HTML);
@@ -874,11 +878,12 @@
     {
       if (paresr.getHeaderParam("User-Agent") != null)
       {
-        worker.getWriter().getStream()
-            .writeUTF("HTTP/1.1 101 Web Socket Protocol Handshake\n"
-                + "Upgrade: WebSocket\n" + "Connection: Upgrade\n"
-                + "Sec-WebSocket-Accept: " + socketKey + "\r\n\r\n");
-      } else
+        worker.getWriter().getStream().writeUTF("HTTP/1.1 101 Web Socket Protocol Handshake\n" +
+                                                        "Upgrade: WebSocket\n" +
+                                                        "Connection: Upgrade\n" +
+                                                        "Sec-WebSocket-Accept: " + socketKey + "\r\n\r\n");
+      }
+      else
       {
         worker.getWriter().getStream().write(encryptedKey);
       }
@@ -887,10 +892,10 @@
       worker.setWriter(discoveredWriter);
       worker.getWriter().setEncrypted(true, secretKey);
       worker.getReader().setEncrypted(true, secretKey);
-    } else
-    {
-      broadcast(new ResponseFactory().build(uptime(), currentState, Type.CHAT,
-          "Someone joined with unencrypted!"));
+    }
+    else
+    {
+      broadcast(new ResponseFactory().build(uptime(), currentState, Type.CHAT, "Someone joined with unencrypted!"));
       worker.setReader(discoveredReader);
       worker.setWriter(discoveredWriter);
     }
@@ -901,7 +906,7 @@
   /**
    * Cleans the connections list that have gone stale
    */
-  private void cleanConnectionList()
+  private void cleanConnectionList ()
   {
     int con = 0;
 
@@ -916,8 +921,7 @@
           u.setLoggedIn(false);
           if (u.isAnonymous())
           {
-            LOG.fine(entry.getClass().getSimpleName()
-                + " logged out and removed " + u.toString());
+            LOG.fine(entry.getClass().getSimpleName() + " logged out and removed " + u.toString());
             userList.remove(u);
           }
           con++;
@@ -932,18 +936,17 @@
     }
   }
 
-  private void broadcastStateChange()
+  private void broadcastStateChange ()
   {
     getPlayers().stream().forEach(user -> user.isDone = false);
-    broadcast(
-        new ResponseFactory().build(uptime(), currentState, Type.GAME_STATE));
-  }
-
-  public static void main(String args[])
-  {
-    // Valid port numbers are Port numbers are 1024 through 65535.
-    // ports under 1024 are reserved for system services http, ftp, etc.
-    int port = 5555; // default
+    broadcast(new ResponseFactory().build(uptime(), currentState, Type.GAME_STATE));
+  }
+
+  public static void main (String args[])
+  {
+    //Valid port numbers are Port numbers are 1024 through 65535.
+    //  ports under 1024 are reserved for system services http, ftp, etc.
+    int port = 5555; //default
     if (args.length > 0)
     {
       try
@@ -953,7 +956,8 @@
         {
           throw new Exception();
         }
-      } catch (Exception e)
+      }
+      catch(Exception e)
       {
         System.out.println("Usage: Server portNumber");
         System.exit(0);
@@ -963,7 +967,8 @@
     new Server(port);
   }
 
-  public void draftCard(GameCard card, User u)
+
+  public void draftCard (GameCard card, User u)
   {
     synchronized (_drafted)
     {
@@ -971,16 +976,14 @@
     }
   }
 
-  public boolean addVote(GameCard card, EnumRegion user)
-  {
-    synchronized (_drafted)
+  public boolean addVote (GameCard card, EnumRegion user)
+  {
+    synchronized(_drafted)
     {
       for (int i = 0; i < _drafted[card.getOwner().ordinal()].length; i++)
       {
-        if (_drafted[card.getOwner().ordinal()][i] == null)
-          continue;
-        if (_drafted[card.getOwner().ordinal()][i].getCardType()
-            .equals(card.getCardType()))
+        if (_drafted[card.getOwner().ordinal()][i] == null) continue;
+        if (_drafted[card.getOwner().ordinal()][i].getCardType().equals(card.getCardType()))
         {
           _drafted[card.getOwner().ordinal()][i].addEnactingRegion(user);
           return true;
@@ -990,7 +993,8 @@
     return false;
   }
 
-  public void drawByUser(User user)
+
+  public void drawByUser (User user)
   {
     EnumPolicy[] _hand = simulator.drawCards(user.getRegion());
     if (_hand == null)
@@ -1001,19 +1005,23 @@
 
   }
 
+
   public boolean startAI()
   {
 
-    if (TOTAL_PLAYERS == getPlayerCount()
-        || processes.size() == TOTAL_AI_PLAYERS)
+    if (TOTAL_PLAYERS  == getPlayerCount() || processes.size() == TOTAL_AI_PLAYERS)
     {
       return false;
     }
 
-    Process p = ServerUtil.StartAIProcess(new String[]
-    { "java", "-XX:+OptimizeStringConcat", "-XX:+UseCodeCacheFlushing",
-        "-client", "-classpath", "./dist:./dist/libs/*",
-        "starvationevasion/ai/AI", "foodgame.cs.unm.edu", "5555" });
+    Process p = ServerUtil.StartAIProcess(new String[]{"java",
+                                                       "-XX:+OptimizeStringConcat",
+                                                       "-XX:+UseCodeCacheFlushing",
+                                                       "-client",
+                                                       "-classpath",
+                                                       "./dist:./dist/libs/*",
+                                                       "starvationevasion/ai/AI",
+                                                       "foodgame.cs.unm.edu", "5555"});
     if (p != null)
     {
       processes.add(p);
@@ -1030,7 +1038,8 @@
       try
       {
         p.waitFor();
-      } catch (InterruptedException e)
+      }
+      catch(InterruptedException e)
       {
         System.out.println("Interrupted and could not wait for exit code");
       }
@@ -1048,9 +1057,10 @@
     }
   }
 
-  public void discard(User u, EnumPolicy card)
-  {
-    synchronized (simulator)
+
+  public void discard (User u, EnumPolicy card)
+  {
+    synchronized(simulator)
     {
       simulator.discard(u.getRegion(), card);
       u.getHand().remove(card);
@@ -1061,7 +1071,7 @@
   {
     startNanoSec = System.currentTimeMillis();
     endNanoSec = startNanoSec + currentState.getDuration();
-    while (true)
+    while(true)
     {
       if (!isPlaying)
       {
@@ -1073,7 +1083,8 @@
         try
         {
           phase.call();
-        } catch (Exception e)
+        }
+        catch(Exception e)
         {
           LOG.log(Level.SEVERE, "Could not advance. Stopping game.", e);
           stopGame();
