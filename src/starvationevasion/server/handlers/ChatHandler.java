--- conflicted
+++ resolved
@@ -5,12 +5,8 @@
  */
 
 import starvationevasion.common.EnumRegion;
-<<<<<<< HEAD
 import starvationevasion.server.Connector;
-=======
->>>>>>> bb53c055
 import starvationevasion.server.Server;
-import starvationevasion.server.Worker;
 import starvationevasion.server.model.Endpoint;
 import starvationevasion.server.model.Request;
 import starvationevasion.server.model.ResponseFactory;
@@ -19,11 +15,7 @@
 
 public class ChatHandler extends AbstractHandler
 {
-<<<<<<< HEAD
-  public ChatHandler (Server server, Connector client)
-=======
-  public ChatHandler(Server server, Worker client)
->>>>>>> bb53c055
+  public ChatHandler(Server server, Connector client)
   {
     super(server, client);
   }
