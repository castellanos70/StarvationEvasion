--- conflicted
+++ resolved
@@ -74,12 +74,9 @@
 
   WORLD_DATA,
 
-<<<<<<< HEAD
   PACKED_TILE_DATA,
 
-=======
   AREA, TIME, GAME_STATE, AVAILABLE_REGIONS, USER_HAND, WORLD_DATA_LIST, DRAFTED, DRAFTED_INTO_VOTE, VOTE_BALLOT, USERS_READY_LIST, USERS_LOGGED_IN_LIST, VOTE_ERROR, VOTE_SUCCESS, AUTH_SUCCESS, CREATE_SUCCESS, CREATE_ERROR, USERS, VOTE_RESULTS;
->>>>>>> b764c505
 
   public String getHeaderString()
   {
