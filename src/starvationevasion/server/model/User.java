--- conflicted
+++ resolved
@@ -1,19 +1,20 @@
-<<<<<<< HEAD
 package starvationevasion.server.model;
+
+import java.beans.Transient;
+import java.util.ArrayList;
+
+import javax.crypto.SecretKey;
 
 /**
  * @author Javier Chavez (javierc@cs.unm.edu)
  */
 
 import com.oracle.javafx.jmx.json.JSONDocument;
+
 import starvationevasion.common.EnumRegion;
 import starvationevasion.common.gamecards.EnumPolicy;
 import starvationevasion.server.Connector;
 import starvationevasion.server.io.NotImplementedException;
-
-import javax.crypto.SecretKey;
-import java.beans.Transient;
-import java.util.ArrayList;
 
 public class User implements Encryptable, Sendable
 {
@@ -32,14 +33,15 @@
   private transient String password;
   private EnumRegion region;
   private volatile ArrayList<EnumPolicy> hand;
-   private boolean anonymous = false;
-
-  public User ()
+  private boolean anonymous = false;
+
+  public User()
   {
     this("");
   }
 
-  public User (String username, String password, EnumRegion region, ArrayList<EnumPolicy> hand)
+  public User(String username, String password, EnumRegion region,
+      ArrayList<EnumPolicy> hand)
   {
     this.username = username;
     this.hand = hand;
@@ -47,7 +49,7 @@
     this.password = Encryptable.bytesToHex(encrypt(password.getBytes()));
   }
 
-  public User (String username)
+  public User(String username)
   {
     this(username, "", null, new ArrayList<>());
   }
@@ -57,7 +59,7 @@
    *
    * @return username username string of user
    */
-  public String getUsername ()
+  public String getUsername()
   {
     return username;
   }
@@ -65,20 +67,22 @@
   /**
    * Set the username NOTE: must be unique
    *
-   * @param username unique username
-   */
-  public void setUsername (String username)
+   * @param username
+   *          unique username
+   */
+  public void setUsername(String username)
   {
     this.username = username;
   }
 
   /**
    * Get the users region
+   * 
    * @return Region this user belongs to
    */
-  public EnumRegion getRegion ()
-  {
-     return region;
+  public EnumRegion getRegion()
+  {
+    return region;
   }
 
   /**
@@ -86,11 +90,12 @@
    *
    * US only if planning on playing game
    *
-   * @param region region of user
-   */
-  public void setRegion (EnumRegion region)
-  {
-     this.region = region;
+   * @param region
+   *          region of user
+   */
+  public void setRegion(EnumRegion region)
+  {
+    this.region = region;
   }
 
   /**
@@ -98,7 +103,7 @@
    *
    * @return cards that currently belong to user
    */
-  public ArrayList<EnumPolicy> getHand ()
+  public ArrayList<EnumPolicy> getHand()
   {
     return hand;
   }
@@ -106,9 +111,10 @@
   /**
    * Set the current list of cards that the user has
    *
-   * @param hand list of cards to replace current hand
-   */
-  public void setHand (ArrayList<EnumPolicy> hand)
+   * @param hand
+   *          list of cards to replace current hand
+   */
+  public void setHand(ArrayList<EnumPolicy> hand)
   {
     this.hand = hand;
   }
@@ -119,7 +125,7 @@
    * @return true if logged in
    */
   @Transient
-  public boolean isLoggedIn ()
+  public boolean isLoggedIn()
   {
     return isLoggedIn;
   }
@@ -127,10 +133,11 @@
   /**
    * Set the user logged in status. Set to true when user logs in.
    *
-   * @param loggedIn user's logged in status. false if not logged in
-   */
-  @Transient
-  public void setLoggedIn (boolean loggedIn)
+   * @param loggedIn
+   *          user's logged in status. false if not logged in
+   */
+  @Transient
+  public void setLoggedIn(boolean loggedIn)
   {
     isLoggedIn = loggedIn;
   }
@@ -141,7 +148,7 @@
    * @return true if playing
    */
   @Transient
-  public boolean isPlaying ()
+  public boolean isPlaying()
   {
     return isPlaying;
   }
@@ -149,20 +156,22 @@
   /**
    * Set the users playing status. Set to true when user sends ready
    *
-   * @param playing true if playing
-   */
-  @Transient
-  public void setPlaying (boolean playing)
+   * @param playing
+   *          true if playing
+   */
+  @Transient
+  public void setPlaying(boolean playing)
   {
     isPlaying = playing;
   }
 
   /**
    * Get the password
+   * 
    * @return encrypted password
    */
   @Transient
-  public String getPassword ()
+  public String getPassword()
   {
     return password;
   }
@@ -170,10 +179,11 @@
   /**
    * Sets the password and encrypts it
    *
-   * @param password password for auth
-   */
-  @Transient
-  public void setPassword (String password)
+   * @param password
+   *          password for auth
+   */
+  @Transient
+  public void setPassword(String password)
   {
     encrypt(password.getBytes());
   }
@@ -181,50 +191,49 @@
   /**
    * Set the encrypted password
    *
-   * @param password encrypted password
-   * @param salt key that is used to check for authentication.
-   *
-   * The salt must be able to reproduce the encrypted password
-   */
-  @Transient
-  public void setEncryptedPassword (String password, String salt)
+   * @param password
+   *          encrypted password
+   * @param salt
+   *          key that is used to check for authentication.
+   *
+   *          The salt must be able to reproduce the encrypted password
+   */
+  @Transient
+  public void setEncryptedPassword(String password, String salt)
   {
     this.password = password;
     this.salt = salt;
   }
 
   @Transient
-  public String getSalt ()
+  public String getSalt()
   {
     return salt;
   }
 
   @Transient
-  public synchronized Connector getWorker ()
+  public synchronized Connector getWorker()
   {
     return worker;
   }
 
   @Transient
-  public User setWorker (Connector worker)
+  public User setWorker(Connector worker)
   {
     this.worker = worker;
     return this;
   }
 
   @Override
-  public String toString ()
+  public String toString()
   {
     StringBuilder _sb = new StringBuilder();
-    _sb.append(String.valueOf(username))
-       .append(" ")
-       .append("in ")
-       .append(String.valueOf(region));
+    _sb.append(String.valueOf(username)).append(" ").append("in ")
+        .append(String.valueOf(region));
     if (isLoggedIn)
     {
       _sb.append(" is online");
-    }
-    else
+    } else
     {
       _sb.append(" is offline");
     }
@@ -233,7 +242,7 @@
   }
 
   @Override
-  public byte[] encrypt (byte[] password)
+  public byte[] encrypt(byte[] password)
   {
     if (salt == null)
     {
@@ -244,31 +253,31 @@
   }
 
   @Override
-  public byte[] decrypt (byte[] msg)
+  public byte[] decrypt(byte[] msg)
   {
     throw new NotImplementedException();
   }
 
   @Override
-  public boolean isEncrypted ()
+  public boolean isEncrypted()
   {
     return false;
   }
 
   @Override
-  public Encryptable setEncrypted (boolean encrypted, SecretKey key)
+  public Encryptable setEncrypted(boolean encrypted, SecretKey key)
   {
     throw new NotImplementedException();
   }
 
   @Override
-  public Type getType ()
+  public Type getType()
   {
     return Type.USER;
   }
 
   @Override
-  public JSONDocument toJSON ()
+  public JSONDocument toJSON()
   {
     JSONDocument json = new JSONDocument(JSONDocument.Type.OBJECT);
 
@@ -292,13 +301,13 @@
   }
 
   @Override
-  public void fromJSON (Object doc)
+  public void fromJSON(Object doc)
   {
     throw new NotImplementedException();
   }
 
   @Transient
-  public void reset ()
+  public void reset()
   {
     actionsRemaining = 2;
     policyCardsDiscarded = 0;
@@ -307,18 +316,18 @@
     isDone = false;
   }
 
-  public void setAnonymous (boolean anonymous)
+  public void setAnonymous(boolean anonymous)
   {
     this.anonymous = anonymous;
   }
 
-  public boolean isAnonymous ()
+  public boolean isAnonymous()
   {
     return anonymous;
   }
 
   @Override
-  public boolean equals (Object obj)
+  public boolean equals(Object obj)
   {
     if (obj instanceof User)
     {
@@ -326,316 +335,4 @@
     }
     return false;
   }
-=======
-
-package starvationevasion.server.model;
-
-import java.beans.Transient;
-import java.util.ArrayList;
-
-import javax.crypto.SecretKey;
-
-import com.oracle.javafx.jmx.json.JSONDocument;
-
-import starvationevasion.common.EnumPolicy;
-import starvationevasion.common.EnumRegion;
-import starvationevasion.server.Worker;
-import starvationevasion.server.io.NotImplementedException;
-
-public class User implements Encryptable, Sendable
-{
-  public volatile transient int actionsRemaining = 2;
-  public volatile transient int policyCardsDiscarded = 0;
-  public volatile transient int drafts = 0;
-  public volatile transient int draftVoteCard = 0;
-  public transient boolean isDone = false; // cannot be volatile since
-
-  private transient Worker worker;
-  private transient String salt;
-  private transient volatile boolean isLoggedIn = false;
-  private transient boolean isPlaying = false;
-
-  private String username;
-  private String password;
-  public EnumRegion region;
-  private volatile ArrayList<EnumPolicy> hand;
-
-  public User()
-  {
-    this("");
-  }
-
-  public User(String username, String password, EnumRegion region,
-      ArrayList<EnumPolicy> hand)
-  {
-    this.username = username;
-    this.hand = hand;
-    this.region = region;
-    this.password = Encryptable.bytesToHex(encrypt(password.getBytes()));
-  }
-
-  public User(String username)
-  {
-    this(username, "", null, new ArrayList<>());
-  }
-
-  /**
-   * Returns the username
-   *
-   * @return username username string of user
-   */
-  public String getUsername()
-  {
-    return username;
-  }
-
-  /**
-   * Set the username NOTE: must be unique
-   *
-   * @param username
-   *          unique username
-   */
-  public void setUsername(String username)
-  {
-    this.username = username;
-  }
-
-  /**
-   * Get the users region
-   * 
-   * @return Region this user belongs to
-   */
-  public EnumRegion getRegion()
-  {
-    return region;
-  }
-
-  /**
-   * Set the region of the user.
-   *
-   * US only if planning on playing game
-   *
-   * @param region
-   *          region of user
-   */
-  public void setRegion(EnumRegion region)
-  {
-    this.region = region;
-  }
-
-  /**
-   * Get the hand of the user
-   *
-   * @return cards that currently belong to user
-   */
-  public ArrayList<EnumPolicy> getHand()
-  {
-    return hand;
-  }
-
-  /**
-   * Set the current list of cards that the user has
-   *
-   * @param hand
-   *          list of cards to replace current hand
-   */
-  public void setHand(ArrayList<EnumPolicy> hand)
-  {
-    this.hand = hand;
-  }
-
-  /**
-   * Check if the user is logged in
-   *
-   * @return true if logged in
-   */
-  @Transient
-  public boolean isLoggedIn()
-  {
-    return isLoggedIn;
-  }
-
-  /**
-   * Set the user logged in status. Set to true when user logs in.
-   *
-   * @param loggedIn
-   *          user's logged in status. false if not logged in
-   */
-  @Transient
-  public void setLoggedIn(boolean loggedIn)
-  {
-    isLoggedIn = loggedIn;
-  }
-
-  /**
-   * Check to see if the player has signaled they are ready.
-   *
-   * @return true if playing
-   */
-  @Transient
-  public boolean isPlaying()
-  {
-    return isPlaying;
-  }
-
-  /**
-   * Set the users playing status. Set to true when user sends ready
-   *
-   * @param playing
-   *          true if playing
-   */
-  @Transient
-  public void setPlaying(boolean playing)
-  {
-    isPlaying = playing;
-  }
-
-  /**
-   * Get the password
-   * 
-   * @return encrypted password
-   */
-  @Transient
-  public String getPassword()
-  {
-    return password;
-  }
-
-  /**
-   * Sets the password and encrypts it
-   *
-   * @param password
-   *          password for auth
-   */
-  @Transient
-  public void setPassword(String password)
-  {
-    encrypt(password.getBytes());
-  }
-
-  /**
-   * Set the encrypted password
-   *
-   * @param password
-   *          encrypted password
-   * @param salt
-   *          key that is used to check for authentication.
-   *
-   *          The salt must be able to reproduce the encrypted password
-   */
-  @Transient
-  public void setEncryptedPassword(String password, String salt)
-  {
-    this.password = password;
-    this.salt = salt;
-  }
-
-  @Transient
-  public String getSalt()
-  {
-    return salt;
-  }
-
-  @Transient
-  public synchronized Worker getWorker()
-  {
-    return worker;
-  }
-
-  @Transient
-  public User setWorker(Worker worker)
-  {
-    this.worker = worker;
-    return this;
-  }
-
-  @Override
-  public String toString()
-  {
-    StringBuilder _sb = new StringBuilder();
-    _sb.append(String.valueOf(username)).append(" ").append("in ")
-        .append(String.valueOf(region));
-    if (isLoggedIn)
-    {
-      _sb.append(" is online");
-    } else
-    {
-      _sb.append(" is offline");
-    }
-
-    return _sb.toString();
-  }
-
-  @Override
-  public byte[] encrypt(byte[] password)
-  {
-    if (salt == null)
-    {
-      salt = Encryptable.generateKey();
-    }
-
-    return Encryptable.generateHashedPassword(salt.getBytes(), password);
-  }
-
-  @Override
-  public byte[] decrypt(byte[] msg)
-  {
-    throw new NotImplementedException();
-  }
-
-  @Override
-  public boolean isEncrypted()
-  {
-    return false;
-  }
-
-  @Override
-  public Encryptable setEncrypted(boolean encrypted, SecretKey key)
-  {
-    throw new NotImplementedException();
-  }
-
-  @Override
-  public Type getType()
-  {
-    return Type.USER;
-  }
-
-  @Override
-  public JSONDocument toJSON()
-  {
-    JSONDocument json = new JSONDocument(JSONDocument.Type.OBJECT);
-
-    json.setString("username", username);
-    json.setString("password", password);
-    json.setString("region", String.valueOf(region));
-    json.setString("type", getType().name());
-
-    JSONDocument _hand = JSONDocument.createArray(hand.size());
-    for (int i = 0; i < hand.size(); i++)
-    {
-      _hand.set(i, hand.get(i).toJSON());
-    }
-
-    json.set("hand", _hand);
-
-    return json;
-  }
-
-  @Override
-  public void fromJSON(Object doc)
-  {
-    throw new NotImplementedException();
-  }
-
-  @Transient
-  public void reset()
-  {
-    actionsRemaining = 2;
-    policyCardsDiscarded = 0;
-    drafts = 0;
-    draftVoteCard = 0;
-    isDone = false;
-  }
->>>>>>> bb53c055
 }