package starvationevasion.sim;

import starvationevasion.common.*;
import starvationevasion.sim.io.CSVReader;

import java.util.ArrayList;
import java.util.Enumeration;
import java.util.zip.ZipEntry;
import java.util.zip.ZipFile;


/**
 * LandTiles are used to hold climate data for the model.<br>
 * This model uses past and future values of climate data from third party measurements and models
 * sampled on a geodesic grid of regular hexagons with 0.25 degree resolution.<br><br>
 *
 * Areas of the globe not over one of the modeled territories have been pre filtered from the data file.<br><br>
 *
 * Each tile is a hexagon with center at latitude, longitude.<br><br>
 * Each game territory is contains the LandTiles that cover that territory. <br><br>
 *
 *
 * Data source: http://www.nccs.nasa.gov/<br>
 * Temperatures are near surface, air temperatures in degrees C.<br>
 * The raw data from is daily.<br><br>
 * Precipitation is the average volume of water in the form of rain, snow, hail,
 * or sleet that falls per unit of area and per unit of time at the site.
 * The raw data is measured in units of (kg / m2)/sec. We converted this to
 * (kg / m2) = millimeters by multiplying by 24*60*60.
 */

public class LandTile
{
  public enum RawDataYears
  { y2000, y2005, y2010, y2015, y2020, y2025, y2030, y2035, y2040, y2045, y2050;
    static int SIZE = values().length;
  }

  
  /**
   * Each record of PATH_COORDINATES must be in a one-to-one,
   * ordered matching with each record in each month of each annual file of PATH_CLIMATE_PREFIX.
   */
  private static final String PATH_COORDINATES = "/sim/climate/";
  private static final String COORDINATE_FILENAME = "ArableCoordinates";
  private static final String PATH_CLIMATE = "/sim/climate/Climate_";
  private static final String PREFIX_HISTORICAL = "Historical";
  private static final String PREFIX_RCP45 = "RCP45";
  private static final String PREFIX_RCP85 = "RCP85";

  private static int PATH_COORDINATES_FIELD_COUNT = 2; //Latitude,Longitude

  private enum DataHeaders
  {
    TempMonthLow,     //Temperature Monthly Low (deg C).
    TempMonthHigh,    //Temperature Monthly High (deg C).
    TempMeanDailyLow, //Temperature Mean Daily Low  (deg C).
    TempMeanDailyHigh,//Temperature Mean Daily High (deg C).
    Rain;             //Precipitation Mean Daily (kg/m2, which is the same as millimeters height).
    static int SIZE = values().length;
  }

  public enum Field
  {
    TEMP_MONTHLY_LOW,     //Temperature Monthly Low (deg C).
    TEMP_MONTHLY_HIGH,    //Temperature Monthly High (deg C).
    TEMP_MEAN_DAILY_LOW, //Temperature Mean Daily Low  (deg C).
    TEMP_MEAN_DAILY_HIGH,//Temperature Mean Daily High (deg C).
    RAIN;             //Precipitation Mean Daily (kg/m2, which is the same as millimeters height).
    static int SIZE = values().length;
  }

  private float latitude;
  private float longitude;

  /**
   * curCrop == null indicates there that no crop is currently planted in this LandTile.
   */
  private EnumFood curCrop = null;
  
  /**
   * cropRatings[EnumFood.CITRUS.ordinal()] returns this LandTiles rating for
   * citrus.
   */
  private EnumCropZone[] cropRatings = new EnumCropZone[EnumFood.SIZE];

  private float[][][] data = new float[RawDataYears.SIZE][Constant.Month.SIZE][Field.SIZE];


  /**
   Constructor used for initial creation of data set
   @param lat Latitude ranges from -90 to 90. North latitude is positive.
   @param lon Longitude ranges from -180 to 180. East longitude is positive.
   */
  public LandTile(float lat, float lon)
  {
    latitude  = lat;
    longitude = lon;
  }

  public float getField(Field field, int year, Constant.Month month)
  {
    //System.out.println("getField("+field+" , " + year + ", " + month + ") rain=" +
    //data[0][month.ordinal()][field.ordinal()]);

    int lowIdx = 0;
    int lowYear = Constant.FIRST_DATA_YEAR;
    for (RawDataYears yearEnum : RawDataYears.values())
    {
      int tempYear = Integer.valueOf(yearEnum.name().substring(1));
      if (tempYear <= year)
      {
        lowIdx = yearEnum.ordinal();
        lowYear = tempYear;
      }
      if (tempYear >= year) break;
    }

    float lowValue = data[lowIdx][month.ordinal()][field.ordinal()];
    if (lowYear == year) return lowValue;

    int highIdx = Math.min(lowIdx+1, RawDataYears.SIZE-1);
    int highYear = Integer.valueOf(RawDataYears.values()[highIdx].name().substring(1));
    float highValue = data[highIdx][month.ordinal()][field.ordinal()];
    if (highYear >= year) return highValue;

    return Util.linearInterpolate(lowYear, year, highYear, lowValue, highValue);
  }


  /**
   * @return Latitude ranges from -90 to 90. North latitude is positive.
   */
  public float getLatitude() {return latitude;}

  /**
   * @return Longitude ranges from -180 to 180. East longitude is positive.
   */
  public float getLongitude() {return longitude;}

  public void setCrop(EnumFood crop)
  {
    curCrop = crop;
  }
  
  public EnumFood getCrop() { return curCrop; }
  
  public EnumCropZone[] getCropRatings() { return cropRatings; }
  
  public void updateRating(EnumCropZone[] ratings)
  {
    for(int i = 0; i < cropRatings.length; i++)
    {
      cropRatings[i] = ratings[i];
    }
  }
  
  public void print(int i)
  {
    System.out.println(cropRatings[i]);
  }


  /**
   * Rate tile's suitability for a particular country's  other crops.
   * @return EnumCropZone (IDEAL, ACCEPTABLE, or POOR)
   */
  public EnumCropZone rateTileForOtherCrops()
  {
    /*
    float cropDayT = otherCropsData.dayTemp;
    float cropNightT = otherCropsData.nightTemp;
    float cropMaxT = otherCropsData.maxTemp;
    float cropMinT = otherCropsData.minTemp;
    float cropMaxR = otherCropsData.maxRain;
    float cropMinR = otherCropsData.minRain;
    float tRange = cropDayT - cropNightT;                               // tempRange is crop's optimum day-night temp range
    float rRange = cropMaxR - cropMinR;                                 // rainRange is crop's optimum Rainfall range
    if (isBetween(avgDayTemp, cropNightT, cropDayT) &&
      isBetween(avgNightTemp, cropNightT, cropDayT) &&
      isBetween(rainfall, cropMinR, cropMaxR) &&
      minAnnualTemp >= cropMinT && maxAnnualTemp <= cropMaxT)
    {
      return EnumCropZone.IDEAL;
    }
    else if (isBetween(avgDayTemp, cropNightT - 0.3 * tRange, cropDayT + 0.3 * tRange) &&
      isBetween(avgNightTemp, cropNightT - 0.3 * tRange, cropDayT + 0.3 * tRange) &&
      isBetween(rainfall, cropMinR - 0.3 * rRange, cropMaxR + 0.3 * rRange) &&
      minAnnualTemp >= cropMinT && maxAnnualTemp <= cropMaxT)
    {
      return EnumCropZone.ACCEPTABLE;
    }
    else
    {
      return EnumCropZone.POOR;                                               // otherwise tile is POOR for crop
    }
    */
    return null;
  }

 /**
   * Get percent of country's yield for crop tile will yield, base on its zone rating and
   * current use
   * @param crop    crop in question
   * @param zone    tile's zone for that crop
   * @return        percent of country's yield tile can yield
   */
  public double getTileYieldPercent(EnumFood crop, EnumCropZone zone)
  {
    double zonePercent = 0;
    double usePercent;
    switch (zone)
    {
      case IDEAL:
        zonePercent = 1;
        break;
      case ACCEPTABLE:
        zonePercent = 0.6;
        break;
      case POOR:
        zonePercent = 0.25;
        break;
    }
    if (curCrop == crop) usePercent = 1;
    else if (curCrop == null) usePercent = 0.1;
    else usePercent = 0.5;
    return zonePercent * usePercent;
  }

  @Override
  public String toString()
  {
    return "LandTile{" +
            ", current crop =" + curCrop +
            '}';


  }


  /**
<<<<<<< HEAD
   * Given the game's full list of regions, this static method reads the climate data files,
   * creates a LandTile for each location and adds each LandTile to the territory within the
   * region to which it belongs.
   * @param model the model.
   * @return the total amount of LandTiles
   */
  public static int load(Model model)
=======
   * This loadLocations method without arguments is intended to be called once by the client to load the latitude longitude coordinates
   * of each of the server's internal LandTiles. There are approximately 250,000 of these locations.<br><br>
   *
   * At the start of each turn, the client should get ??????? object containing a bit packed byte array
   * of EnumCropZone values. Each object contains the EnumCropZone value for each of the 12 food products
   * for each of tile location. <br><br>
   *
   * The ????? class comes with accessor functions providing convenient access to the bit packed data.
   */
  public static ArrayList<MapPoint> loadLocations()
>>>>>>> c4f97c97
  {
    return loadLocations(null, null);
  }


  /**
   * This loadLocations method does one of two very different things:
   * 1) The client calls this indirectly by calling loadLocations(). Then loadLocations() calls
   *    loadLocations(null). In this case, the method reads the LandTile locations and returns them as
   *    an array of MapPoints.
   *
   * 2) The simulator calls this on the server side with an instance of Model. In this case,
   *    the method reads all the LandTile locations, creates a LandTile for each location,
   *    queries model for the territory containing each LandTile and adds each land tile to
   *    the territory containing it.
   *
   * @param model null when called by the client. When called by the simulator, model is an instance
   *              of Model.
   * @param tileList null when called by the client. When called by the simulator, tileList
   *                 is a list of all LandTiles.
   * @return If called by the client, this returns an ArrayList<MapPoint> of all tile locations.
   * If called by the server, returns null.
   */
  public static ArrayList<MapPoint> loadLocations(Model model, ArrayList<LandTile> tileList)
  {
    String zipPath = PATH_COORDINATES + COORDINATE_FILENAME + ".zip";
    ArrayList<MapPoint> mapList = null;
    try
    {
      ZipFile zipFile = new ZipFile(Util.rand.getClass().getResource(zipPath).toURI().getPath());
      ZipEntry entry = zipFile.getEntry(COORDINATE_FILENAME+".csv");

      CSVReader fileReader = new CSVReader(zipFile.getInputStream(entry), 1);

      String[] fieldList;
      Territory territory = null;

      if (model == null) mapList = new ArrayList<>();

      while ((fieldList = fileReader.readRecord(PATH_COORDINATES_FIELD_COUNT)) != null)
      {
        float latitude = Float.parseFloat(fieldList[0]);
        float longitude = Float.parseFloat(fieldList[1]);
        if (model == null)
        {
          mapList.add(new MapPoint(latitude, longitude));
        }
        else
        { LandTile tile = new LandTile(latitude, longitude);
          tileList.add(tile);
          if ((territory == null) || (!territory.contains(latitude, longitude)))
          {
            territory = model.getTerritory(latitude, longitude);
          }

          if (territory != null) territory.addLandTile(tile);
        }
      }
      fileReader.close();
    }
    catch (Exception e)
    {
      System.out.println(e.getMessage()+"\n     Cannot read file: "+zipPath);
      e.printStackTrace();
      System.exit(0);
    }
    return mapList; //null if called by the simulator (model != null).
  }

  /**
   * Given the game's full list of regions, this static method reads the climate data files,
   * and sets the values in associated LandTile.
   * @param tileList ArrayList of all LandTiles. Pointers to each LandTile can be accessed
   *                 through the model, but not in a single list. The model has a list of
   *                 territories and each territory has a list of LandTiles that it contains.
   *                 Using the ArrayList is much faster than getting the LandTiles form the territories
   *                 because the index of each LandTile is equal to the record number of each record of
   *                 climate data in each file (and there are over 250,000 LandTiles with climate data
   *                 for each of 12 months for multiple years).
   */
  public static void loadClimate(ArrayList<LandTile> tileList)
  {
    String representativeConcentrationPathway = PREFIX_RCP45;
    if (Util.rand.nextBoolean()) representativeConcentrationPathway = PREFIX_RCP85;
    System.out.println("LandTile.loadClimate() ["+representativeConcentrationPathway +"]");

    for (RawDataYears yearEnum : RawDataYears.values())
    {
      //For now, just read in climate data through 2015.
      if (yearEnum.ordinal() > RawDataYears.y2015.ordinal()) break;

      String yearStr =  yearEnum.name().substring(1);
      int year =  Integer.parseInt(yearStr);
      String prefix = PREFIX_HISTORICAL;
      if (year > 2005) prefix = representativeConcentrationPathway;

      String path = PATH_CLIMATE + prefix + "_"+yearStr + ".zip";

      try
      {
        System.out.printf("     Archive: %s\n", path);
        ZipFile zipFile = new ZipFile(Util.rand.getClass().getResource(path).toURI().getPath());
        Enumeration<? extends ZipEntry> entries = zipFile.entries();

        //Open sub-file for each month of year.
        int month = 0;
        while (entries.hasMoreElements())
        { ZipEntry entry = entries.nextElement();
          //System.out.printf("     File: %s\n", entry.getName());
          //extractEntry(entry, file.getInputStream(entry));

          CSVReader fileReader = new CSVReader(zipFile.getInputStream(entry), 2);

          String[] fieldList;
          int recordIdx = 0;
          //Read each record of file.
          while ((fieldList = fileReader.readRecord(DataHeaders.SIZE)) != null)
          {
            LandTile tile = tileList.get(recordIdx);

            //System.out.println("rain="+fieldList[DataHeaders.Rain.ordinal()]+" at " + tile.latitude + ", " + tile.latitude);
            //Read each field of record.
            for (int i=0; i<DataHeaders.SIZE; i++)
            {
              float value= Float.parseFloat(fieldList[i]);

              //System.out.printf("     tile[%d].data[%d][%d][%d]=%f\n", recordIdx.yearEnum.ordinal(),month,i,value);
              tile.data[yearEnum.ordinal()][month][i] = value;

              //if (yearIdx == 0 && month == System.out.println("rain="+fieldList[DataHeaders.Rain.ordinal()]+" at " + tile.latitude + ", " + tile.latitude);

            }
            recordIdx++;
          }
          fileReader.close();
          month++;
        }
        zipFile.close();
      }
      catch (Exception e)
      {
        System.out.println(e.getMessage());
        e.printStackTrace();
        System.exit(0);
      }
    }
<<<<<<< HEAD


    Date dateDone = new Date();
    double deltaSec = (dateDone.getTime() - dateStart.getTime())/1000.0;
    System.out.println("LandTile.load() Done: elapsed sec=" +deltaSec);
    return tileList.size();
=======
>>>>>>> c4f97c97
  }
  
//  /**
//   * Given a CropData object, update all the cropRatings in each landTile.
//   * 
//   * @param data
//   */
//  public static void updateCropRatings(CropData data)
//  {
//    System.out.println("LandTile.updateCropRatings() Starting");
//    CROP_DATA = data;
//    PACKED_CROP_RATINGS = new short[TILE_LIST.size()];
//    PACKED_TILE_COORDINATES = new int[TILE_LIST.size()];
//    int index = 0;
//    for (LandTile tile : TILE_LIST)
//    { // For each crop, find the EnumCropZone
//      // value
//      for (int i = 0; i < EnumFood.CROP_FOODS.length; i++)
//      {
//        tile.cropRatings[i] = tile.rateTileForCrop(EnumFood.CROP_FOODS[i]);
//      }
//      packData(tile, index);
//      index++;
//    }
//    System.out.println("LandTile.updateCropRatings() Done");
//  }
}<|MERGE_RESOLUTION|>--- conflicted
+++ resolved
@@ -36,7 +36,6 @@
     static int SIZE = values().length;
   }
 
-  
   /**
    * Each record of PATH_COORDINATES must be in a one-to-one,
    * ordered matching with each record in each month of each annual file of PATH_CLIMATE_PREFIX.
@@ -49,6 +48,7 @@
   private static final String PREFIX_RCP85 = "RCP85";
 
   private static int PATH_COORDINATES_FIELD_COUNT = 2; //Latitude,Longitude
+
 
   private enum DataHeaders
   {
@@ -142,7 +142,6 @@
   {
     curCrop = crop;
   }
-  
   public EnumFood getCrop() { return curCrop; }
   
   public EnumCropZone[] getCropRatings() { return cropRatings; }
@@ -154,12 +153,6 @@
       cropRatings[i] = ratings[i];
     }
   }
-  
-  public void print(int i)
-  {
-    System.out.println(cropRatings[i]);
-  }
-
 
   /**
    * Rate tile's suitability for a particular country's  other crops.
@@ -237,17 +230,7 @@
 
   }
 
-
-  /**
-<<<<<<< HEAD
-   * Given the game's full list of regions, this static method reads the climate data files,
-   * creates a LandTile for each location and adds each LandTile to the territory within the
-   * region to which it belongs.
-   * @param model the model.
-   * @return the total amount of LandTiles
-   */
-  public static int load(Model model)
-=======
+  /**
    * This loadLocations method without arguments is intended to be called once by the client to load the latitude longitude coordinates
    * of each of the server's internal LandTiles. There are approximately 250,000 of these locations.<br><br>
    *
@@ -258,7 +241,6 @@
    * The ????? class comes with accessor functions providing convenient access to the bit packed data.
    */
   public static ArrayList<MapPoint> loadLocations()
->>>>>>> c4f97c97
   {
     return loadLocations(null, null);
   }
@@ -405,39 +387,5 @@
         System.exit(0);
       }
     }
-<<<<<<< HEAD
-
-
-    Date dateDone = new Date();
-    double deltaSec = (dateDone.getTime() - dateStart.getTime())/1000.0;
-    System.out.println("LandTile.load() Done: elapsed sec=" +deltaSec);
-    return tileList.size();
-=======
->>>>>>> c4f97c97
-  }
-  
-//  /**
-//   * Given a CropData object, update all the cropRatings in each landTile.
-//   * 
-//   * @param data
-//   */
-//  public static void updateCropRatings(CropData data)
-//  {
-//    System.out.println("LandTile.updateCropRatings() Starting");
-//    CROP_DATA = data;
-//    PACKED_CROP_RATINGS = new short[TILE_LIST.size()];
-//    PACKED_TILE_COORDINATES = new int[TILE_LIST.size()];
-//    int index = 0;
-//    for (LandTile tile : TILE_LIST)
-//    { // For each crop, find the EnumCropZone
-//      // value
-//      for (int i = 0; i < EnumFood.CROP_FOODS.length; i++)
-//      {
-//        tile.cropRatings[i] = tile.rateTileForCrop(EnumFood.CROP_FOODS[i]);
-//      }
-//      packData(tile, index);
-//      index++;
-//    }
-//    System.out.println("LandTile.updateCropRatings() Done");
-//  }
-}+  }
+ }