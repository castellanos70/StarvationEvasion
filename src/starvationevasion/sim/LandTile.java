package starvationevasion.sim;

import starvationevasion.common.*;
import starvationevasion.sim.io.CSVReader;

import java.io.File;
import java.io.IOException;
import java.util.ArrayList;
import java.util.Enumeration;
import java.util.zip.ZipEntry;
import java.util.zip.ZipFile;
import java.util.zip.ZipInputStream;


/**
 * LandTiles are used to hold climate data for the model.<br>
 * This model uses past and future values of climate data from third party measurements and models
 * sampled on a geodesic grid of uniformly sized, regular hexagons where each hexagon is approximately
 * 778 km2 (about 27x27 km)<br><br>
 *
 * Areas of the globe not over one of the modeled territories have been pre filtered from the data file.<br><br>
 *
 * Each tile is a hexagon with center at latitude, longitude.<br><br>
 * Each game territory is contains the LandTiles that cover that territory. <br><br>
 *
 *
 * Data source: http://www.nccs.nasa.gov/<br>
 * Temperatures are near surface, air temperatures in degrees C.<br>
 * The raw data from is daily.<br><br>
 * Precipitation is the average volume of water in the form of rain, snow, hail,
 * or sleet that falls per unit of area and per unit of time at the site.
 * The raw data is measured in units of (kg / m2)/sec. We converted this to
 * (kg / m2) = millimeters by multiplying by 24*60*60.
 */

public class LandTile
{
  public enum RawDataYears
  { y2000, y2005, y2010, y2015, y2020, y2025, y2030, y2035, y2040, y2045, y2050;
    static int SIZE = values().length;
  }

  /**
   * Each record of PATH_COORDINATES must be in a one-to-one,
   * ordered matching with each record in each month of each annual file of PATH_CLIMATE_PREFIX.
   */
<<<<<<< HEAD
  private static final String PATH_COORDINATES = "/sim/climate/";
  private static final String COORDINATE_FILENAME = "GeodesicArableCoordinates_778km2";
  private static final String PATH_CLIMATE = "/sim/climate/Climate_";
=======
  private static final String PATH_COORDINATES = "/data/sim/climate/";
  private static final String COORDINATE_FILENAME = "ArableCoordinates";
  private static final String PATH_CLIMATE = "/data/sim/climate/Climate_";
>>>>>>> f7645fd9
  private static final String PREFIX_HISTORICAL = "Historical";
  private static final String PREFIX_RCP45 = "RCP45";
  private static final String PREFIX_RCP85 = "RCP85";

  private static final int PATH_COORDINATES_FIELD_COUNT = 2; //Latitude,Longitude


  public enum Field
  {
    TEMP_MONTHLY_LOW,     //Temperature Monthly Low (deg C).
    TEMP_MEAN_DAILY_LOW, //Temperature Mean Daily Low  (deg C).
    TEMP_MEAN_DAILY_HIGH,//Temperature Mean Daily High (deg C).
    RAIN;             //Precipitation Mean Daily (kg/m2, which is the same as millimeters height).
    static int SIZE = values().length;
  }

  private float latitude;
  private float longitude;

  /**
   * curCrop == null indicates there that no crop is currently planted in this LandTile.
   */
  private EnumFood curCrop = null;
  
  /**
   * cropRatings[EnumFood.CITRUS.ordinal()] returns this LandTiles rating for
   * citrus.
   */
  private EnumCropZone[] cropRatings = new EnumCropZone[EnumFood.SIZE];

  private float[][][] data = new float[RawDataYears.SIZE][Constant.Month.SIZE][Field.SIZE];


  /**
   Constructor used for initial creation of data set
   @param lat Latitude ranges from -90 to 90. North latitude is positive.
   @param lon Longitude ranges from -180 to 180. East longitude is positive.
   */
  public LandTile(float lat, float lon)
  {
    latitude  = lat;
    longitude = lon;
  }

  public float getField(Field field, int year, Constant.Month month)
  {
    //System.out.println("getField("+field+" , " + year + ", " + month + ") rain=" +
    //data[0][month.ordinal()][field.ordinal()]);

    int lowIdx = 0;
    int lowYear = Constant.FIRST_DATA_YEAR;
    for (RawDataYears yearEnum : RawDataYears.values())
    {
      int tempYear = Integer.valueOf(yearEnum.name().substring(1));
      if (tempYear <= year)
      {
        lowIdx = yearEnum.ordinal();
        lowYear = tempYear;
      }
      if (tempYear >= year) break;
    }

    float lowValue = data[lowIdx][month.ordinal()][field.ordinal()];
    if (lowYear == year) return lowValue;

    int highIdx = Math.min(lowIdx+1, RawDataYears.SIZE-1);
    int highYear = Integer.valueOf(RawDataYears.values()[highIdx].name().substring(1));
    float highValue = data[highIdx][month.ordinal()][field.ordinal()];
    if (highYear >= year) return highValue;

    return Util.linearInterpolate(lowYear, year, highYear, lowValue, highValue);
  }


  /**
   * @return Latitude ranges from -90 to 90. North latitude is positive.
   */
  public float getLatitude() {return latitude;}

  /**
   * @return Longitude ranges from -180 to 180. East longitude is positive.
   */
  public float getLongitude() {return longitude;}

  public void setCrop(EnumFood crop)
  {
    curCrop = crop;
  }
  public EnumFood getCrop() { return curCrop; }
  
  public EnumCropZone[] getCropRatings() { return cropRatings; }
  
  public void updateRating(EnumCropZone[] ratings)
  {
    for(int i = 0; i < cropRatings.length; i++)
    {
      cropRatings[i] = ratings[i];
    }
  }

  /**
   * Rate tile's suitability for a particular country's  other crops.
   * @return EnumCropZone (IDEAL, ACCEPTABLE, or POOR)
   */
  public EnumCropZone rateTileForOtherCrops()
  {
    /*
    float cropDayT = otherCropsData.dayTemp;
    float cropNightT = otherCropsData.nightTemp;
    float cropMaxT = otherCropsData.maxTemp;
    float cropMinT = otherCropsData.minTemp;
    float cropMaxR = otherCropsData.maxRain;
    float cropMinR = otherCropsData.minRain;
    float tRange = cropDayT - cropNightT;                               // tempRange is crop's optimum day-night temp range
    float rRange = cropMaxR - cropMinR;                                 // rainRange is crop's optimum Rainfall range
    if (isBetween(avgDayTemp, cropNightT, cropDayT) &&
      isBetween(avgNightTemp, cropNightT, cropDayT) &&
      isBetween(rainfall, cropMinR, cropMaxR) &&
      minAnnualTemp >= cropMinT && maxAnnualTemp <= cropMaxT)
    {
      return EnumCropZone.IDEAL;
    }
    else if (isBetween(avgDayTemp, cropNightT - 0.3 * tRange, cropDayT + 0.3 * tRange) &&
      isBetween(avgNightTemp, cropNightT - 0.3 * tRange, cropDayT + 0.3 * tRange) &&
      isBetween(rainfall, cropMinR - 0.3 * rRange, cropMaxR + 0.3 * rRange) &&
      minAnnualTemp >= cropMinT && maxAnnualTemp <= cropMaxT)
    {
      return EnumCropZone.ACCEPTABLE;
    }
    else
    {
      return EnumCropZone.POOR;                                               // otherwise tile is POOR for crop
    }
    */
    return null;
  }

 /**
   * Get percent of country's yield for crop tile will yield, base on its zone rating and
   * current use
   * @param crop    crop in question
   * @param zone    tile's zone for that crop
   * @return        percent of country's yield tile can yield
   */
  public double getTileYieldPercent(EnumFood crop, EnumCropZone zone)
  {
    double zonePercent = 0;
    double usePercent;
    switch (zone)
    {
      case IDEAL:
        zonePercent = 1;
        break;
      case ACCEPTABLE:
        zonePercent = 0.6;
        break;
      case POOR:
        zonePercent = 0.25;
        break;
    }
    if (curCrop == crop) usePercent = 1;
    else if (curCrop == null) usePercent = 0.1;
    else usePercent = 0.5;
    return zonePercent * usePercent;
  }

  @Override
  public String toString()
  {
    return "LandTile{" +
            ", current crop =" + curCrop +
            '}';


  }

  /**
   * This loadLocations method without arguments is intended to be called once by the client to load the latitude longitude coordinates
   * of each of the server's internal LandTiles. There are approximately 250,000 of these locations.<br><br>
   *
   * At the start of each turn, the client should get ??????? object containing a bit packed byte array
   * of EnumCropZone values. Each object contains the EnumCropZone value for each of the 12 food products
   * for each of tile location. <br><br>
   *
   * The ????? class comes with accessor functions providing convenient access to the bit packed data.
   */
  public static ArrayList<MapPoint> loadLocations()
  {
    return loadLocations(null, null);
  }


  /**
   * This loadLocations method does one of two very different things:
   * 1) The client calls this indirectly by calling loadLocations(). Then loadLocations() calls
   *    loadLocations(null). In this case, the method reads the LandTile locations and returns them as
   *    an array of MapPoints.
   *
   * 2) The simulator calls this on the server side with an instance of Model. In this case,
   *    the method reads all the LandTile locations, creates a LandTile for each location,
   *    queries model for the territory containing each LandTile and adds each land tile to
   *    the territory containing it.
   *
   * @param model null when called by the client. When called by the simulator, model is an instance
   *              of Model.
   * @param tileList null when called by the client. When called by the simulator, tileList
   *                 is a list of all LandTiles.
   * @return If called by the client, this returns an ArrayList<MapPoint> of all tile locations.
   * If called by the server, returns null.
   */
  public static ArrayList<MapPoint> loadLocations(Model model, ArrayList<LandTile> tileList)
  {
<<<<<<< HEAD
    String zipPath = PATH_COORDINATES + COORDINATE_FILENAME + ".zip";
=======
    //String zipPath = PATH_COORDINATES + COORDINATE_FILENAME + ".zip";
    String osPath = System.getProperty("user.dir").replace('\\', '/');
    String zipPath = osPath + PATH_COORDINATES + COORDINATE_FILENAME + ".zip";
    //String zipPath = PATH_COORDINATES + "geodesic.zip";
>>>>>>> f7645fd9
    ArrayList<MapPoint> mapList = null;
    try
    {


      //ZipFile zipFile = new ZipFile(Util.rand.getClass().getResource(zipPath).toURI().getPath());
      ZipFile zipFile = new ZipFile(new File(zipPath));
      //ZipInputStream zStream = new ZipInputStream(Util.rand.getClass().getResourceAsStream(zipPath));
      ZipEntry entry = zipFile.getEntry(COORDINATE_FILENAME+".csv");
<<<<<<< HEAD
=======
      //while ((entry = zStream.getNextEntry()) != null && !entry.getName().equals(COORDINATE_FILENAME + ".csv"))
      //  ;
      //ZipEntry entry = zipFile.getEntry("geodesic.csv");
>>>>>>> f7645fd9

      CSVReader fileReader = new CSVReader(zipFile.getInputStream(entry), 1);
      //CSVReader fileReader = new CSVReader(zStream, 1);

      String[] fieldList;
      Territory territory = null;

      if (model == null) mapList = new ArrayList<>(Model.TOTAL_LAND_TILES);

      while ((fieldList = fileReader.readRecord(PATH_COORDINATES_FIELD_COUNT)) != null)
      {
        float latitude = Float.parseFloat(fieldList[0]);
        float longitude = Float.parseFloat(fieldList[1]);
        if (model == null)
        {
          mapList.add(new MapPoint(latitude, longitude));
        }
        else
        {
          if ((territory == null) || (!territory.contains(latitude, longitude)))
          {
            territory = model.getTerritory(latitude, longitude);
          }
          LandTile tile = new LandTile(latitude, longitude);
          tileList.add(tile);

          if (territory != null) territory.addLandTile(tile);
        }
      }
      fileReader.close();

      /*
      BufferedWriter writer = new BufferedWriter(new FileWriter(new File("GeodesicArableFilteredCoordinates.csv")));
      CSVReader.writeRecord(writer, "Latitude,Longitude\n");
      for (EnumRegion regionID : EnumRegion.values())
      {
        Region region = model.getRegion(regionID);
        ArrayList<Territory> myTerritoryList = region.getTerritoryList();
        for (Territory t : myTerritoryList)
        {
          ArrayList<LandTile> tileList2 = t.getLandTiles();

          for (LandTile tile : tileList2)
          {
            String str = String.format("%1.3f,%1.3f", tile.getLatitude(), tile.getLongitude());
            CSVReader.writeRecord(writer, str);
          }
        }
      }
      writer.close();
      */
    }
    catch (Exception e)
    {
      System.out.println(e.getMessage()+"\n     Cannot read file: "+zipPath);
      e.printStackTrace();
      System.exit(0);
    }

    return mapList; //null if called by the simulator (model != null).
  }

  /**
   * Given the game's full list of regions, this static method reads the climate data files,
   * and sets the values in associated LandTile.
   * @param tileList ArrayList of all LandTiles. Pointers to each LandTile can be accessed
   *                 through the model, but not in a single list. The model has a list of
   *                 territories and each territory has a list of LandTiles that it contains.
   *                 Using the ArrayList is much faster than getting the LandTiles form the territories
   *                 because the index of each LandTile is equal to the record number of each record of
   *                 climate data in each file (and there are over 250,000 LandTiles with climate data
   *                 for each of 12 months for multiple years).
   */
  public static void loadClimate(ArrayList<LandTile> tileList)
  {
    String representativeConcentrationPathway = PREFIX_RCP45;
    if (Util.rand.nextBoolean()) representativeConcentrationPathway = PREFIX_RCP85;
    System.out.println("LandTile.loadClimate() ["+representativeConcentrationPathway +"]");

    for (RawDataYears yearEnum : RawDataYears.values())
    {
      //For now, just read in climate data through 2015.
      //if (yearEnum.ordinal() > RawDataYears.y2015.ordinal()) break;
      if (yearEnum.ordinal() > RawDataYears.y2000.ordinal()) break;
      String yearStr =  yearEnum.name().substring(1);
      int year =  Integer.parseInt(yearStr);
      String prefix = PREFIX_HISTORICAL;
      if (year > 2005) prefix = representativeConcentrationPathway;

<<<<<<< HEAD
      String path = PATH_CLIMATE + prefix + "_"+yearStr + ".zip";
=======
      String osPath = System.getProperty("user.dir");
      String path = osPath + PATH_CLIMATE + prefix + "_"+yearStr + ".zip";

>>>>>>> f7645fd9
      int recordIdx=0;
      try
      {
        System.out.printf("     Archive: %s\n", path);
        //ZipFile zipFile = new ZipFile(Util.rand.getClass().getResource(path).toURI().getPath());
        ZipFile zipFile = new ZipFile(new File(path));
        Enumeration<? extends ZipEntry> entries = zipFile.entries();
        //ZipInputStream zStream = new ZipInputStream(Util.rand.getClass().getResourceAsStream(path));

        //Open sub-file for each month of year.
        int month = 0;

        while (entries.hasMoreElements())
        //while (zStream.getNextEntry() != null)
        {
          ZipEntry entry = entries.nextElement();
          //System.out.printf("       File: %s\n", entry.getName());

          CSVReader fileReader = new CSVReader(zipFile.getInputStream(entry), 1);
          //CSVReader fileReader = new CSVReader(zStream, 1);

          String[] fieldList;
          recordIdx = 0;
          //Read each record of file.
          while ((fieldList = fileReader.readRecord(Field.SIZE)) != null)
          {
            LandTile tile = tileList.get(recordIdx);

            //System.out.println("rain="+fieldList[DataHeaders.Rain.ordinal()]+" at " + tile.latitude + ", " + tile.latitude);
            //Read each field of record.
            for (int i=0; i<Field.SIZE; i++)
            {
              float value= Float.parseFloat(fieldList[i]);

              //There are locations for which rain data does not exist. For now, we set
              // these values to 0.
              if (i == Field.RAIN.ordinal() && value < 0f) value = 0f;


              //System.out.printf("     tile[%d].data[%d][%d][%d]=%f\n", recordIdx.yearEnum.ordinal(),month,i,value);

              tile.data[yearEnum.ordinal()][month][i] = value;

              //if (yearIdx == 0 && month == System.out.println("rain="+fieldList[DataHeaders.Rain.ordinal()]+" at " + tile.latitude + ", " + tile.latitude);

            }
            recordIdx++;
          }
<<<<<<< HEAD
          fileReader.close();
          assert (recordIdx == Model.TOTAL_LAND_TILES);
=======
          //fileReader.close();
>>>>>>> f7645fd9
          month++;
        }
        //zStream.close();
        //zipFile.close();
      }

      catch (Exception e)
      {
        System.out.println("          Record# "+recordIdx+" "+ e.getMessage());
        e.printStackTrace();
        System.exit(0);
      }
    }
  }
 }<|MERGE_RESOLUTION|>--- conflicted
+++ resolved
@@ -44,15 +44,9 @@
    * Each record of PATH_COORDINATES must be in a one-to-one,
    * ordered matching with each record in each month of each annual file of PATH_CLIMATE_PREFIX.
    */
-<<<<<<< HEAD
   private static final String PATH_COORDINATES = "/sim/climate/";
   private static final String COORDINATE_FILENAME = "GeodesicArableCoordinates_778km2";
   private static final String PATH_CLIMATE = "/sim/climate/Climate_";
-=======
-  private static final String PATH_COORDINATES = "/data/sim/climate/";
-  private static final String COORDINATE_FILENAME = "ArableCoordinates";
-  private static final String PATH_CLIMATE = "/data/sim/climate/Climate_";
->>>>>>> f7645fd9
   private static final String PREFIX_HISTORICAL = "Historical";
   private static final String PREFIX_RCP45 = "RCP45";
   private static final String PREFIX_RCP85 = "RCP85";
@@ -265,14 +259,10 @@
    */
   public static ArrayList<MapPoint> loadLocations(Model model, ArrayList<LandTile> tileList)
   {
-<<<<<<< HEAD
-    String zipPath = PATH_COORDINATES + COORDINATE_FILENAME + ".zip";
-=======
     //String zipPath = PATH_COORDINATES + COORDINATE_FILENAME + ".zip";
     String osPath = System.getProperty("user.dir").replace('\\', '/');
     String zipPath = osPath + PATH_COORDINATES + COORDINATE_FILENAME + ".zip";
     //String zipPath = PATH_COORDINATES + "geodesic.zip";
->>>>>>> f7645fd9
     ArrayList<MapPoint> mapList = null;
     try
     {
@@ -282,12 +272,9 @@
       ZipFile zipFile = new ZipFile(new File(zipPath));
       //ZipInputStream zStream = new ZipInputStream(Util.rand.getClass().getResourceAsStream(zipPath));
       ZipEntry entry = zipFile.getEntry(COORDINATE_FILENAME+".csv");
-<<<<<<< HEAD
-=======
       //while ((entry = zStream.getNextEntry()) != null && !entry.getName().equals(COORDINATE_FILENAME + ".csv"))
       //  ;
       //ZipEntry entry = zipFile.getEntry("geodesic.csv");
->>>>>>> f7645fd9
 
       CSVReader fileReader = new CSVReader(zipFile.getInputStream(entry), 1);
       //CSVReader fileReader = new CSVReader(zStream, 1);
@@ -370,20 +357,16 @@
     for (RawDataYears yearEnum : RawDataYears.values())
     {
       //For now, just read in climate data through 2015.
-      //if (yearEnum.ordinal() > RawDataYears.y2015.ordinal()) break;
-      if (yearEnum.ordinal() > RawDataYears.y2000.ordinal()) break;
+      if (yearEnum.ordinal() > RawDataYears.y2015.ordinal()) break;
+
       String yearStr =  yearEnum.name().substring(1);
       int year =  Integer.parseInt(yearStr);
       String prefix = PREFIX_HISTORICAL;
       if (year > 2005) prefix = representativeConcentrationPathway;
 
-<<<<<<< HEAD
-      String path = PATH_CLIMATE + prefix + "_"+yearStr + ".zip";
-=======
       String osPath = System.getProperty("user.dir");
       String path = osPath + PATH_CLIMATE + prefix + "_"+yearStr + ".zip";
 
->>>>>>> f7645fd9
       int recordIdx=0;
       try
       {
@@ -424,7 +407,6 @@
 
 
               //System.out.printf("     tile[%d].data[%d][%d][%d]=%f\n", recordIdx.yearEnum.ordinal(),month,i,value);
-
               tile.data[yearEnum.ordinal()][month][i] = value;
 
               //if (yearIdx == 0 && month == System.out.println("rain="+fieldList[DataHeaders.Rain.ordinal()]+" at " + tile.latitude + ", " + tile.latitude);
@@ -432,16 +414,11 @@
             }
             recordIdx++;
           }
-<<<<<<< HEAD
           fileReader.close();
           assert (recordIdx == Model.TOTAL_LAND_TILES);
-=======
-          //fileReader.close();
->>>>>>> f7645fd9
           month++;
         }
-        //zStream.close();
-        //zipFile.close();
+        zipFile.close();
       }
 
       catch (Exception e)
