--- conflicted
+++ resolved
@@ -143,24 +143,21 @@
 
     cropData = new CropData();
 
+
     Date dateStart = new Date();
     System.out.println("Model() Loading Climate Data: " +dateFormat.format(dateStart));
 
     ArrayList<LandTile> tileList = new ArrayList<>();
     LandTile.loadLocations(this, tileList);
     LandTile.loadClimate(tileList);
-    tileList.clear();
+
 
     Date dateDone = new Date();
     double deltaSec = (dateDone.getTime() - dateStart.getTime())/1000.0;
     System.out.println("LandTile.load() Done: elapsed sec=" +deltaSec);
-<<<<<<< HEAD
-
-
-=======
     
->>>>>>> c401e14d
     assert (assertLandTiles());
+
 
     totalTiles = tileList.size();
     
@@ -174,6 +171,7 @@
       if (i < Constant.FIRST_GAME_YEAR - Constant.FIRST_DATA_YEAR)
       { populateWorldData(Constant.FIRST_DATA_YEAR + i); }
     }
+
   }
 
   public void init()
@@ -272,15 +270,15 @@
   public Territory getTerritory(double latitude, double longitude)
   {
     //This is the code that should actually be used.
-    for (Territory territory : territoryList)
-    {
-      if (territory.contains(latitude, longitude)) return territory;
-    }
-    return null;
+    //for (Territory territory : territoryList)
+    //{
+    //  if (territory.contains(latitude, longitude)) return territory;
+    //}
+    //return null;
 
 
     //This code is used for debug only.
-    /*
+
     Territory found = null;
     for (Territory territory : territoryList)
     {
@@ -295,7 +293,7 @@
       }
     }
     return found;
-    */
+
   }
 
 
@@ -1147,13 +1145,15 @@
    * it draws the boundary of that territory on the map using different colors for
    * disconnected segments (islands) of the territory.
    */
-  public void drawBoundary(Picture pic, Territory territory, Color color)
+  public void drawBoundary(Picture pic, Territory territory, Color color, int thickness)
   {
     MapProjectionMollweide map = new MapProjectionMollweide(pic.getImageWidth(), pic.getImageHeight());
-
+    //map.setCentralMeridian(-83);
     Point pixel = new Point();
 
     Graphics2D gfx = pic.getOffScreenGraphics();
+    gfx.setStroke(new BasicStroke(thickness));
+
 
     GeographicArea geographicArea = territory.getGeographicArea();
     Area boundary = geographicArea.getPerimeter();
@@ -1165,6 +1165,7 @@
     int startY = Integer.MAX_VALUE;
 
     double[] coords = new double[6];
+
 
     PathIterator path = boundary.getPathIterator(null);
     while(!path.isDone())
@@ -1201,52 +1202,7 @@
 
 
 
-  /**
-   * This method is used only for testing the geographic boundaries.<br>
-   * Given a Picture frame containing a Mollweide would map projection and a territory,
-   * it draws the boundary of that territory on the map using different colors for
-   * disconnected segments (islands) of the territory.
-   */
-  public void drawBoundaryUsingMapPoints(Picture pic, Territory territory)
-  {
-    MapProjectionMollweide map = new MapProjectionMollweide(pic.getImageWidth(), pic.getImageHeight());
-
-    Point pixel = new Point();
-
-    Graphics2D gfx = pic.getOffScreenGraphics();
-    Color[] colorList = {Color.RED, Color.ORANGE, Color.YELLOW, Color.GREEN, Color.CYAN,
-      Color.BLUE, Color.MAGENTA};
-
-    int colorIdx = 0;
-    GeographicArea geographicArea = territory.getGeographicArea();
-    ArrayList<ArrayList> islandList = geographicArea.getIslandList();
-
-    for (ArrayList<MapPoint> boundary :islandList)
-    {
-      gfx.setColor(colorList[colorIdx]);
-
-      int lastX = Integer.MAX_VALUE;
-      int lastY = Integer.MAX_VALUE;
-
-      for (MapPoint mapPoint : boundary)
-      {
-        map.setPoint(pixel, mapPoint.latitude, mapPoint.longitude);
-
-
-        //System.out.println(mapPoint + " ["+pixel.x+", "+pixel.y+"]");
-
-        if (lastX != Integer.MAX_VALUE)
-        {
-          gfx.drawLine(lastX, lastY, pixel.x, pixel.y);
-        }
-        lastX = pixel.x;
-        lastY = pixel.y;
-      }
-      colorIdx++;
-      if (colorIdx >= colorList.length) colorIdx = colorList.length - 1;
-    }
-    pic.repaint();
-  }
+
 
   public void drawAllTiles(Picture pic, Region region, Color color)
   {
@@ -1323,9 +1279,52 @@
     Model model = new Model();
 
     Picture pic = model.testShowMapProjection();
-
-    //Territory territory = model.getTerritory("Indonesia");
-    //model.drawBoundaryUsingMapPoints(pic, territory);
+    //Graphics2D gfx = pic.getOffScreenGraphics();
+    //gfx.setColor(Color.BLACK);
+    //gfx.fillRect(0,0,pic.getImageWidth(), pic.getImageHeight());
+    Territory territory;
+
+   //territory = model.getTerritory("US-Utah");
+   //model.drawBoundary(pic, territory, Color.GREEN, 1);
+
+   //territory = model.getTerritory("US-Nevada");
+   //model.drawBoundary(pic, territory, Color.BLUE, 1);
+
+    /*
+   territory = model.getTerritory("Congo (Brazzaville)");
+   model.drawBoundary(pic, territory, Color.MAGENTA, 1);
+
+   Region region = model.getRegion(EnumRegion.SUB_SAHARAN);
+   model.drawBoundary(pic, region, Util.brighten(EnumRegion.SUB_SAHARAN.getColor(), 0.5), 3);
+*/
+    //Region region = model.getRegion(EnumRegion.OCEANIA);
+    //model.drawBoundary(pic, region, Color.WHITE);
+
+    //Territory territory = model.getTerritory("Tunisia");
+    //model.drawBoundary(pic, territory, Color.RED);
+/*
+    Territory territory = model.getTerritory("Ethiopia");
+    model.drawBoundaryUsingMapPoints(pic, territory);
+
+    territory = model.getTerritory("Kenya");
+    model.drawBoundaryUsingMapPoints(pic, territory);
+
+
+    territory = model.getTerritory("Tanzania");
+    model.drawBoundaryUsingMapPoints(pic, territory);
+
+    territory = model.getTerritory("Somalia");
+    model.drawBoundaryUsingMapPoints(pic, territory);
+
+    territory = model.getTerritory("Sudan");
+    model.drawBoundaryUsingMapPoints(pic, territory);
+
+    Region region = model.getRegion(EnumRegion.SUB_SAHARAN);
+    model.drawBoundary(pic, region, Util.brighten(Color.MAGENTA, 0.5));
+
+    region = model.getRegion(EnumRegion.MIDDLE_EAST);
+    model.drawBoundary(pic, region, Util.brighten(EnumRegion.MIDDLE_EAST.getColor(), 0.5));
+
 
     //territory = model.getTerritory("Mauritania");
     //model.drawBoundary(pic, territory, Color.WHITE);
@@ -1335,9 +1334,11 @@
 
     //territory = model.getTerritory("Mexico");
     //model.drawBoundary(pic, territory, Color.RED);
-
-    for (int n = 0; n < 10; n++)
-    {
+    */
+
+    //for (int n = 0; n < 10; n++)
+    //{
+
       for (EnumRegion regionID : EnumRegion.values())
       {
         Region region = model.getRegion(regionID);
@@ -1347,9 +1348,11 @@
       for (EnumRegion regionID : EnumRegion.values())
       {
         Region region = model.getRegion(regionID);
-        model.drawBoundary(pic, region, Util.brighten(regionID.getColor(), 0.5));
+        model.drawBoundary(pic, region, Util.brighten(regionID.getColor(), 0.5), 3);
       }
       pic.repaint();
+
+    /*
       try
       {
         Thread.sleep(3000);
@@ -1360,6 +1363,6 @@
         model.drawRain(pic, 2000+n, month);
       }
     }
-
+*/
   }
 }