package starvationevasion.sim;

import starvationevasion.common.*;
import starvationevasion.common.gamecards.GameCard;
import starvationevasion.common.gamecards.Policy_DivertFunds;
import starvationevasion.sim.LandTile.Field;
import starvationevasion.sim.events.AbstractEvent;
import starvationevasion.sim.events.Drought;
import starvationevasion.sim.events.Hurricane;
import starvationevasion.sim.io.GeographyXMLparser;
import starvationevasion.sim.io.ProductionCSVLoader;
import starvationevasion.sim.io.SpecialEventCSVLoader;
import starvationevasion.util.Picture;

import java.awt.*;
import java.awt.geom.Area;
import java.awt.geom.PathIterator;
import java.text.DateFormat;
import java.text.SimpleDateFormat;
import java.util.*;
import java.util.List;
import java.util.logging.Level;
import java.util.logging.Logger;

/**
 * The Simulator class is the main API for the Server to interact with the simulator.
 * This Model class is home to the calculations supporting that API.
 * <p>
 * Each currentYear the model advances, the model applies:
 * <ol>
 * <li>Most Policy Card Effects: Any changes in land use, fertilizer use, and world
 * trade penalty functions are calculated and applied.</li>
 * <li>Changes in land use: At the start of each simulated currentYear, it is assumed that
 * farmers in each region of the world each adjust how they use land based on currently
 * enacted policies, the last currentYear's crop yields and the last currentYear's crop prices so as
 * to maximize individual profit while staying within any enacted laws.</li>
 * <li>Population: In this model, each region's population is based only on data from
 * external population projections and a random number chosen at the start of the game.
 * Note that the occurrence of wide spread famine causes the game to end with all players
 * losing. Thus, it is not necessary to model the after effects of a famine. Random game
 * events such as hurricanes, typhoons, and political unrest are assumed to have
 * negligible effect on population.</li>
 * <li>Sea Level: This depends only on external model data, a random value chosen at the
 * start of the program and the currentYear. Sea level only has two effects on the model:
 * higher sea level reduces costal farm productivity and increases damage probabilities
 * of special storm events (hurricane, and typhoons).</li>
 * <li>Climate: In this model, climate consists of annual participation, average annual
 * day and night temperatures and the annual number of frost free days on a 10 km x 10 km
 * grid across all arable land areas of the Earth.
 * <li>Occurrence of Special Events: Each currentYear, there is a probability of each of many
 * random special events occurring. These include major storms, drought, floods,
 * unseasonable frost, a harsh winter, or out breaks of crop disease, blight, or insects.
 * Special events can also be positive the result in bumper crops in some areas. While
 * these events are random, their probabilities are largely affected by actions players
 * may or may not take. For example, policies encouraging improving irrigation can
 * mitigate the effects of drought, preemptive flood control spending can mitigate the
 * effects of floods and major storms and policies that encourage / discourage
 * monocropping can increase / decrease the probability of crop disease, blight, or
 * insects problems.</li>
 * <li>Farm Product Yield: The current currentYear's yield or each crop in each region is largely
 * a function of the current currentYear's land use, climate and special events as already
 * calculated.</li>
 * <li>Farm Product Need: This is based on each region's population, regional dietary
 * preferences, and required per capita caloric and nutritional needs.</li>
 * <li>Policy Directed Food Distribution: Some player enacted policies may cause the
 * distribution of some foods to take place before the calculation of farm product
 * prices and such distributions may affect farm product prices. For example, sending
 * grain to very low income populations reduces the supply of that grain while not
 * affecting the world demand. This is because anyone who's income is below being able
 * to afford a product, in economic terms, has no demand for that product.</li>
 * <li>Farm Product Demand and price: Product foodPrice on the world market and demand are
 * highly interdependent and therefore calculated together.
 * <li>Food Distribution: In the global market, food distribution is effected by many
 * economic, political, and transportation factors. The Food Trade Penalty Function
 * (see below) is an attempt to assign each country a single number that adjusts the
 * efficiency of food on the global market being traded into that country (even if it
 * originated in that country). The game simulation allocates food products to each
 * country by maximizing the number of people feed under the application of the country's
 * penalty function.</li>
 * <li>Human Development Index: Each country, based on the extent to which its nutritional
 * needs have been met, has its malnutrition, infant mortality, and life expectancy rates
 * adjusted. These are then used to calculate the country's HDI.</li>
 * <li>Player Region Income: Each player receives tax revenue calculated as a percentage
 * of the player's region's total net farm income with any relevant enacted policy applied.</li>
 * </ol>
 */


public class Model
{
  public static final int TOTAL_LAND_TILES = 245021;//167235;
  public static double EVENT_CHANCE = 0.02;
  private static DateFormat dateFormat = new SimpleDateFormat("HH:mm:ss");

  EnumRegion debugRegion = EnumRegion.USA_CALIFORNIA;
  private final static Logger LOGGER = Logger.getGlobal(); // getLogger(Model.class.getName())

  // Verbosity of debug information during startup
  //
  private final static Level debugLevel = Level.FINE;
  public static final int YEARS_OF_DATA = 1 + Constant.LAST_YEAR - Constant.FIRST_DATA_YEAR;

  private final static boolean DEBUG = true;

  private WorldData[] worldData = new WorldData[YEARS_OF_DATA];
  private CropData cropData;

  private int currentYear;

  /**
   * List of all territories. A copy of each pointer stored in this list is
   * placed in territoryList of the region to which that territory belongs.<br><br>
   *
   * This list is build from a data file when the model loads and is never changed.<br><br>
   *
   * This list must be in lexicographic order.
   */
  private ArrayList<Territory> territoryList;

  // The set of world regions includes all of the regions in the enum, plus an
  // extra United States region aggregating all of the US states for book keeping
  // purposes.
  //
  private Region[] regionList = new Region[EnumRegion.SIZE];
  
  /**
   * Right now, the players control the 7 US Regions.
   */
  private Region[] unitedStatesRegionList = new Region[EnumRegion.US_REGIONS.length];

  private SeaLevel seaLevel;

  private ArrayList<SpecialEventData> specialEventDatum;

  private List<AbstractEvent> specialEvents = new ArrayList<>();

  private PackedTileData packedTileData;

  public Model()
  {
    territoryList = Territory.territoryLoader();
    new GeographyXMLparser(this);

    assert (assertTerritoryGeography());

    instantiateRegions();

    ProductionCSVLoader.load(regionList);

    cropData = new CropData();


    Date dateStart = new Date();
    System.out.println("Model() Loading Climate Data: " +dateFormat.format(dateStart));

    ArrayList<LandTile> tileList = new ArrayList<>(TOTAL_LAND_TILES);
    LandTile.loadLocations(this, tileList);
    assert (tileList.size() == TOTAL_LAND_TILES);
    LandTile.loadClimate(tileList);
    //System.out.println("tileList.size()="+tileList.size());



    Date dateDone = new Date();
    double deltaSec = (dateDone.getTime() - dateStart.getTime())/1000.0;
    System.out.println("LandTile.load() Done: elapsed sec=" +deltaSec);
    
    assert (assertLandTiles());
    
    packedTileData = new PackedTileData(TOTAL_LAND_TILES);

    updateCropRatings(Constant.FIRST_GAME_YEAR-1);

    placeCrops();

    setRegionalProduction();
    
    populateUSRegionList();

    for (int i = 0; i < YEARS_OF_DATA; i++)
    {
      worldData[i] = new WorldData();
      if (i < Constant.FIRST_GAME_YEAR - Constant.FIRST_DATA_YEAR)
      { populateWorldData(Constant.FIRST_DATA_YEAR + i); }
    }

  }

  public void init()
  {
    currentYear = Constant.FIRST_GAME_YEAR;
  }

  private boolean assertTerritoryGeography()
  {
    Territory NewMexico = null, China = null, UnitedKingdom = null, Ireland = null;
    for (Territory territory : territoryList)
    {
      if (territory.getName().equals("US-NewMexico"))
      {
        NewMexico = territory;
      }
      else if (territory.getName().equals("China"))
      {
        China = territory;
      }
      else if (territory.getName().equals("United Kingdom"))
      {
        UnitedKingdom = territory;
      }
      else if (territory.getName().equals("Ireland"))
      {
        Ireland = territory;
      }

    }
    assert (NewMexico != null);
    assert (China != null);
    assert (UnitedKingdom != null);
    assert (NewMexico.contains(35, -106)); //Albuquerque
    assert (!China.contains(35, -106)); //Albuquerque
    assert (China.contains(40, 116)); //Beijing
    assert (China.contains(31.2, 121.5)); //Shanghai
    assert (UnitedKingdom.contains(51.5, -0.13)); //London
    assert (UnitedKingdom.contains(54.5970, -5.93)); //Belfast, Northern Ireland
    assert (!UnitedKingdom.contains(53.349925, -6.270475)); //Dublin, Ireland
    assert (Ireland.contains(53.349925, -6.270475)); //Dublin, Ireland
    assert (!UnitedKingdom.contains(53.347309, -5.681383)); //Irish Sea
    assert (!Ireland.contains(53.347309, -5.681383)); //Irish Sea
    assert (!UnitedKingdom.contains(50.39, -1.7)); //English Channel


    return true;
  }




  private boolean assertLandTiles()
  {
    /*
    for (Territory territory : territoryList)
    {
      float area = territory.getLandTotal();
      System.out.println("LandTiles: " + territory.getName() + ": area=" +
        area + ", tile count=" + territory.getLandTiles().size() +
        ", land per tile = " + area / territory.getLandTiles().size());
    }
    */

    for (Region region : regionList)
    {
      int totalTiles = 0;
      ArrayList<Territory> myTerritories = region.getTerritoryList();
      for (Territory territory : myTerritories)
      {
        totalTiles += territory.getLandTiles().size();
      }

      float area = region.getLandTotal();
      System.out.println("LandTiles: " + region.getName() + ": area=" +
        area + ", tile count=" + totalTiles + ", land per tile = " + area / totalTiles);
    }
    return true;
  }

  public int getCurrentYear()
  {
    return currentYear;
  }

  public Region getRegion(EnumRegion r)
  {
    return regionList[r.ordinal()];
  }

  public Territory getTerritory(MapPoint mapPoint)
  {
    return getTerritory(mapPoint.latitude, mapPoint.longitude);
  }

  public Territory getTerritory(double latitude, double longitude)
  {
    //This is the code that should actually be used.
    for (Territory territory : territoryList)
    {
      if (territory.contains(latitude, longitude)) return territory;
    }
    return null;


    //This code is used for debug only.
    /*
    Territory found = null;
    for (Territory territory : territoryList)
    {
      if (territory.contains(latitude, longitude))
      {
        if (found != null)
        {
          System.out.println("ERROR: Point ["+latitude+", "+longitude+
            "] in two territories: " + found.getName() + " & " + territory.getName());
        }
        found = territory;
      }
    }
    return found;
  */
  }


  /**
   * Uses binary search to fine the given name in the territory list.
   * @param name of territory
   * @return reference to the unique territory with the given name or null if there does not
   * exist a territory with the given name in territoryList
   */
  public Territory getTerritory(String name)
  {

    //System.out.println("getTerritory("+name+")");
    int start = 0;
    int end = territoryList.size()-1;
    int i = end/2;

    while (end >= start)
    {
      Territory territory = territoryList.get(i);

      int result = name.compareTo(territory.getName());
      //System.out.println("    "+territory.getName() + ", result="+result + ": "+start+", "+i+", "+end);

      if (result < 0) end = i-1;
      else if (result > 0) start = i+1;
      else return territory;

      i = (end+start)/2;

      //System.out.println("           "+start+", "+i+", "+end);
    }
    return null;
    //for (Territory territory : territoryList)
    //{
    //  if (territory.getName().equals(name)) return territory;
    //}
    //return null;
  }


  public GeographicArea getGeographicArea(EnumRegion regionCode)
  {
    return regionList[regionCode.ordinal()].getGeographicArea();
  }


  public List<AbstractEvent> getSpecialEvents()
  {
    return specialEvents;
  }

  public PackedTileData getPackedTileData()
  {
    return packedTileData;
  }

  /**
   * A Region is the base political unit exposed to the player.
   * A region a set of territoryList. Each territory is assigned to one region.
   */
  private void instantiateRegions()
  {
    for (int i = 0; i < EnumRegion.SIZE; i++)
    {
      regionList[i] = new Region(EnumRegion.values()[i]);
    }


    //Add each territory to its region
    for (Territory territory : territoryList)
    {
      int regionIdx = territory.getGameRegion().ordinal();
      regionList[regionIdx].addTerritory(territory);
    }

    for (int i = 0; i < EnumRegion.SIZE; i++)
    {
      for (int year = Constant.FIRST_DATA_YEAR; year < Constant.FIRST_GAME_YEAR; year++)
      {
        regionList[i].aggregateTerritoryData(year);
      }
    }

    //try{cropLoader = new CropCSVLoader();} catch (Throwable t){ System.out.println("CROP_LOADER "+t);}
    //cropZoneDatum = cropLoader.getCategoryData();


    //if (DEBUG) System.out.println("Model.instantiateRegions() estimate initial yield.");
    // Traverse all of the regions, estimating the initial yield.
    // Note that this includes the book-keeping regions.
    //
    //for (Region region : regionList)
    //{ // Roll up the population and undernourished for each region.
    //
    //  region.updatePopulation(Constant.FIRST_YEAR);

    // Update the initial yield.
    //
    // region.estimateInitialYield();
    //}

    //for (Region region : regionList) region.estimateInitialBudget(cropLoader.getCategoryData());
    //for (Region region : regionList)
    //{
    //  if (region.getRegionEnum() == null || !region.getRegionEnum().isUS())
    // {
    //    region.estimateInitialCropLandArea(cropLoader.getCategoryData());
    //  }
    //}

    // Now iterate over the enumeration to optimize planting for each game
    // region.
    //
    //for (EnumRegion region : EnumRegion.values())
    //{
    // TODO : The tile optimization function will only work if we have the
    // CropClimateData structure correctly populated for each of the crops.
    //
    // calculate OTHER_CROPS temp & rain requirements for each country
    //  for (Territory state : regionList[region.ordinal()].getTerritoryList())
    //  {

    //    CropOptimizer optimizer = new CropOptimizer(Constant.FIRST_YEAR, state);
    //    optimizer.optimizeCrops();
    //  }
    //}

    // Finally, aggregate the totals for all regions (including book keeping).
    //
    //if (debugLevel.intValue() < Level.INFO.intValue())
    //{ Simulator.dbg.println("*** Initialized territory data .............");
    //}

    //for (Region region : regionList)
    //{ region.aggregateTerritoryFields(Constant.FIRST_YEAR);
    //  if (debugLevel.intValue() < Level.INFO.intValue()) printRegion(region, Constant.FIRST_YEAR);
    //}
  }


  /**
   * @return the simulation currentYear that has just finished.
   */
  protected int nextYear(ArrayList<GameCard> cards)
  {
    LOGGER.info("******* SIMULATION YEAR ******** " + currentYear);

    //applyPolicies(); // Not started.

    //updateLandUse(); // Not started.

    //updatePopulation(); // Done.

    //updateClimate(); // Done.

    //generateSpecialEvents(); // In progress (Alfred).

    //applySpecialEvents(); // Done.

    //updateFarmProductYield(); // Done.

    //updateFarmProductNeed(); // Done.

    //updateFarmProductMarket(); // Not started.

    //updateFoodDistribution(); // Not started.

    //updatePlayerRegionRevenue(); // Not started.

    //updateHumanDevelopmentIndex(); // Done.


    //if (debugLevel.intValue() < Level.INFO.intValue())
    //{ Simulator.dbg.println("******************************************* FINAL Stats for " + debugRegion + " in " +
    // currentYear);
    //  printRegion(regionList[debugRegion.ordinal()], currentYear);
    //}

    currentYear++;
    return currentYear;
  }

  protected WorldData populateWorldData(int year)
  {
    //System.out.println("Model.populateWorldData("+year+")");
    //ArrayList<CropZoneData> categoryData = cropLoader.getCategoryData();

    int yearIdx = year - Constant.FIRST_DATA_YEAR;
    WorldData data = worldData[yearIdx];
    data.year = year;

    for (int i = 0; i < EnumFood.SIZE; i++)
    {
      for (EnumFood food : EnumFood.values())
      {
        data.foodPrice[food.ordinal()] = cropData.getPrice(year, food);
      }
    }


    //Region Data
    for (int i = 0; i < EnumRegion.SIZE; i++)
    {
      RegionData region = data.regionData[i];
      region.population = regionList[i].getPopulation(year);
      region.undernourished = regionList[i].getUndernourished(year);
      region.humanDevelopmentIndex = regionList[i].getHumanDevelopmentIndex();

      region.revenueBalance = regionList[i].getRevenue();
      region.landArea = regionList[i].getLandTotal();

      for (EnumFood food : EnumFood.values())
      {
        region.foodProduced[food.ordinal()] = regionList[i].getCropProduction(year, food);
        region.foodImported[food.ordinal()] = regionList[i].getCropImport(year, food);
        region.foodExported[food.ordinal()] = regionList[i].getCropExport(year, food);

        //Simulator keeps income in $1000s but client is given income in millions of dollars.
        //long thousandsOfDollars = regionList[i].getCropIncome(food);

        //If a very small amount, then make at least 1 million.
        //if ((thousandsOfDollars > 1) && (thousandsOfDollars<500)) thousandsOfDollars+= 500;

        //Round up
        //region.foodIncome[food.ordinal()]   += ( thousandsOfDollars + 600)/1000;
        //region.farmArea[food.ordinal()] = regionList[i].getCropLand(food);
      }
    }
    return data;
  }


  protected WorldData getWorldData(int year)
  {
    int yearIdx = year - Constant.FIRST_DATA_YEAR;
    return worldData[yearIdx];
  }
  
  /**
   * Searches the regionList for the US regions and adds them to
   * unitedStatesRegionList[].
   */
  private void populateUSRegionList()
  {
    int it = 0;    
    ArrayList<EnumRegion> usRegions = new ArrayList<>();
    
    for(int i = 0; i < EnumRegion.US_REGIONS.length; i++)
    {
      usRegions.add(EnumRegion.US_REGIONS[i]);
    }
    
    for(int i = 0; i < regionList.length; i++)
    {
      if(usRegions.contains(regionList[i].getRegionEnum()))
      {
        unitedStatesRegionList[it] = regionList[i];
        it++;
      }
    }
  }

  /**
   * Linear interpolate population.
   */
  private void interpolatePopulation(Territory territory, int year0, int year1)
  {
    int y0 = territory.getPopulation(year0);
    int y1 = territory.getPopulation(year1);

    for (int i = year0 + 1; i < year1; i += 1)
    {
      double y = y0 + (y1 - y0) * (((double) i - year0) / (year1 - year0));
      territory.setPopulation(i, (int) y);
    }
  }

  /**
   * Looks at each policy enacted for this turn and applies the appropriate
   * ones.
   * 
   * Cards not directly affecting the simulation model presumably should not be
   * handled here. Cards like CovertIntelligence, which lets you look at another
   * player's hand, do not directly affect the model. Right now they are
   * handled in Simulator.NextTurn(). Since policy cards are the first thing
   * applied in Model.nextYear(), it doesn't alter any calculations as the model
   * completes a year's simulation.
   * 
   * @param cards
   *          the list of all cards to be applied to the model
   */
  private void applyPolicies(ArrayList<GameCard> cards)
  {
    if (debugLevel.intValue() < Level.INFO.intValue())
    {
      Simulator.dbg.println("******************************************* Applying policies");
    }
    
    for (GameCard c : cards)
    {
      switch(c.getCardType())
      {
<<<<<<< HEAD
        case Policy_CleanRiverIncentive:
          break;
        case Policy_DiverttheFunds:
=======
        case Policy_DivertFunds:
>>>>>>> 2421e725
          //remove all cards from owners hand -- done in Simulator.java
          //give 14 million dollars to owner
          getRegion(c.getOwner()).addToRevenue(14000000);
          break;
        case Policy_EducateTheWomenCampaign:
          break;
        case Policy_EfficientIrrigationIncentive:
          break;
        case Policy_EthanolTaxCreditChange:
          getRegion(c.getOwner()).setEthanolProducerTaxCredit(25); //25% for now.
          break;
        case Policy_FarmInfrastructureSubSaharan:
          break;
        case Policy_FertilizerAidCentralAsia:
          sendFertilizerAid(EnumRegion.CENTRAL_ASIA, 1000); //$1000 from each US region for now
          break;
        case Policy_FertilizerAidMiddleAmerica:
          sendFertilizerAid(EnumRegion.MIDDLE_AMERICA, 1000); //$1000 from each US region for now
          break;
        case Policy_FertilizerAidOceania:
          sendFertilizerAid(EnumRegion.OCEANIA, 1000); //$1000 from each US region for now
          break;
        case Policy_FertilizerAidSouthAsia:
          sendFertilizerAid(EnumRegion.SOUTH_ASIA, 1000); //$1000 from each US region for now
          break;
        case Policy_FertilizerAidSubSaharan:
          sendFertilizerAid(EnumRegion.SUB_SAHARAN, 1000); //$1000 from each US region for now
          break;
        case Policy_FertilizerSubsidy:
          break;
        case Policy_FoodReliefCentralAsia:
          break;
        case Policy_FoodReliefMiddleAmerica:
          break;
        case Policy_FoodReliefOceania:
          break;
        case Policy_FoodReliefSouthAsia:
          break;
        case Policy_FoodReliefSubSaharan:
          break;
        case Policy_Fundraiser:
          break;
        case Policy_InternationalFoodRelief:
          break;
        case Policy_Loan:
          break;
        case Policy_MyPlatePromotionCampaign:
          break;
        case Policy_ResearchInsectResistanceGrain:
          break;
        case Policy_SpecialInterests:
          break;
        default:
          break;
      }
    }
  }
  
  /**
   * These cards are of the same type: Each US region sends fertilizer aid to a
   * specific region.
   * 
   * Subtract amount from each US Region, and send 7 times that amount to the
   * specific region
   */
  private void sendFertilizerAid(EnumRegion region, int amount)
  {
    for(int i = 0; i < unitedStatesRegionList.length; i++)
    {
      unitedStatesRegionList[i].subtractFromRevenue(amount);
    }
    
    for(int i = 0; i < regionList.length; i++)
    {
      if(regionList[i].getRegionEnum().equals(region))
      {
        regionList[i].addFertilizerAid(amount*7);
      }
    }
  }

  private void updateLandUse()
  {
    // TODO : Land use is based on policies.
    // Notes :
    // Start with how much each country is producing v/s how much land they are using.
    // This gives us a yield factor.  If a country with a high yield applies irrigation
    // won't benefit as much as countries with a low yield.  Make an 'S' curve (bezier)
    // with a fit quadratic equation.
    //
    if (debugLevel.intValue() < Level.INFO.intValue())
    {
      Simulator.dbg.println("******************************************* Updating land use");
    }
  }


  private void updateClimate()
  {
    // Done.
    //
    //if (debugLevel.intValue() < Level.INFO.intValue())
    //{ Simulator.dbg.println("******************************************* Updating climate");
    //}

    //if (debugLevel.intValue() < Level.INFO.intValue())
    //{ printCurrentClimate(regionList[debugRegion.ordinal()], currentYear);
    //}
  }

  private void generateSpecialEvents()
  {
    // TODO: 12/6/2015 Alfred is working on this.
    //
    if (debugLevel.intValue() < Level.INFO.intValue())
    {
      Simulator.dbg.println("******************************************* Generating special events");
    }

    //check current currentYear.
    int CURRENT_YEAR = 2015;
    if (currentYear < CURRENT_YEAR)
    {
      //Then there should be a pre-existing event to draw upon. Then
      //there ought to have been a process that loaded the events to draw from
      for (SpecialEventData event : specialEventDatum)
      {
        if (event.year == currentYear)
        {
          //add current event to data structure of events for the currentYear
        }
      }
    }
    else
    {
      //If this is the case then examine the players behaviors. Is it probable
      //that their region could experience an event based on the leaders actions
      //through policy. So their current status is important:
      //1. Are they in crisis already?
      //2. What are their current policies?
      //3. if in crisis will the current policies help or hurt?
      //4. if not in crisis will the current policies improve the regions state?
    }

    // Temporary code just to make special events happen in the absence of Alfred's timeline.
    //
    int attempts = 5;
    Random rand = new Random();
    while (attempts > 0)
    {
      if (rand.nextFloat() < EVENT_CHANCE)
      {
        if (rand.nextBoolean())
        {
          // do a hurricane
          Region us = regionList[EnumRegion.SIZE];
          int idx = rand.nextInt(us.getTerritoryList().size() - 1) + 1;
          for (Territory territory : us.getTerritoryList())
          {
            if (idx == 0)
            {
              specialEvents.add(new Hurricane(territory));
              break;
            }
            idx--;
          }
        }
        else
        {
          // do a drought
          int idx = rand.nextInt(EnumRegion.US_REGIONS.length);
          Region usRegion = regionList[EnumRegion.US_REGIONS[idx].ordinal()];
          specialEvents.add(new Drought(usRegion));
        }
      }
      attempts--;
    }
  }

  private void applySpecialEvents()
  {
    if (specialEvents.isEmpty()) return;

    for (Iterator<AbstractEvent> iterator = specialEvents.iterator(); iterator.hasNext(); )
    {
      AbstractEvent event = iterator.next();
      event.applyEffects();

      // remove the event if its duration is 0.
      if (event.getDuration() < 1)
      {
        iterator.remove();
      }
    }
  }

  private void updateFarmProductYield()
  {
    if (debugLevel.intValue() < Level.INFO.intValue())
    {
      Simulator.dbg.println("******************************************* Updating farm product yield");
    }

    // Iterate over all of the regions, including the book keeping regions.  Each
    // region invokes a territory update and then computes an aggregate number
    // for the region.  Territories that are in both game and book-keeping regions
    // may compute their yield twice, but this has no side effects.
    //
    for (Region region : regionList)
    {
      region.updateYield(currentYear);
    }

    if (debugLevel.intValue() < Level.INFO.intValue())
    {
      printCropYield(regionList[debugRegion.ordinal()], currentYear);
    }
  }

  private void updateFarmProductNeed()
  {
    if (debugLevel.intValue() < Level.INFO.intValue())
    {
      Simulator.dbg.println("******************************************* Updating farm product need");
    }

    // Iterate over only the game regions.
    //
    for (int i = 0; i < EnumRegion.SIZE; i++)
    {
      regionList[i].updateCropNeed(currentYear);
    }

    if (debugLevel.intValue() < Level.INFO.intValue())
    {
      printCropNeed(regionList[debugRegion.ordinal()], currentYear);
    }
  }

  private void updateFarmProductMarket()
  {
    // TODO : Not implemented.
  }

  private void updateFoodDistribution()
  {
    // TODO: Not implemented.  Tie in the new trading optimizer, and subtract revenue.
    // If a territory can't buy enough product then we need to
    // update the undernourishment factor.
    //
  }

  private void updatePlayerRegionRevenue()
  {
    // TODO : Not implemented.  The US will be trading food as a region.  The results
    // of these trades need to be propegated to the US regions.
    //
  }

  private void updateHumanDevelopmentIndex()
  {
    // TODO: HDI is updated in the roll-up of the territoryList into regions, based on the
    // undernourished factor.
    //
  }

  /**
   * iterates through each region and places down crops, semi-randomly,
   *  based on recorded production amounts.
   */
  private void placeCrops()
  {

    System.out.println("Model.placeCrops() Starting");
    long start = System.nanoTime();
    List<LandTile> regionTileList = new ArrayList<>();
    List<Territory> territoryList;
    //iterate through each region and fill a list of territories for each region
    for(int i = 0; i < regionList.length; i++)
    {

      territoryList = regionList[i].getTerritoryList();
      //populate regionTileList with all tiles of all territories in the region
      for(Territory territory : territoryList)
      {
        regionTileList.addAll(territory.getLandTiles());
      }
      System.out.println(regionList[i].getName() + " " + regionTileList.size() + " " + regionList[i].getLandTotal() / regionTileList.size());
      //go through the list of crops, one by one, and assign them to tiles, with
      //weighted probabilities, based on the crop ratings for each tile
      for(int j = 0; j < EnumFood.CROP_FOODS.length; j++)
      {
        //the amount of tiles per region for each crop is the total land area for each crop divided by the area
        //of a land tile.
        int numTilesForCrop = (int) regionList[i].getCropArea(Constant.FIRST_DATA_YEAR, EnumFood.CROP_FOODS[j])
                / (regionList[i].getLandTotal() / regionList[i].getNumTiles());
        //given the amount of tiles used for each crop, randomly place the appropriate number of the given crop.
        for(int k = 0; k < numTilesForCrop && regionTileList.size() > 0; k++)
        {

          int randomTileIndex = Util.rand.nextInt(regionTileList.size());
          LandTile tile = regionTileList.get(randomTileIndex);
          EnumCropZone cropRating = tile.getCropRatings()[j];
          if(cropRating.ordinal() == 3) //crop is IDEAL for this location. Place it.
          {
            tile.setCrop(EnumFood.CROP_FOODS[j]);
            regionTileList.remove(randomTileIndex);
          }
          else if(cropRating.ordinal() == 2) //crop is GOOD for this location. 80% chance to place it.
          {
            if(Util.rand.nextDouble() < 0.8)
            {
              tile.setCrop(EnumFood.CROP_FOODS[j]);
              regionTileList.remove(randomTileIndex);
            }
          }
          else if(cropRating.ordinal() == 1)
          {
            if(Util.rand.nextDouble() < .4) //crop is ACCEPTABLE for this location. 40% chance to place it.
            {
              tile.setCrop(EnumFood.CROP_FOODS[j]);
              regionTileList.remove(randomTileIndex);
            }
          }
          else
          {
            if(Util.rand.nextDouble() < 0.2) //crop is POOR for this location. 20% chance to place it.
            {
              tile.setCrop(EnumFood.CROP_FOODS[j]);
              regionTileList.remove(randomTileIndex);
            }
          }
        }
      }
      //do the same for non-crops
      for(int j = 0; j < EnumFood.NON_CROP_FOODS.length; j++)
      {

        int numTilesForCrop = (int) regionList[i].getCropArea(Constant.FIRST_DATA_YEAR, EnumFood.NON_CROP_FOODS[j])
                / (regionList[i].getLandTotal() / regionList[i].getNumTiles());

        for(int k = 0; k < numTilesForCrop && regionTileList.size() > 0; k++)
        {

          int randomTileIndex = Util.rand.nextInt(regionTileList.size());
          LandTile tile = regionTileList.get(randomTileIndex);
          EnumCropZone cropRating = tile.getCropRatings()[j];
          if(cropRating.ordinal() == 3) //non-crop is IDEAL for this location. Place it.
          {
            tile.setCrop(EnumFood.NON_CROP_FOODS[j]);
            regionTileList.remove(randomTileIndex);
          }

        }
      }
      regionTileList.clear();
    }

    //uncomment the following code for testing
    // List<LandTile> landTiles = new ArrayList<>();
    // int num = 1;
    // for (int i = 0; i < regionList.length; i++)
    // { //For each Region
    //   for (int j = 0; j < regionList[i].getTerritoryList().size(); j++)
    //   { //For each Territory
    //     landTiles = regionList[i].getTerritoryList().get(j).getLandTiles();

    //     for (LandTile tile : landTiles)
    //     {
    //       if(tile.getCrop() != null) System.out.println(num + " " + tile.getCrop().name());
    //       num++;
    //     }
    //   }
    // }
    long end = System.nanoTime();
    System.out.println("Model.placeCrops() Done: Time: " + ((end - start) / 1000000000.0));
  }
  
  /**
   * Updates all the cropRatings in all landTile.
   * 
   * Will generally only be called during initialization for now. The only reason
   * to call this method multiple times would be if cropData has changed or if 
   * there was a change in climate data for all/a lot of the landtiles.
   * @param dataYear 
   */
  private void updateCropRatings(int dataYear)
  {
    System.out.println("LandTile.updateCropRatings() Starting");
    long start = System.nanoTime();
    int index = 0;
    ArrayList<LandTile> landTiles;
    EnumCropZone[] ratings = new EnumCropZone[EnumFood.SIZE];
    
    for (int i = 0; i < regionList.length; i++)
    { //For each Region
      for (int j = 0; j < regionList[i].getTerritoryList().size(); j++)
      { //For each Territory
        landTiles = regionList[i].getTerritoryList().get(j).getLandTiles();
        
        for (LandTile tile : landTiles)
        {
          // For each crop, find the EnumCropZone value
          for (int k = 0; k < EnumFood.CROP_FOODS.length; k++)
          {
            ratings[k] = rateTileForCrop(EnumFood.CROP_FOODS[k], tile, regionList[i], dataYear);
          }

          //for now, all 4 non crop foods get an ideal rating
          for (int m = 0; m < 4; m++)
          {
            ratings[m + EnumFood.CROP_FOODS.length] = EnumCropZone.IDEAL;
          }
          tile.updateRating(ratings);
          packedTileData.packData(tile , index);
          index++;
        }
      }
    }
    System.out.println("LandTile.updateCropRatings() Done: Time: " + ((System.nanoTime() - start)
        / 1000000000.0));
  }
  
  /**
   * Rates a given tile's suitability for a particular crop.
   * 
   * Currently doesn't take into account the necessary amount of rain.
   * 
   * @param crop
   *          crop for which we want rating (citrus, fruit, nut, grain, oil,
   *          veggies, special, or feed)
   * @return EnumCropZone (IDEAL, GOOD, ACCEPTABLE, or POOR)
   * @throws NullPointerException
   *           if called with argument EnumFood.OTHER_CROPS, will throw an
   *           exception because OTHER_CROPS required climate varies by country;
   *           rating cannot be calculated using crop alone.
   */
  private EnumCropZone rateTileForCrop(EnumFood crop, LandTile tile, Region region, int dataYear)
      throws NullPointerException
  {
    Constant.Month currentMonth;

    // isAcceptable is set to true during the loop if the crop is ever found to
    // be acceptable. We do not immediately return once finding that a tile is
    // acceptable for a crop as we may find that a tile is also ideal at a
    // later time.
    boolean isAcceptable = false;
    boolean isGood = false;

    // The current running Acceptable or better grow days. The loop starts on
    // January, and if the month is deemed ideal and/or acceptable, add the
    // current months total days to its respective value. If February is
    // neither ideal or acceptable, set them both back to 0. If these values
    // ever reach the crops required grow days, we know that the tile is not
    // poor.
    int consecutiveAcceptableGrowDays = 0;
    int consecutiveGoodGrowDays = 0;
    int consecutiveIdealGrowDays = 0;
    
    int consecutiveAcceptableWater = 0;
    int consecutiveGoodWater = 0;
    int consecutiveIdealWater = 0;

    // This value corresponds to the consecutive number of acceptable or ideal
    // grow days starting from January up to the first non acceptable or ideal 
    // month.
    //
    // The acceptable or ideal buffer is set to false once the first month
    // is found that does not meet the acceptable or ideal conditions. The
    // number of consecutive grow days is then saved to its respective
    // consecutiveBufferValue.
    //
    // We do this to check if the combination of the beginning and the end
    // of a years consecutive grow days reach an acceptable or ideal value.

    boolean consecutiveAcceptableBuffer = true;
    boolean consecutiveGoodBuffer = true;
    boolean consecutiveIdealBuffer = true;
    int consecutiveAcceptableBufferValue = 0;
    int consecutiveGoodBufferValue = 0;
    int consecutiveIdealBufferValue = 0;
    
    int consecutiveAcceptableWaterBuff = 0;
    int consecutiveGoodWaterBuff = 0;
    int consecutiveIdealWaterBuff = 0;

    // these values per month
    float tileMonthlyLowT;
    float tileMeanDailyHighT;
    float tileMeanDailyLowT;
    float tileRain;
    
    // The crop values are the information needed from the crop to rate a tile
    int cropIdealHigh = cropData.getData(CropData.Field.TEMPERATURE_IDEAL_HIGH, crop);
    int cropIdealLow = cropData.getData(CropData.Field.TEMPERATURE_IDEAL_LOW, crop);
    int cropTempMin = cropData.getData(CropData.Field.TEMPERATURE_MIN, crop);
    int cropGrowdays = cropData.getData(CropData.Field.GROW_DAYS, crop);
    
    // 1000 kg/m3 is the mass density of water. Multiply the required water
    // necessary for a crop given in units m3/ton by the mass density of water
    // to get the required water necessary for a crop in units kg/ton.
    float cropWaterRequired = cropData.getData(CropData.Field.WATER, crop) * 1000; //in m3/ton
    
    if (region.getCropArea(dataYear, crop) == 0)
    {
      return EnumCropZone.POOR;
    }
    
    // Crop density in the given region. Mass of crop per square kilometers
    long cropMassPerArea = region.getCropProduction(dataYear, crop) / region.getCropArea(dataYear,
        crop);
    
    // Multiply these two values to get the amount of water required in units
    // kg/km2. Divide by 1 000 000 to convert from kg/km2 to kg/m2. Now we will
    // directly compare this value, the necessary total amount of water
    // necessary for a crop, to the amount of water produced in a landtile's
    // climate
    cropWaterRequired = (cropWaterRequired * cropMassPerArea) / 1000000; // kg/m2
    
    for (int i = 0; i < Constant.Month.SIZE; i++)
    { // Iterate through each month checking if suitable conditions exist for
      // the necessary growdays
      currentMonth = Constant.Month.values()[i];
      tileMonthlyLowT = tile.getField(Field.TEMP_MONTHLY_LOW, dataYear, currentMonth);
      tileMeanDailyHighT = tile.getField(Field.TEMP_MEAN_DAILY_HIGH, dataYear, currentMonth);
      tileMeanDailyLowT = tile.getField(Field.TEMP_MEAN_DAILY_LOW, dataYear, currentMonth);
      tileRain = tile.getField(Field.RAIN, dataYear, currentMonth); //kg/m2

      if (tileMonthlyLowT < cropTempMin)
      { // if the crops will freeze this month, tile is poor for this month
        
        //update buffers if necessary
        if (consecutiveAcceptableBuffer)
        {
          consecutiveAcceptableBuffer = false;
          consecutiveAcceptableBufferValue = consecutiveAcceptableGrowDays;
          consecutiveAcceptableWaterBuff = consecutiveAcceptableWater;

          if (consecutiveGoodBuffer)
          {
            consecutiveGoodBuffer = false;
            consecutiveGoodBufferValue = consecutiveGoodGrowDays;
            consecutiveGoodWaterBuff = consecutiveGoodWater;

            if (consecutiveIdealBuffer)
            {
              consecutiveIdealBuffer = false;
              consecutiveIdealBufferValue = consecutiveIdealGrowDays;
              consecutiveIdealWaterBuff = consecutiveIdealWater;              
            }
          }
        }
        
        //reset all values
        
        consecutiveIdealGrowDays = 0;
        consecutiveGoodGrowDays = 0;
        consecutiveAcceptableGrowDays = 0;
        
        consecutiveIdealWater = 0;
        consecutiveGoodWater = 0;
        consecutiveAcceptableWater = 0;
      }
      else //the crop will at least be acceptable/not freeze.
      {
        if (isBetween(tileMeanDailyLowT, cropIdealLow, cropIdealHigh) && isBetween(
            tileMeanDailyHighT, cropIdealLow, cropIdealHigh) && !isGood)
        { // if the tile is at least good for this crop this month
          consecutiveGoodGrowDays += currentMonth.days();
          consecutiveAcceptableGrowDays += currentMonth.days();
          
          consecutiveGoodWater += tileRain;
          consecutiveAcceptableWater += tileRain;

          if (isBetween(tileMonthlyLowT, cropIdealLow, cropIdealHigh))
          { // if the tile is ideal for this crop this month
            consecutiveIdealGrowDays += currentMonth.days();
            consecutiveIdealWater += tileRain;
          }
          else
          { // not ideal
            if (consecutiveIdealBuffer)
            {
              consecutiveIdealBuffer = false;
              consecutiveIdealBufferValue = consecutiveIdealGrowDays;
              consecutiveIdealWaterBuff = consecutiveIdealWater;
            }

            consecutiveIdealGrowDays = 0;
            consecutiveIdealWater = 0;
          }
        }
        else if (!isAcceptable && !isGood) //not good, only acceptable
        {
          if (consecutiveGoodBuffer)
          {
            consecutiveGoodBuffer = false;
            consecutiveGoodBufferValue = consecutiveGoodGrowDays;
            consecutiveGoodWaterBuff = consecutiveGoodWater;
          }

          consecutiveGoodGrowDays = 0;
          consecutiveGoodWater = 0;
          
          consecutiveAcceptableGrowDays += currentMonth.days();
          consecutiveAcceptableWater += tileRain;
        }
      }
      
      // check if we can determine anything with new consecutiveGrowDay values
      if (consecutiveIdealGrowDays >= cropGrowdays && consecutiveIdealWater >= cropWaterRequired)
      { //if Ideal just return immediately.
        return EnumCropZone.IDEAL;
      }
      else if (!isGood && consecutiveGoodGrowDays >= cropGrowdays
          && consecutiveGoodWater >= cropWaterRequired)
      { //if isGood is true this elseif never executes
        isGood = true;
      }
      else if (!isGood && !isAcceptable && consecutiveAcceptableGrowDays >= cropGrowdays
          && consecutiveAcceptableWater >= cropWaterRequired)
      {//if isGood is true we don't care if it's acceptable.
        isAcceptable = true;
      }
    }
    
    // At this point, the consecutiveGrowDay values are what the values are
    // through December. If it wasn't acceptable/good/ideal in December, this
    // value is 0. We will add this value to its respective buffer. If January
    // wasn't acceptable/good/ideal, the respective buffer is also 0.

    // Check if the beginning + the end of a year result in an ideal tile
    // for the given crop
    if (consecutiveIdealGrowDays + consecutiveIdealBufferValue >= cropGrowdays
        && consecutiveIdealWater + consecutiveIdealWaterBuff >= cropWaterRequired)
    {
      return EnumCropZone.IDEAL;
    }
    // Else check if we ever had a period that was deemed Good or if the
    // beginning + end of a year results in a Good tile for the crop
    else if (isGood || (consecutiveGoodGrowDays + consecutiveGoodBufferValue >= cropGrowdays
        && consecutiveGoodWater + consecutiveGoodWaterBuff >= cropWaterRequired))
    {
      return EnumCropZone.GOOD;
    }
    else if (isAcceptable || (consecutiveAcceptableGrowDays
        + consecutiveAcceptableBufferValue >= cropGrowdays && consecutiveAcceptableWater
            + consecutiveAcceptableWaterBuff >= cropWaterRequired))
    {
      return EnumCropZone.ACCEPTABLE;
    }
    else
    { // If it's not Ideal/Good/Acceptable, it's poor.
      return EnumCropZone.POOR;
    }
  }

  private boolean isBetween(Number numToTest, Number lowVal, Number highVal)
  {
    if (numToTest.doubleValue() >= lowVal.doubleValue() && numToTest.doubleValue() <= highVal.doubleValue())
    {
      return true;
    }
    else
    {
      return false;
    }
  }

  private void loadExistingSpecialEvents()
  {
    SpecialEventCSVLoader loader = null;
    try {loader = new SpecialEventCSVLoader();} catch (Throwable t) {}
    specialEventDatum = loader.getEventData();
  }


  public void printCropNeed(Region region, int year)
  {
    // Print just the cell at the capital.
    //
    Simulator.dbg.println("Region " + region.getName() + " crop need per capita : ");
    //for (EnumFood food : EnumFood.values()) Simulator.dbg.print(" " + region.getCropNeedPerCapita(food));
    Simulator.dbg.println();

    // Print each territory.
    //
    for (Territory territory : region.getTerritoryList())
    {
      Simulator.dbg.print("\t" + territory.getName() + ": ");
      //for (EnumFood food : EnumFood.values()) Simulator.dbg.print(" " + territory.getCropNeedPerCapita(food));
      Simulator.dbg.println();
    }

    Simulator.dbg.println("Region " + region.getName() + " total crop need  : ");
    for (EnumFood food : EnumFood.values()) Simulator.dbg.print(" " + region.getTotalCropNeed(year, food));
    Simulator.dbg.println();
  }

  public void printCropYield(Region region, int year)
  {
    // Print just the cell at the capital.
    //
    Simulator.dbg.println("Region " + region.getName() + " crop yield : ");
    //for (EnumFood food : EnumFood.values()) Simulator.dbg.print(" " + region.getCropYield(food));
    Simulator.dbg.println();

    // Print each territory.
    //
    for (Territory territory : region.getTerritoryList())
    {
      Simulator.dbg.print("\t" + territory.getName() + ": ");
      //for (EnumFood food : EnumFood.values()) Simulator.dbg.print(" " + territory.getCropYield(food));
      Simulator.dbg.println();
    }
  }

  public void printCurrentPopulation(Region region, int year)
  {
    Simulator.dbg.println("Region " + region.getName() + " population " + region.getPopulation(year));
    Simulator.dbg.print("\tTerritories : ");
    for (Territory territory : region.getTerritoryList())
    {
      Simulator.dbg.print("\t" + territory.getPopulation(year));
    }
    Simulator.dbg.println();
  }


  public void printRegions(boolean verbose)
  {
    for (Region region : regionList)
    {
      System.out.println("Region : " + region.getName());
      for (Territory unit : region.getTerritoryList())
      {
        System.out.println("\t" + unit.toString());
        if (verbose == false) continue;

        for (LandTile tile : unit.getLandTiles())
        {
          System.out.println("\t\t" + tile.toString());
        }
      }
    }
  }


  public void printRegion(Region region, int year)
  {
    Simulator.dbg.println("Region : " + region.getName());
    Simulator.dbg.print("\tTerritories : ");
    for (Territory territory : region.getTerritoryList())
    {
      Simulator.dbg.print("\t" + territory.getName());
    }
    Simulator.dbg.println();

    printData(region, year, "");

    for (Territory territory : region.getTerritoryList())
    {
      if (debugLevel.intValue() <= Level.FINER.intValue()) printData(territory, year, "\t");
      if (debugLevel.intValue() <= Level.FINEST.intValue())
      {
        /*
        for (LandTile tile : territory.getLandTiles())
        { if (tile.getCurrentCrop() != null) Simulator.dbg.println("\t\t" + tile.toString());
        }
        */
      }
    }
  }

  public void printData(Territory unit, int year, String prefix)
  {
    Simulator.dbg.println(prefix + "Data for " + unit.getName() + " in currentYear " + year);
    Simulator.dbg.print(prefix + prefix + "\t");
    if (unit instanceof Region) Simulator.dbg.print("sum ");

    Simulator.dbg.print(" population : " + unit.getPopulation(year));
    Simulator.dbg.print(", undernourished : " + unit.getUndernourished(year));
    Simulator.dbg.print(", landTotal : " + unit.getLandTotal());
    Simulator.dbg.println();

    Simulator.dbg.print(prefix + "\t            ");
    for (EnumFood food : EnumFood.values()) Simulator.dbg.print("\t" + food);
    Simulator.dbg.println();

    Simulator.dbg.print(prefix + "\tcropYield : ");
    //for (EnumFood food : EnumFood.values()) Simulator.dbg.print("\t" + unit.getCropYield(food));
    Simulator.dbg.println();

    Simulator.dbg.print(prefix + "\tcropNeedPerCapita : ");
    //for (EnumFood food : EnumFood.values()) Simulator.dbg.print("\t" + unit.getCropNeedPerCapita(food));
    Simulator.dbg.println();

    Simulator.dbg.print(prefix + "\tcropProduction : ");
    //for (EnumFood food : EnumFood.values()) Simulator.dbg.print("\t" + unit.getCropProduction(food));
    Simulator.dbg.println();

    Simulator.dbg.print(prefix + "\tcropIncome : ");
    //for (EnumFood food : EnumFood.values()) Simulator.dbg.print("\t" + unit.getCropIncome(food));
    Simulator.dbg.println();

    Simulator.dbg.print(prefix + "\tlandCrop : ");
    //for (EnumFood food : EnumFood.values()) Simulator.dbg.print("\t" + unit.getCropLand(food)); // Yes, they named
    // it backwards.
    Simulator.dbg.println();

    if (unit instanceof Territory)
    {
      Simulator.dbg.print(prefix + "\t            ");
      for (EnumFarmMethod method : EnumFarmMethod.values()) Simulator.dbg.print("\t" + method);
      Simulator.dbg.println();
      Simulator.dbg.print(prefix + "\tcultivationMethod : ");
      //for (EnumFarmMethod method : EnumFarmMethod.values()) Simulator.dbg.print("\t" + unit.getMethod(method));
      Simulator.dbg.println();
    }
  }

  private void setRegionalProduction()
  {
    for(Region region: regionList)
    {
      region.setTotalProduction(cropData);
    }
  }

  /**
   * This method is used only for testing the geographic boundaries.<br>
   * It displays a javax.swing.JFrame containing a Mollweide projection of the
   * world to be drawn on using drawBoundary(Picture pic, Territory territory);
   *
   * @return reference to the created JFrame.
   */
  public Picture testShowMapProjection()
  {
    return new Picture("assets/WorldMap_MollweideProjection.png");
  }

  /**
   * This method is used only for testing the geographic boundaries.<br>
   * Given a Picture frame containing a Mollweide would map projection and a territory,
   * it draws the boundary of that territory on the map using different colors for
   * disconnected segments (islands) of the territory.
   */
  public void drawBoundary(Picture pic, Territory territory, Color color, int thickness)
  {
    MapProjectionMollweide map = new MapProjectionMollweide(pic.getImageWidth(), pic.getImageHeight());
    //map.setCentralMeridian(-83);
    Point pixel = new Point();

    Graphics2D gfx = pic.getOffScreenGraphics();
    gfx.setStroke(new BasicStroke(thickness));


    GeographicArea geographicArea = territory.getGeographicArea();
    Area boundary = geographicArea.getPerimeter();

    gfx.setColor(color);
    int lastX = Integer.MAX_VALUE;
    int lastY = Integer.MAX_VALUE;
    int startX = Integer.MAX_VALUE;
    int startY = Integer.MAX_VALUE;

    double[] coords = new double[6];


    PathIterator path = boundary.getPathIterator(null);
    while(!path.isDone())
    {
        int type = path.currentSegment(coords);
        path.next();
        //map.setPoint(pixel, mapPoint.latitude, mapPoint.longitude);
        //System.out.println("("+coords[1]+", "+ coords[0]+")");
        map.setPoint(pixel, coords[1], coords[0]);
        if (type == PathIterator.SEG_LINETO)
        {
          gfx.drawLine(lastX, lastY, pixel.x, pixel.y);
        }
        else if(type == PathIterator.SEG_MOVETO)
        {
          startX = pixel.x;
          startY = pixel.y;
        }
        else if(type == PathIterator.SEG_CLOSE)
        {
          gfx.drawLine(lastX, lastY, startX, startY);
        }
        else
        {
          System.out.println("************ ERROR ***********");
        }

        lastX = pixel.x;
        lastY = pixel.y;
    }
    pic.repaint();

  }





  public void drawAllTiles(Picture pic, Region region, Color color)
  {
    MapProjectionMollweide map = new MapProjectionMollweide(pic.getImageWidth(), pic.getImageHeight());


    Point pixel = new Point();

    Graphics2D gfx = pic.getOffScreenGraphics();

    gfx.setColor(color);

    ArrayList<Territory> myTerritoryList = region.getTerritoryList();
    for (Territory territory : myTerritoryList)
    {
      ArrayList<LandTile> tileList = territory.getLandTiles();

      for (LandTile tile : tileList)
      {
        map.setPoint(pixel, tile.getLatitude(), tile.getLongitude());

        gfx.fillOval(pixel.x-1, pixel.y-1, 3, 3);
      }
    }

  }


  public void drawRain(Picture pic, int year, Constant.Month month)
  {
    System.out.println("drawRain(year="+year+", " + month +")");
    MapProjectionMollweide map = new MapProjectionMollweide(pic.getImageWidth(), pic.getImageHeight());

    Point pixel = new Point();

    Graphics2D gfx = pic.getOffScreenGraphics();

    for (Territory territory : territoryList)
    {
      ArrayList<LandTile> tileList = territory.getLandTiles();

      for (LandTile tile : tileList)
      {
        map.setPoint(pixel, tile.getLatitude(), tile.getLongitude());

        double rain = tile.getField(LandTile.Field.RAIN, year, month);

        int colorIdx = (int) ((rain / 20.0) * Constant.COLOR_MOISTURE_LIST.length);
        if (colorIdx < 0) colorIdx = 0;
        if (colorIdx >= Constant.COLOR_MOISTURE_LIST.length) colorIdx = Constant.COLOR_MOISTURE_LIST.length - 1;
        gfx.setColor(Constant.COLOR_MOISTURE_LIST[colorIdx]);

        gfx.fillOval(pixel.x - 1, pixel.y - 1, 3, 3);
      }
    }
    pic.repaint();

  }


  /**
   * Testing entry point. This creates an instance of the model which, among other things,
   * loads the world territories. This test program then creates a JFrame displaying a world
   * map and a few example territories drawn on that map.
   *
   * @param args are ignored
   */
  public static void main(String[] args)
  {
    System.out.println("==========================================================================");
    System.out.println("      Running Test entry point: starvationevasion.sim.Model()");
    System.out.println("==========================================================================");

    Model model = new Model();

    Picture pic = model.testShowMapProjection();
    //Graphics2D gfx = pic.getOffScreenGraphics();
    //gfx.setColor(Color.BLACK);
    //gfx.fillRect(0,0,pic.getImageWidth(), pic.getImageHeight());
    Territory territory;

   //territory = model.getTerritory("US-Utah");
   //model.drawBoundary(pic, territory, Color.GREEN, 1);

   //territory = model.getTerritory("US-Nevada");
   //model.drawBoundary(pic, territory, Color.BLUE, 1);

    /*
   territory = model.getTerritory("Congo (Brazzaville)");
   model.drawBoundary(pic, territory, Color.MAGENTA, 1);

   Region region = model.getRegion(EnumRegion.SUB_SAHARAN);
   model.drawBoundary(pic, region, Util.brighten(EnumRegion.SUB_SAHARAN.getColor(), 0.5), 3);
*/
    //Region region = model.getRegion(EnumRegion.OCEANIA);
    //model.drawBoundary(pic, region, Color.WHITE);

    //Territory territory = model.getTerritory("Tunisia");
    //model.drawBoundary(pic, territory, Color.RED);
/*
    Territory territory = model.getTerritory("Ethiopia");
    model.drawBoundaryUsingMapPoints(pic, territory);

    territory = model.getTerritory("Kenya");
    model.drawBoundaryUsingMapPoints(pic, territory);


    territory = model.getTerritory("Tanzania");
    model.drawBoundaryUsingMapPoints(pic, territory);

    territory = model.getTerritory("Somalia");
    model.drawBoundaryUsingMapPoints(pic, territory);

    territory = model.getTerritory("Sudan");
    model.drawBoundaryUsingMapPoints(pic, territory);

    Region region = model.getRegion(EnumRegion.SUB_SAHARAN);
    model.drawBoundary(pic, region, Util.brighten(Color.MAGENTA, 0.5));

    region = model.getRegion(EnumRegion.MIDDLE_EAST);
    model.drawBoundary(pic, region, Util.brighten(EnumRegion.MIDDLE_EAST.getColor(), 0.5));


    //territory = model.getTerritory("Mauritania");
    //model.drawBoundary(pic, territory, Color.WHITE);

    //territory = model.getTerritory("Algeria");
    //model.drawBoundary(pic, territory, Color.GREEN);

    //territory = model.getTerritory("Mexico");
    //model.drawBoundary(pic, territory, Color.RED);
    */

    for (int n = 0; n < 10; n++)
    {

      for (EnumRegion regionID : EnumRegion.values())
      {
        Region region = model.getRegion(regionID);
        model.drawAllTiles(pic, region, regionID.getColor());
      }

      for (EnumRegion regionID : EnumRegion.values())
      {
        Region region = model.getRegion(regionID);
        model.drawBoundary(pic, region, Util.brighten(regionID.getColor(), 0.5), 1);
      }
      pic.repaint();


      try
      {
        Thread.sleep(3000);
      } catch (InterruptedException e) { }

      for (Constant.Month month : Constant.Month.values())
      {
        model.drawRain(pic, 2000+n, month);
      }
    }
  }
}<|MERGE_RESOLUTION|>--- conflicted
+++ resolved
@@ -122,11 +122,6 @@
   // purposes.
   //
   private Region[] regionList = new Region[EnumRegion.SIZE];
-  
-  /**
-   * Right now, the players control the 7 US Regions.
-   */
-  private Region[] unitedStatesRegionList = new Region[EnumRegion.US_REGIONS.length];
 
   private SeaLevel seaLevel;
 
@@ -174,8 +169,6 @@
     placeCrops();
 
     setRegionalProduction();
-    
-    populateUSRegionList();
 
     for (int i = 0; i < YEARS_OF_DATA; i++)
     {
@@ -544,30 +537,6 @@
     int yearIdx = year - Constant.FIRST_DATA_YEAR;
     return worldData[yearIdx];
   }
-  
-  /**
-   * Searches the regionList for the US regions and adds them to
-   * unitedStatesRegionList[].
-   */
-  private void populateUSRegionList()
-  {
-    int it = 0;    
-    ArrayList<EnumRegion> usRegions = new ArrayList<>();
-    
-    for(int i = 0; i < EnumRegion.US_REGIONS.length; i++)
-    {
-      usRegions.add(EnumRegion.US_REGIONS[i]);
-    }
-    
-    for(int i = 0; i < regionList.length; i++)
-    {
-      if(usRegions.contains(regionList[i].getRegionEnum()))
-      {
-        unitedStatesRegionList[it] = regionList[i];
-        it++;
-      }
-    }
-  }
 
   /**
    * Linear interpolate population.
@@ -584,16 +553,8 @@
     }
   }
 
+
   /**
-   * Looks at each policy enacted for this turn and applies the appropriate
-   * ones.
-   * 
-   * Cards not directly affecting the simulation model presumably should not be
-   * handled here. Cards like CovertIntelligence, which lets you look at another
-   * player's hand, do not directly affect the model. Right now they are
-   * handled in Simulator.NextTurn(). Since policy cards are the first thing
-   * applied in Model.nextYear(), it doesn't alter any calculations as the model
-   * completes a year's simulation.
    * 
    * @param cards
    *          the list of all cards to be applied to the model
@@ -609,90 +570,13 @@
     {
       switch(c.getCardType())
       {
-<<<<<<< HEAD
-        case Policy_CleanRiverIncentive:
-          break;
-        case Policy_DiverttheFunds:
-=======
         case Policy_DivertFunds:
->>>>>>> 2421e725
           //remove all cards from owners hand -- done in Simulator.java
           //give 14 million dollars to owner
           getRegion(c.getOwner()).addToRevenue(14000000);
           break;
-        case Policy_EducateTheWomenCampaign:
-          break;
-        case Policy_EfficientIrrigationIncentive:
-          break;
-        case Policy_EthanolTaxCreditChange:
-          getRegion(c.getOwner()).setEthanolProducerTaxCredit(25); //25% for now.
-          break;
-        case Policy_FarmInfrastructureSubSaharan:
-          break;
-        case Policy_FertilizerAidCentralAsia:
-          sendFertilizerAid(EnumRegion.CENTRAL_ASIA, 1000); //$1000 from each US region for now
-          break;
-        case Policy_FertilizerAidMiddleAmerica:
-          sendFertilizerAid(EnumRegion.MIDDLE_AMERICA, 1000); //$1000 from each US region for now
-          break;
-        case Policy_FertilizerAidOceania:
-          sendFertilizerAid(EnumRegion.OCEANIA, 1000); //$1000 from each US region for now
-          break;
-        case Policy_FertilizerAidSouthAsia:
-          sendFertilizerAid(EnumRegion.SOUTH_ASIA, 1000); //$1000 from each US region for now
-          break;
-        case Policy_FertilizerAidSubSaharan:
-          sendFertilizerAid(EnumRegion.SUB_SAHARAN, 1000); //$1000 from each US region for now
-          break;
-        case Policy_FertilizerSubsidy:
-          break;
-        case Policy_FoodReliefCentralAsia:
-          break;
-        case Policy_FoodReliefMiddleAmerica:
-          break;
-        case Policy_FoodReliefOceania:
-          break;
-        case Policy_FoodReliefSouthAsia:
-          break;
-        case Policy_FoodReliefSubSaharan:
-          break;
-        case Policy_Fundraiser:
-          break;
-        case Policy_InternationalFoodRelief:
-          break;
-        case Policy_Loan:
-          break;
-        case Policy_MyPlatePromotionCampaign:
-          break;
-        case Policy_ResearchInsectResistanceGrain:
-          break;
-        case Policy_SpecialInterests:
-          break;
         default:
           break;
-      }
-    }
-  }
-  
-  /**
-   * These cards are of the same type: Each US region sends fertilizer aid to a
-   * specific region.
-   * 
-   * Subtract amount from each US Region, and send 7 times that amount to the
-   * specific region
-   */
-  private void sendFertilizerAid(EnumRegion region, int amount)
-  {
-    for(int i = 0; i < unitedStatesRegionList.length; i++)
-    {
-      unitedStatesRegionList[i].subtractFromRevenue(amount);
-    }
-    
-    for(int i = 0; i < regionList.length; i++)
-    {
-      if(regionList[i].getRegionEnum().equals(region))
-      {
-        regionList[i].addFertilizerAid(amount*7);
       }
     }
   }
@@ -1611,7 +1495,6 @@
     /*
    territory = model.getTerritory("Congo (Brazzaville)");
    model.drawBoundary(pic, territory, Color.MAGENTA, 1);
-
    Region region = model.getRegion(EnumRegion.SUB_SAHARAN);
    model.drawBoundary(pic, region, Util.brighten(EnumRegion.SUB_SAHARAN.getColor(), 0.5), 3);
 */
@@ -1623,33 +1506,22 @@
 /*
     Territory territory = model.getTerritory("Ethiopia");
     model.drawBoundaryUsingMapPoints(pic, territory);
-
     territory = model.getTerritory("Kenya");
     model.drawBoundaryUsingMapPoints(pic, territory);
-
-
     territory = model.getTerritory("Tanzania");
     model.drawBoundaryUsingMapPoints(pic, territory);
-
     territory = model.getTerritory("Somalia");
     model.drawBoundaryUsingMapPoints(pic, territory);
-
     territory = model.getTerritory("Sudan");
     model.drawBoundaryUsingMapPoints(pic, territory);
-
     Region region = model.getRegion(EnumRegion.SUB_SAHARAN);
     model.drawBoundary(pic, region, Util.brighten(Color.MAGENTA, 0.5));
-
     region = model.getRegion(EnumRegion.MIDDLE_EAST);
     model.drawBoundary(pic, region, Util.brighten(EnumRegion.MIDDLE_EAST.getColor(), 0.5));
-
-
     //territory = model.getTerritory("Mauritania");
     //model.drawBoundary(pic, territory, Color.WHITE);
-
     //territory = model.getTerritory("Algeria");
     //model.drawBoundary(pic, territory, Color.GREEN);
-
     //territory = model.getTerritory("Mexico");
     //model.drawBoundary(pic, territory, Color.RED);
     */
