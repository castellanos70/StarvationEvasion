package starvationevasion.sim;

<<<<<<< HEAD
import java.awt.BasicStroke;
import java.awt.Color;
import java.awt.Graphics2D;
import java.awt.Point;
import java.awt.geom.Area;
import java.awt.geom.PathIterator;
import java.awt.image.BufferedImage;
import java.text.DateFormat;
import java.text.SimpleDateFormat;
import java.util.ArrayList;
import java.util.Date;
import java.util.Iterator;
import java.util.List;
import java.util.logging.Level;
import java.util.logging.Logger;

=======
import javafx.scene.shape.Polygon;
>>>>>>> 9508de46
import starvationevasion.common.Constant;
import starvationevasion.common.EnumCropZone;
import starvationevasion.common.EnumFood;
import starvationevasion.common.EnumRegion;
import starvationevasion.common.MapPoint;
import starvationevasion.common.MapProjectionMollweide;
import starvationevasion.common.RegionData;
import starvationevasion.common.SpecialEventData;
import starvationevasion.common.Util;
import starvationevasion.common.WorldData;
import starvationevasion.common.gamecards.GameCard;
import starvationevasion.sim.events.AbstractEvent;
import starvationevasion.sim.events.EventDriver;
import starvationevasion.sim.io.GeographyXMLparser;
import starvationevasion.sim.io.ProductionCSVLoader;
import starvationevasion.sim.io.SpecialEventCSVLoader;
import starvationevasion.util.JavaFX_DebugViewer;

<<<<<<< HEAD
=======
import java.awt.geom.Area;
import java.text.DateFormat;
import java.text.SimpleDateFormat;
import java.util.ArrayList;
import java.util.Date;
import java.util.Iterator;
import java.util.List;
import java.util.Random;
import java.util.logging.Level;
import java.util.logging.Logger;

>>>>>>> 9508de46
/**
 * The Simulator class is the main API for the Server to interact with the simulator.
 * This Model class is home to the calculations supporting that API.
 * <p>
 * Each currentYear the model advances, the model applies:
 * <ol>
 * <li>Most Policy Card Effects: Any changes in land use, fertilizer use, and world
 * trade penalty functions are calculated and applied.</li>
 * <li>Changes in land use: At the start of each simulated currentYear, it is assumed that
 * farmers in each region of the world each adjust how they use land based on currently
 * enacted policies, the last currentYear's crop yields and the last currentYear's crop prices so as
 * to maximize individual profit while staying within any enacted laws.</li>
 * <li>Population: In this model, each region's population is based only on data from
 * external population projections and a random number chosen at the start of the game.
 * Note that the occurrence of wide spread famine causes the game to end with all players
 * losing. Thus, it is not necessary to model the after effects of a famine. Random game
 * events such as hurricanes, typhoons, and political unrest are assumed to have
 * negligible effect on population.</li>
 * <li>Sea Level: This depends only on external model data, a random value chosen at the
 * start of the program and the currentYear. Sea level only has two effects on the model:
 * higher sea level reduces costal farm productivity and increases damage probabilities
 * of special storm events (hurricane, and typhoons).</li>
 * <li>Climate: In this model, climate consists of annual participation, average annual
 * day and night temperatures and the annual number of frost free days on a 10 km x 10 km
 * grid across all arable land areas of the Earth.
 * <li>Occurrence of Special Events: Each currentYear, there is a probability of each of many
 * random special events occurring. These include major storms, drought, floods,
 * unseasonable frost, a harsh winter, or out breaks of crop disease, blight, or insects.
 * Special events can also be positive the result in bumper crops in some areas. While
 * these events are random, their probabilities are largely affected by actions players
 * may or may not take. For example, policies encouraging improving irrigation can
 * mitigate the effects of drought, preemptive flood control spending can mitigate the
 * effects of floods and major storms and policies that encourage / discourage
 * monocropping can increase / decrease the probability of crop disease, blight, or
 * insects problems.</li>
 * <li>Farm Product Yield: The current currentYear's yield or each crop in each region is largely
 * a function of the current currentYear's land use, climate and special events as already
 * calculated.</li>
 * <li>Farm Product Need: This is based on each region's population, regional dietary
 * preferences, and required per capita caloric and nutritional needs.</li>
 * <li>Policy Directed Food Distribution: Some player enacted policies may cause the
 * distribution of some foods to take place before the calculation of farm product
 * prices and such distributions may affect farm product prices. For example, sending
 * grain to very low income populations reduces the supply of that grain while not
 * affecting the world demand. This is because anyone who's income is below being able
 * to afford a product, in economic terms, has no demand for that product.</li>
 * <li>Farm Product Demand and price: Product foodPrice on the world market and demand are
 * highly interdependent and therefore calculated together.
 * <li>Food Distribution: In the global market, food distribution is effected by many
 * economic, political, and transportation factors. The Food Trade Penalty Function
 * (see below) is an attempt to assign each country a single number that adjusts the
 * efficiency of food on the global market being traded into that country (even if it
 * originated in that country). The game simulation allocates food products to each
 * country by maximizing the number of people feed under the application of the country's
 * penalty function.</li>
 * <li>Human Development Index: Each country, based on the extent to which its nutritional
 * needs have been met, has its malnutrition, infant mortality, and life expectancy rates
 * adjusted. These are then used to calculate the country's HDI.</li>
 * <li>Player Region Income: Each player receives tax revenue calculated as a percentage
 * of the player's region's total net farm income with any relevant enacted policy applied.</li>
 * </ol>
 */


public class Model
{
  public static final int TOTAL_LAND_TILES = 167235;
  public static double EVENT_CHANCE = 0.02;
  private static DateFormat dateFormat = new SimpleDateFormat("HH:mm:ss");

  EnumRegion debugRegion = EnumRegion.USA_CALIFORNIA;
  private final static Logger LOGGER = Logger.getGlobal(); // getLogger(Model.class.getName())

  // Verbosity of debug information during startup
  //
  private final static Level debugLevel = Level.FINE;
  public static final int YEARS_OF_DATA = 1 + Constant.LAST_YEAR - Constant.FIRST_DATA_YEAR;

  private final static boolean DEBUG = true;

  private WorldData[] worldData = new WorldData[YEARS_OF_DATA];
  private CropData cropData;

  private int currentYear;

  /**
   * List of all territories. A copy of each pointer stored in this list is
   * placed in territoryList of the region to which that territory belongs.<br><br>
   *
   * This list is build from a data file when the model loads and is never changed.<br><br>
   *
   * This list must be in lexicographic order.
   */
  private ArrayList<Territory> territoryList;

  // The set of world regions includes all of the regions in the enum, plus an
  // extra United States region aggregating all of the US states for book keeping
  // purposes.
  //
  private Region[] regionList = new Region[EnumRegion.SIZE];
  
  /**
   * Right now, the players control the 7 US Regions.
   */
  private Region[] unitedStatesRegionList = new Region[EnumRegion.US_REGIONS.length];

  private SeaLevel seaLevel;

  private ArrayList<SpecialEventData> specialEventDatum;

  private List<AbstractEvent> specialEvents = new ArrayList<>();

  private PackedTileData packedTileData;

  public Model()
  {
    territoryList = Territory.territoryLoader();
    new GeographyXMLparser(this);

    assert (assertTerritoryGeography());

    instantiateRegions();

    ProductionCSVLoader.load(regionList);

    cropData = new CropData();


    Date dateStart = new Date();
    System.out.println("Model() Loading Climate Data: " +dateFormat.format(dateStart));

    ArrayList<LandTile> tileList = new ArrayList<>(TOTAL_LAND_TILES);
    LandTile.loadLocations(this, tileList);
    assert (tileList.size() == TOTAL_LAND_TILES);
    LandTile.loadClimate(tileList);
    //System.out.println("tileList.size()="+tileList.size());



    Date dateDone = new Date();
    double deltaSec = (dateDone.getTime() - dateStart.getTime())/1000.0;
    System.out.println("LandTile.load() Done: elapsed sec=" +deltaSec);
    
    assert (assertLandTiles());
    
    packedTileData = new PackedTileData(TOTAL_LAND_TILES);

    updateCropRatings(Constant.FIRST_GAME_YEAR-1);

    placeCrops();
    
    EventDriver driver = new EventDriver(this);

    setRegionalProduction();
    
    populateUSRegionList();

    for (int i = 0; i < YEARS_OF_DATA; i++)
    {
      worldData[i] = new WorldData();
      if (i < Constant.FIRST_GAME_YEAR - Constant.FIRST_DATA_YEAR)
      { populateWorldData(Constant.FIRST_DATA_YEAR + i); }
    }
  }

  public void init()
  {
    currentYear = Constant.FIRST_GAME_YEAR;
  }

  private boolean assertTerritoryGeography()
  {
    Territory NewMexico = null, China = null, UnitedKingdom = null, Ireland = null;
    for (Territory territory : territoryList)
    {
      if (territory.getName().equals("US-NewMexico"))
      {
        NewMexico = territory;
      }
      else if (territory.getName().equals("China"))
      {
        China = territory;
      }
      else if (territory.getName().equals("United Kingdom"))
      {
        UnitedKingdom = territory;
      }
      else if (territory.getName().equals("Ireland"))
      {
        Ireland = territory;
      }

    }
    assert (NewMexico != null);
    assert (China != null);
    assert (UnitedKingdom != null);
    assert (NewMexico.contains(35, -106)); //Albuquerque
    assert (!China.contains(35, -106)); //Albuquerque
    assert (China.contains(40, 116)); //Beijing
    assert (China.contains(31.2, 121.5)); //Shanghai
    assert (UnitedKingdom.contains(51.5, -0.13)); //London
    assert (UnitedKingdom.contains(54.5970, -5.93)); //Belfast, Northern Ireland
    assert (!UnitedKingdom.contains(53.349925, -6.270475)); //Dublin, Ireland
    assert (Ireland.contains(53.349925, -6.270475)); //Dublin, Ireland
    assert (!UnitedKingdom.contains(53.347309, -5.681383)); //Irish Sea
    assert (!Ireland.contains(53.347309, -5.681383)); //Irish Sea
    assert (!UnitedKingdom.contains(50.39, -1.7)); //English Channel


    return true;
  }




  private boolean assertLandTiles()
  {
    /*
    for (Territory territory : territoryList)
    {
      float area = territory.getLandTotal();
      System.out.println("LandTiles: " + territory.getName() + ": area=" +
        area + ", tile count=" + territory.getLandTiles().size() +
        ", land per tile = " + area / territory.getLandTiles().size());
    }
    */

    for (Region region : regionList)
    {
      int totalTiles = 0;
      ArrayList<Territory> myTerritories = region.getTerritoryList();
      for (Territory territory : myTerritories)
      {
        totalTiles += territory.getLandTiles().size();
      }

      float area = region.getLandTotal();
      System.out.println("LandTiles: " + region.getName() + ": area=" +
        area + ", tile count=" + totalTiles + ", land per tile = " + area / totalTiles);
    }
    return true;
  }

  public int getCurrentYear()
  {
    return currentYear;
  }

  public Region getRegion(EnumRegion r)
  {
    return regionList[r.ordinal()];
  }

  public Territory getTerritory(MapPoint mapPoint)
  {
    return getTerritory(mapPoint.latitude, mapPoint.longitude);
  }

  public Territory getTerritory(double latitude, double longitude)
  {
    //This is the code that should actually be used.
    for (Territory territory : territoryList)
    {
      if (territory.contains(latitude, longitude)) return territory;
    }
    return null;


    //This code is used for debug only.
    /*
    Territory found = null;
    for (Territory territory : territoryList)
    {
      if (territory.contains(latitude, longitude))
      {
        if (found != null)
        {
          System.out.println("ERROR: Point ["+latitude+", "+longitude+
            "] in two territories: " + found.getName() + " & " + territory.getName());
        }
        found = territory;
      }
    }
    return found;
  */
  }


  /**
   * Uses binary search to fine the given name in the territory list.
   * @param name of territory
   * @return reference to the unique territory with the given name or null if there does not
   * exist a territory with the given name in territoryList
   */
  public Territory getTerritory(String name)
  {

    //System.out.println("getTerritory("+name+")");
    int start = 0;
    int end = territoryList.size()-1;
    int i = end/2;

    while (end >= start)
    {
      Territory territory = territoryList.get(i);

      int result = name.compareTo(territory.getName());
      //System.out.println("    "+territory.getName() + ", result="+result + ": "+start+", "+i+", "+end);

      if (result < 0) end = i-1;
      else if (result > 0) start = i+1;
      else return territory;

      i = (end+start)/2;

      //System.out.println("           "+start+", "+i+", "+end);
    }
    return null;
    //for (Territory territory : territoryList)
    //{
    //  if (territory.getName().equals(name)) return territory;
    //}
    //return null;
  }
  
  public Region[] getRegionList()
  {
    return regionList;
  }


  public GeographicArea getGeographicArea(EnumRegion regionCode)
  {
    return regionList[regionCode.ordinal()].getGeographicArea();
  }


  public Area[] getRegionPerimetersSpherical()
  {
    Area[] areaList = new Area[EnumRegion.SIZE];

    for (EnumRegion regionID : EnumRegion.values())
    {
      int i = regionID.ordinal();
      areaList[i] = regionList[i].getGeographicArea().getPerimeter();
    }
    return areaList;
  }

  public List<AbstractEvent> getSpecialEvents()
  {
    return specialEvents;
  }

  public PackedTileData getPackedTileData()
  {
    return packedTileData;
  }

  /**
   * A Region is the base political unit exposed to the player.
   * A region a set of territoryList. Each territory is assigned to one region.
   */
  private void instantiateRegions()
  {
    for (int i = 0; i < EnumRegion.SIZE; i++)
    {
      regionList[i] = new Region(EnumRegion.values()[i]);
    }


    //Add each territory to its region
    for (Territory territory : territoryList)
    {
      int regionIdx = territory.getGameRegion().ordinal();
      regionList[regionIdx].addTerritory(territory);
    }

    for (int i = 0; i < EnumRegion.SIZE; i++)
    {
      for (int year = Constant.FIRST_DATA_YEAR; year < Constant.FIRST_GAME_YEAR; year++)
      {
        regionList[i].aggregateTerritoryData(year);
      }
    }

    //try{cropLoader = new CropCSVLoader();} catch (Throwable t){ System.out.println("CROP_LOADER "+t);}
    //cropZoneDatum = cropLoader.getCategoryData();


    //if (DEBUG) System.out.println("Model.instantiateRegions() estimate initial yield.");
    // Traverse all of the regions, estimating the initial yield.
    // Note that this includes the book-keeping regions.
    //
    //for (Region region : regionList)
    //{ // Roll up the population and undernourished for each region.
    //
    //  region.updatePopulation(Constant.FIRST_YEAR);

    // Update the initial yield.
    //
    // region.estimateInitialYield();
    //}

    //for (Region region : regionList) region.estimateInitialBudget(cropLoader.getCategoryData());
    //for (Region region : regionList)
    //{
    //  if (region.getRegionEnum() == null || !region.getRegionEnum().isUS())
    // {
    //    region.estimateInitialCropLandArea(cropLoader.getCategoryData());
    //  }
    //}

    // Now iterate over the enumeration to optimize planting for each game
    // region.
    //
    //for (EnumRegion region : EnumRegion.values())
    //{
    // TODO : The tile optimization function will only work if we have the
    // CropClimateData structure correctly populated for each of the crops.
    //
    // calculate OTHER_CROPS temp & rain requirements for each country
    //  for (Territory state : regionList[region.ordinal()].getTerritoryList())
    //  {

    //    CropOptimizer optimizer = new CropOptimizer(Constant.FIRST_YEAR, state);
    //    optimizer.optimizeCrops();
    //  }
    //}

    // Finally, aggregate the totals for all regions (including book keeping).
    //
    //if (debugLevel.intValue() < Level.INFO.intValue())
    //{ Simulator.dbg.println("*** Initialized territory data .............");
    //}

    //for (Region region : regionList)
    //{ region.aggregateTerritoryFields(Constant.FIRST_YEAR);
    //  if (debugLevel.intValue() < Level.INFO.intValue()) printRegion(region, Constant.FIRST_YEAR);
    //}
  }

  /**
   * Every method is currently uncommented as not everything is currently implemented.
   * 
   * @return the simulation currentYear that has just finished.
   */
  protected int nextYear(ArrayList<GameCard> cards)
  {
    LOGGER.info("******* SIMULATION YEAR ******** " + currentYear);

    //applyPolicies(); // In progress.

    //updateLandUse(); // Not started.

    //updatePopulation(); // In progress.

    //updateClimate(); // Done.

    //generateSpecialEvents(); // In progress (Alfred).

    //applySpecialEvents(); // Done.
    
    //replantCrops();

    //updateFarmProductYield(); // Done.

    //updateFarmProductNeed(); // Done.

    //updateFarmProductMarket(); // Not started.

    //updateFoodDistribution(); // Not started.

    //updatePlayerRegionRevenue(); // Not started.

    //updateHumanDevelopmentIndex(); // Done.


    //if (debugLevel.intValue() < Level.INFO.intValue())
    //{ Simulator.dbg.println("******************************************* FINAL Stats for " + debugRegion + " in " +
    // currentYear);
    //  printRegion(regionList[debugRegion.ordinal()], currentYear);
    //}
    
    // updates the worlddata with all the values of this year. If none of the
    // above methods are called, everything is 0.
    populateWorldData(currentYear);
    currentYear++;
    return currentYear;
  }

  protected WorldData populateWorldData(int year)
  {
    //System.out.println("Model.populateWorldData("+year+")");
    //ArrayList<CropZoneData> categoryData = cropLoader.getCategoryData();

    int yearIdx = year - Constant.FIRST_DATA_YEAR;
    WorldData data = worldData[yearIdx];
    data.year = year;

    for (int i = 0; i < EnumFood.SIZE; i++)
    {
      for (EnumFood food : EnumFood.values())
      {
        data.foodPrice[food.ordinal()] = cropData.getPrice(year, food);
      }
    }


    //Region Data
    for (int i = 0; i < EnumRegion.SIZE; i++)
    {
      RegionData region = data.regionData[i];
      region.population = regionList[i].getPopulation(year);
      region.undernourished = regionList[i].getUndernourished(year);
      region.humanDevelopmentIndex = regionList[i].getHumanDevelopmentIndex();

      region.revenueBalance = regionList[i].getRevenue();
      region.landArea = regionList[i].getLandTotal();

      for (EnumFood food : EnumFood.values())
      {
        region.foodProduced[food.ordinal()] = regionList[i].getCropProduction(year, food);
        region.foodImported[food.ordinal()] = regionList[i].getCropImport(year, food);
        region.foodExported[food.ordinal()] = regionList[i].getCropExport(year, food);

        //Simulator keeps income in $1000s but client is given income in millions of dollars.
        //long thousandsOfDollars = regionList[i].getCropIncome(food);

        //If a very small amount, then make at least 1 million.
        //if ((thousandsOfDollars > 1) && (thousandsOfDollars<500)) thousandsOfDollars+= 500;

        //Round up
        //region.foodIncome[food.ordinal()]   += ( thousandsOfDollars + 600)/1000;
        //region.farmArea[food.ordinal()] = regionList[i].getCropLand(food);
      }
    }
    return data;
  }


  protected WorldData getWorldData(int year)
  {
    int yearIdx = year - Constant.FIRST_DATA_YEAR;
    return worldData[yearIdx];
  }
  
  public CropData getCropData()
  {
    return this.cropData;
  }
  
  /**
   * Searches the regionList for the US regions and adds them to
   * unitedStatesRegionList[].
   */
  private void populateUSRegionList()
  {
    int it = 0;    
    ArrayList<EnumRegion> usRegions = new ArrayList<>();
    
    for(int i = 0; i < EnumRegion.US_REGIONS.length; i++)
    {
      usRegions.add(EnumRegion.US_REGIONS[i]);
    }
    
    for(int i = 0; i < regionList.length; i++)
    {
      if(usRegions.contains(regionList[i].getRegionEnum()))
      {
        unitedStatesRegionList[it] = regionList[i];
        it++;
      }
    }
  }

  /**
   * Linear interpolate population.
   */
  private void interpolatePopulation(Territory territory, int year0, int year1)
  {
    int y0 = territory.getPopulation(year0);
    int y1 = territory.getPopulation(year1);

    for (int i = year0 + 1; i < year1; i += 1)
    {
      double y = y0 + (y1 - y0) * (((double) i - year0) / (year1 - year0));
      territory.setPopulation(i, (int) y);
    }
  }

  /**
   * Looks at each policy enacted for this turn and applies the appropriate
   * ones.
   * 
   * Cards not directly affecting the simulation model presumably should not be
   * handled here. Cards like CovertIntelligence, which lets you look at another
   * player's hand, do not directly affect the model. Right now they are handled
   * in Simulator.NextTurn(). Since policy cards are the first thing applied in
   * Model.nextYear(), it doesn't alter any calculations as the model completes
   * a year's simulation.
   * 
   * Hard-coded values are constants of the specific policy card. The card
   * classes do not currently provide these values.
   * 
   * Cases in switch statement with TODO: still need to be implemented.
   * 
   * @param cards
   *          the list of all cards to be applied to the model
   */
  private void applyPolicies(ArrayList<GameCard> cards)
  {
    if (debugLevel.intValue() < Level.INFO.intValue())
    {
      Simulator.dbg.println("******************************************* Applying policies");
    }
    
    for (GameCard c : cards)
    {
      switch(c.getCardType())
      {
        case Policy_CleanRiverIncentive:
          //TODO:
          break;
        case Policy_DivertFunds:
          //remove all cards from owners hand -- done in Simulator.java
          //give 14 million dollars to owner
          getRegion(c.getOwner()).addToRevenue(14000000);
          break;
        case Policy_EducateTheWomenCampaign:
          //TODO:
          break;
        case Policy_EfficientIrrigationIncentive:
          //TODO:
          break;
        case Policy_EthanolTaxCreditChange:
          // if c.getX() == 25, user selected a 25% tax credit
           getRegion(c.getOwner()).setEthanolProducerTaxCredit(c.getX());
          break;
        case Policy_FarmInfrastructureSubSaharan:
          //TODO:
          break;
        case Policy_FertilizerAidCentralAsia:
          // if c.getX()==6 send 6 million dollars in fertilizer to Central Asia
          sendFertilizerAid(EnumRegion.CENTRAL_ASIA, c.getX());
          break;
        case Policy_FertilizerAidMiddleAmerica:
          sendFertilizerAid(EnumRegion.MIDDLE_AMERICA, c.getX());
          break;
        case Policy_FertilizerAidOceania:
          sendFertilizerAid(EnumRegion.OCEANIA, c.getX());
          break;
        case Policy_FertilizerAidSouthAsia:
          sendFertilizerAid(EnumRegion.SOUTH_ASIA, c.getX());
          break;
        case Policy_FertilizerAidSubSaharan:
          sendFertilizerAid(EnumRegion.SUB_SAHARAN, c.getX());
          break;
        case Policy_FertilizerSubsidy:
          //TODO:
          break;
        case Policy_FoodReliefCentralAsia:
          // Sends 5 thousand tons of selected food
          sendFoodRelief(EnumRegion.CENTRAL_ASIA, c.getOwner(), c.getTargetFood(), 5000);
          break;
        case Policy_FoodReliefMiddleAmerica:
          sendFoodRelief(EnumRegion.MIDDLE_AMERICA, c.getOwner(), c.getTargetFood(), 5000);
          break;
        case Policy_FoodReliefOceania:
          sendFoodRelief(EnumRegion.OCEANIA, c.getOwner(), c.getTargetFood(), 5000);
          break;
        case Policy_FoodReliefSouthAsia:
          sendFoodRelief(EnumRegion.SOUTH_ASIA, c.getOwner(), c.getTargetFood(), 5000);
          break;
        case Policy_FoodReliefSubSaharan:
          sendFoodRelief(EnumRegion.SUB_SAHARAN, c.getOwner(), c.getTargetFood(), 5000);
          break;
        case Policy_Fundraiser:
          getRegion(c.getOwner()).addToRevenue(1000000);
          break;
        case Policy_InternationalFoodRelief:
          //TODO:
          break;
        case Policy_Loan:
          //TODO:
          break;
        case Policy_MyPlatePromotionCampaign:
          getRegion(c.getOwner()).subtractFromRevenue(c.getX());
          //TODO: Apply effect of the advertising effects.
          break;
        case Policy_ResearchInsectResistanceGrain:
          //TODO:
          break;
        case Policy_SpecialInterests:
          //TODO:
          break;
        default:
          break;
      }
    }
  }
  
  /**
   * These cards are of the same type: Each US region sends fertilizer aid to a
   * specific region.
   * 
   * Subtract amount from each US Region, and send 7 times that amount to the
   * specific region
   */
  private void sendFertilizerAid(EnumRegion region, int amount)
  {
    for(int i = 0; i < unitedStatesRegionList.length; i++)
    {
      unitedStatesRegionList[i].subtractFromRevenue(amount);
    }
    
    for(int i = 0; i < regionList.length; i++)
    {
      if(regionList[i].getRegionEnum().equals(region))
      {
        regionList[i].addFertilizerAid(amount*7);
      }
    }
  }
  
  /**
   * Policy card handler. Moves x amount of y food from sender to target.
   * 
   * @param target The region receiving the food
   * @param sender The region sending the food
   * @param food The type of EnumFood.
   * @param amount The amount of tons of food being sent.
   */
  private void sendFoodRelief(EnumRegion target, EnumRegion sender, EnumFood food, int amount)
  {
    // TODO: determine where the food is coming from (from the sender). 5 thousand
    // tons of food needs to come from somewhere, we don't just make it magically.
    
    for(int i = 0; i < regionList.length; i++)
    {
      if(regionList[i].getRegionEnum().equals(target))
      {
        regionList[i].addFoodRelief(food,amount);
      }
    }
  }

  private void updateLandUse()
  {
    // TODO : Land use is based on policies.
    // Notes :
    // Start with how much each country is producing v/s how much land they are using.
    // This gives us a yield factor.  If a country with a high yield applies irrigation
    // won't benefit as much as countries with a low yield.  Make an 'S' curve (bezier)
    // with a fit quadratic equation.
    //
    if (debugLevel.intValue() < Level.INFO.intValue())
    {
      Simulator.dbg.println("******************************************* Updating land use");
    }
  }

  private void updateClimate()
  {
    // Done.
    //
    //if (debugLevel.intValue() < Level.INFO.intValue())
    //{ Simulator.dbg.println("******************************************* Updating climate");
    //}

    //if (debugLevel.intValue() < Level.INFO.intValue())
    //{ printCurrentClimate(regionList[debugRegion.ordinal()], currentYear);
    //}
  }

  private void generateSpecialEvents()
  {
//    // TODO: 12/6/2015 Alfred is working on this.
//    //
//    if (debugLevel.intValue() < Level.INFO.intValue())
//    {
//      Simulator.dbg.println("******************************************* Generating special events");
//    }
//
//    //check current currentYear.
//    int CURRENT_YEAR = 2015;
//    if (currentYear < CURRENT_YEAR)
//    {
//      //Then there should be a pre-existing event to draw upon. Then
//      //there ought to have been a process that loaded the events to draw from
//      for (SpecialEventData event : specialEventDatum)
//      {
//        if (event.year == currentYear)
//        {
//          //add current event to data structure of events for the currentYear
//        }
//      }
//    }
//    else
//    {
//      //If this is the case then examine the players behaviors. Is it probable
//      //that their region could experience an event based on the leaders actions
//      //through policy. So their current status is important:
//      //1. Are they in crisis already?
//      //2. What are their current policies?
//      //3. if in crisis will the current policies help or hurt?
//      //4. if not in crisis will the current policies improve the regions state?
//    }
//
//    // Temporary code just to make special events happen in the absence of Alfred's timeline.
//    //
//    int attempts = 5;
//    Random rand = new Random();
//    while (attempts > 0)
//    {
//      if (rand.nextFloat() < EVENT_CHANCE)
//      {
//        if (rand.nextBoolean())
//        {
//          // do a hurricane
//          Region us = regionList[EnumRegion.SIZE];
//          int idx = rand.nextInt(us.getTerritoryList().size() - 1) + 1;
//          for (Territory territory : us.getTerritoryList())
//          {
//            if (idx == 0)
//            {
//              specialEvents.add(new Hurricane(territory));
//              break;
//            }
//            idx--;
//          }
//        }
//        else
//        {
//          // do a drought
//          int idx = rand.nextInt(EnumRegion.US_REGIONS.length);
//          Region usRegion = regionList[EnumRegion.US_REGIONS[idx].ordinal()];
//          specialEvents.add(new Drought(usRegion));
//        }
//      }
//      attempts--;
//    }
  }

  private void applySpecialEvents()
  {
    if (specialEvents.isEmpty()) return;

    for (Iterator<AbstractEvent> iterator = specialEvents.iterator(); iterator.hasNext(); )
    {
      AbstractEvent event = iterator.next();
      event.applyEffects();

      // remove the event if its duration is 0.
      if (event.getDuration() < 1)
      {
        iterator.remove();
      }
    }
  }

  private void updateFarmProductYield()
  {
    if (debugLevel.intValue() < Level.INFO.intValue())
    {
      Simulator.dbg.println("******************************************* Updating farm product yield");
    }

    // Iterate over all of the regions, including the book keeping regions.  Each
    // region invokes a territory update and then computes an aggregate number
    // for the region.  Territories that are in both game and book-keeping regions
    // may compute their yield twice, but this has no side effects.
    //
    for (Region region : regionList)
    {
      region.updateYield(currentYear);
    }

    if (debugLevel.intValue() < Level.INFO.intValue())
    {
      printCropYield(regionList[debugRegion.ordinal()], currentYear);
    }
  }

  private void updateFarmProductNeed()
  {
    if (debugLevel.intValue() < Level.INFO.intValue())
    {
      Simulator.dbg.println("******************************************* Updating farm product need");
    }

    // Iterate over only the game regions.
    //
    for (int i = 0; i < EnumRegion.SIZE; i++)
    {
      regionList[i].updateCropNeed(currentYear);
    }

    if (debugLevel.intValue() < Level.INFO.intValue())
    {
      printCropNeed(regionList[debugRegion.ordinal()], currentYear);
    }
  }

  private void updateFarmProductMarket()
  {
    // TODO : Not implemented.
  }

  private void updateFoodDistribution()
  {
    // TODO: Not implemented.  Tie in the new trading optimizer, and subtract revenue.
    // If a territory can't buy enough product then we need to
    // update the undernourishment factor.
    //
  }

  private void updatePlayerRegionRevenue()
  {
    // TODO : Not implemented.  The US will be trading food as a region.  The results
    // of these trades need to be propegated to the US regions.
    //
  }

  private void updateHumanDevelopmentIndex()
  {
    // TODO: HDI is updated in the roll-up of the territoryList into regions, based on the
    // undernourished factor.
    //
  }

  /**
   * iterates through each region and places down crops, semi-randomly,
   *  based on recorded production amounts.
   */
  private void placeCrops()
  {

    System.out.println("Model.placeCrops() Starting");
    long start = System.nanoTime();
    List<LandTile> regionTileList = new ArrayList<>();
    List<Territory> territoryList;
    //iterate through each region and fill a list of territories for each region
    for(int i = 0; i < regionList.length; i++)
    {

      territoryList = regionList[i].getTerritoryList();
      //populate regionTileList with all tiles of all territories in the region
      for(Territory territory : territoryList)
      {
        regionTileList.addAll(territory.getLandTiles());
      }
      //go through the list of crops, one by one, and assign them to tiles, with
      //weighted probabilities, based on the crop ratings for each tile
      for(int j = 0; j < EnumFood.CROP_FOODS.length; j++)
      {
        //the amount of tiles per region for each crop is the total land area for each crop divided by the area
        //of a land tile.
        int numTilesForCrop = (int) regionList[i].getCropArea(Constant.FIRST_DATA_YEAR, EnumFood.CROP_FOODS[j])
                / (regionList[i].getLandTotal() / regionList[i].getNumTiles());
        //given the amount of tiles used for each crop, randomly place the appropriate number of the given crop.
        for(int k = 0; k < numTilesForCrop && regionTileList.size() > 0; k++)
        {

          int randomTileIndex = Util.rand.nextInt(regionTileList.size());
          LandTile tile = regionTileList.get(randomTileIndex);
          EnumCropZone cropRating = tile.getCropRatings()[j];
          if(cropRating.ordinal() == 3) //crop is IDEAL for this location. Place it.
          {
            tile.setCrop(EnumFood.CROP_FOODS[j]);
            regionTileList.remove(randomTileIndex);
          }
          else if(cropRating.ordinal() == 2) //crop is GOOD for this location. 80% chance to place it.
          {
            if(Util.rand.nextDouble() < 0.8)
            {
              tile.setCrop(EnumFood.CROP_FOODS[j]);
              regionTileList.remove(randomTileIndex);
            }
          }
          else if(cropRating.ordinal() == 1)
          {
            if(Util.rand.nextDouble() < .4) //crop is ACCEPTABLE for this location. 40% chance to place it.
            {
              tile.setCrop(EnumFood.CROP_FOODS[j]);
              regionTileList.remove(randomTileIndex);
            }
          }
          else
          {
            if(Util.rand.nextDouble() < 0.2) //crop is POOR for this location. 20% chance to place it.
            {
              tile.setCrop(EnumFood.CROP_FOODS[j]);
              regionTileList.remove(randomTileIndex);
            }
          }
        }
      }
      //do the same for non-crops
      for(int j = 0; j < EnumFood.NON_CROP_FOODS.length; j++)
      {
        //right now, this is just placing crops using FIRST_DATA_YEAR. Year updates will need to be implemented.
        int numTilesForCrop = (int) regionList[i].getCropArea(Constant.FIRST_DATA_YEAR, EnumFood.NON_CROP_FOODS[j])
                / (regionList[i].getLandTotal() / regionList[i].getNumTiles());

        for(int k = 0; k < numTilesForCrop && regionTileList.size() > 0; k++)
        {

          int randomTileIndex = Util.rand.nextInt(regionTileList.size());
          LandTile tile = regionTileList.get(randomTileIndex);
          EnumCropZone cropRating = tile.getCropRatings()[j];
          if(cropRating.ordinal() == 3) //non-crop is IDEAL for this location. Place it.
          {
            tile.setCrop(EnumFood.NON_CROP_FOODS[j]);
            regionTileList.remove(randomTileIndex);
          }

        }
      }
      regionTileList.clear();
    }

    //uncomment the following code for testing
//     List<LandTile> landTiles = new ArrayList<>();
//     int num = 1;
//     for (int i = 0; i < regionList.length; i++)
//     { //For each Region
//       for (int j = 0; j < regionList[i].getTerritoryList().size(); j++)
//       { //For each Territory
//         landTiles = regionList[i].getTerritoryList().get(j).getLandTiles();
//
//         for (LandTile tile : landTiles)
//         {
//           if(tile.getCrop() != null) System.out.println(num + " " + tile.getCrop().name());
//           num++;
//         }
//       }
//     }

    long end = System.nanoTime();
    System.out.println("Model.placeCrops() Done: Time: " + ((end - start) / 1000000000.0));
  }
  
  /**
   * Updates all the cropRatings in all landTile.
   * 
   * Will generally only be called during initialization for now. The only reason
   * to call this method multiple times would be if cropData has changed or if 
   * there was a change in climate data for all/a lot of the landtiles.
   * @param dataYear 
   */
  private void updateCropRatings(int dataYear)
  {
    System.out.println("LandTile.updateCropRatings() Starting");
    long start = System.nanoTime();
    int index = 0;
    ArrayList<LandTile> landTiles;
    EnumCropZone[] ratings = new EnumCropZone[EnumFood.SIZE];
    
    for (int i = 0; i < regionList.length; i++)
    { //For each Region
      for (int j = 0; j < regionList[i].getTerritoryList().size(); j++)
      { //For each Territory
        landTiles = regionList[i].getTerritoryList().get(j).getLandTiles();
        
        for (LandTile tile : landTiles)
        {
          // For each crop, find the EnumCropZone value
          for (int k = 0; k < EnumFood.CROP_FOODS.length; k++)
          {
            ratings[k] = tile.rateTileForCrop(EnumFood.CROP_FOODS[k], regionList[i], dataYear, cropData, 1);
          }

          //for now, all 4 non crop foods get an ideal rating
          for (int m = 0; m < 4; m++)
          {
            ratings[m + EnumFood.CROP_FOODS.length] = EnumCropZone.IDEAL;
          }
          tile.updateRating(ratings);
          packedTileData.packData(tile , index);
          index++;
        }
      }
    }
    System.out.println("LandTile.updateCropRatings() Done: Time: " + ((System.nanoTime() - start)
        / 1000000000.0));
  }
  
  
  private void loadExistingSpecialEvents()
  {
    SpecialEventCSVLoader loader = null;
    try {loader = new SpecialEventCSVLoader();} catch (Throwable t) {}
    specialEventDatum = loader.getEventData();
  }


  public void printCropNeed(Region region, int year)
  {
    // Print just the cell at the capital.
    //
    Simulator.dbg.println("Region " + region.getName() + " crop need per capita : ");
    //for (EnumFood food : EnumFood.values()) Simulator.dbg.print(" " + region.getCropNeedPerCapita(food));
    Simulator.dbg.println();

    // Print each territory.
    //
    for (Territory territory : region.getTerritoryList())
    {
      Simulator.dbg.print("\t" + territory.getName() + ": ");
      //for (EnumFood food : EnumFood.values()) Simulator.dbg.print(" " + territory.getCropNeedPerCapita(food));
      Simulator.dbg.println();
    }

    Simulator.dbg.println("Region " + region.getName() + " total crop need  : ");
    for (EnumFood food : EnumFood.values()) Simulator.dbg.print(" " + region.getTotalCropNeed(year, food));
    Simulator.dbg.println();
  }

  public void printCropYield(Region region, int year)
  {
    // Print just the cell at the capital.
    //
    Simulator.dbg.println("Region " + region.getName() + " crop yield : ");
    //for (EnumFood food : EnumFood.values()) Simulator.dbg.print(" " + region.getCropYield(food));
    Simulator.dbg.println();

    // Print each territory.
    //
    for (Territory territory : region.getTerritoryList())
    {
      Simulator.dbg.print("\t" + territory.getName() + ": ");
      //for (EnumFood food : EnumFood.values()) Simulator.dbg.print(" " + territory.getCropYield(food));
      Simulator.dbg.println();
    }
  }

  public void printCurrentPopulation(Region region, int year)
  {
    Simulator.dbg.println("Region " + region.getName() + " population " + region.getPopulation(year));
    Simulator.dbg.print("\tTerritories : ");
    for (Territory territory : region.getTerritoryList())
    {
      Simulator.dbg.print("\t" + territory.getPopulation(year));
    }
    Simulator.dbg.println();
  }


  public void printRegions(boolean verbose)
  {
    for (Region region : regionList)
    {
      System.out.println("Region : " + region.getName());
      for (Territory unit : region.getTerritoryList())
      {
        System.out.println("\t" + unit.toString());
        if (verbose == false) continue;

        for (LandTile tile : unit.getLandTiles())
        {
          System.out.println("\t\t" + tile.toString());
        }
      }
    }
  }


  public void printRegion(Region region, int year)
  {
    Simulator.dbg.println("Region : " + region.getName());
    Simulator.dbg.print("\tTerritories : ");
    for (Territory territory : region.getTerritoryList())
    {
      Simulator.dbg.print("\t" + territory.getName());
    }
    Simulator.dbg.println();

    printData(region, year, "");

    for (Territory territory : region.getTerritoryList())
    {
      if (debugLevel.intValue() <= Level.FINER.intValue()) printData(territory, year, "\t");
      if (debugLevel.intValue() <= Level.FINEST.intValue())
      {
        /*
        for (LandTile tile : territory.getLandTiles())
        { if (tile.getCurrentCrop() != null) Simulator.dbg.println("\t\t" + tile.toString());
        }
        */
      }
    }
  }

  public void printData(Territory unit, int year, String prefix)
  {
    Simulator.dbg.println(prefix + "Data for " + unit.getName() + " in currentYear " + year);
    Simulator.dbg.print(prefix + prefix + "\t");
    if (unit instanceof Region) Simulator.dbg.print("sum ");

    Simulator.dbg.print(" population : " + unit.getPopulation(year));
    Simulator.dbg.print(", undernourished : " + unit.getUndernourished(year));
    Simulator.dbg.print(", landTotal : " + unit.getLandTotal());
    Simulator.dbg.println();

    Simulator.dbg.print(prefix + "\t            ");
    for (EnumFood food : EnumFood.values()) Simulator.dbg.print("\t" + food);
    Simulator.dbg.println();

    Simulator.dbg.print(prefix + "\tcropYield : ");
    //for (EnumFood food : EnumFood.values()) Simulator.dbg.print("\t" + unit.getCropYield(food));
    Simulator.dbg.println();

    Simulator.dbg.print(prefix + "\tcropNeedPerCapita : ");
    //for (EnumFood food : EnumFood.values()) Simulator.dbg.print("\t" + unit.getCropNeedPerCapita(food));
    Simulator.dbg.println();

    Simulator.dbg.print(prefix + "\tcropProduction : ");
    //for (EnumFood food : EnumFood.values()) Simulator.dbg.print("\t" + unit.getCropProduction(food));
    Simulator.dbg.println();

    Simulator.dbg.print(prefix + "\tcropIncome : ");
    //for (EnumFood food : EnumFood.values()) Simulator.dbg.print("\t" + unit.getCropIncome(food));
    Simulator.dbg.println();

    Simulator.dbg.print(prefix + "\tlandCrop : ");
    //for (EnumFood food : EnumFood.values()) Simulator.dbg.print("\t" + unit.getCropLand(food)); // Yes, they named
    // it backwards.
    Simulator.dbg.println();

    if (unit instanceof Territory)
    {
      Simulator.dbg.print(prefix + "\t            ");
      for (EnumFarmMethod method : EnumFarmMethod.values()) Simulator.dbg.print("\t" + method);
      Simulator.dbg.println();
      Simulator.dbg.print(prefix + "\tcultivationMethod : ");
      //for (EnumFarmMethod method : EnumFarmMethod.values()) Simulator.dbg.print("\t" + unit.getMethod(method));
      Simulator.dbg.println();
    }
  }

  private void setRegionalProduction()
  {
    for(Region region: regionList)
    {
      for(Territory territory: region.getTerritoryList())
      {
        for(LandTile tile: territory.getLandTiles())
        {
          int production = calculateTileProduction(region, tile);
          tile.setCurrentProduction(production);
          int cost = calculateTileCost(region, tile.getCrop());
          tile.setCurrentCost(cost);
        }
      }
      region.setTotalProduction();
    }
  }

  private int calculateTileProduction(Region region, LandTile tile)
  {
    return calculateTileProduction(region, tile, tile.getCrop());
  }

  private int calculateTileProduction(Region region, LandTile tile, EnumFood crop)
  {
    if(crop == null) return 0;

    double production_per_km = region.getCropProduction(2009, crop) / region.getCropArea(2009, crop);
    double tileSize = region.getLandTotal() / region.getNumTiles() ;
    int index = crop.ordinal();
    int revenue = (int) (tile.getCropRatings()[index].productionRate() * cropData.getPrice(2009,
        EnumFood.values()[index]) * tileSize * production_per_km);
    return revenue;
  }


  private int calculateTileCost(Region region, EnumFood crop)
  {
    if(crop == null) return 0;
    double production_per_km = region.getCropProduction(2009, crop) / region.getCropArea(2009, crop);
    double tileSize = region.getLandTotal() / region.getNumTiles() ;
    int cost = (int)( tileSize *  production_per_km *
        ( cropData.getData(CropData.Field.PESTICIDE_COST,crop) +
            cropData.getData(CropData.Field.WATER_COST, crop) +
            cropData.getData(CropData.Field.SEED_COST, crop)) );

    return cost;
  }



  /**
   * This method is to be called at the end of a year.
   * For each landTile, farmer decides whether or not to replant same crop
   */
  private void replantCrops()
  {
    for(Region region: regionList)
    {
      region.resetProduction();
      for (Territory territory : territoryList)
      {
        for (LandTile tile : territory.getLandTiles())
        {
          for(EnumFood crop: EnumFood.ALL_FOODS)
          {
            int newCost =  calculateTileCost(region, crop);
            int production = (int)(.8 * calculateTileProduction(region, tile,crop));
            //proposed production is cut to 80% to account for cost of replanting
            int net = production - newCost;
            if(net > (tile.getCurrentProduction() - tile.getCurrentCost()))
            {
              tile.setCrop(crop);
              tile.setCurrentProduction(production);
              tile.setCurrentCost(newCost);
              break;
            }
          }
        }
      }
      region.setTotalProduction();
    }
  }




/*

  public void drawAllTiles(Picture pic, Region region, Color color)
  {
    MapProjectionMollweide map = new MapProjectionMollweide(pic.getImageWidth(), pic.getImageHeight());


    Point pixel = new Point();

    Graphics2D gfx = pic.getOffScreenGraphics();

    gfx.setColor(color);

    ArrayList<Territory> myTerritoryList = region.getTerritoryList();
    for (Territory territory : myTerritoryList)
    {
      ArrayList<LandTile> tileList = territory.getLandTiles();

      for (LandTile tile : tileList)
      {
        map.setPoint(pixel, tile.getLatitude(), tile.getLongitude());

        gfx.fillOval(pixel.x-1, pixel.y-1, 3, 3);
      }
    }

  }


  public void drawRain(Picture pic, int year, Constant.Month month)
  {
    System.out.println("drawRain(year="+year+", " + month +")");
    MapProjectionMollweide map = new MapProjectionMollweide(pic.getImageWidth(), pic.getImageHeight());

    Point pixel = new Point();

    Graphics2D gfx = pic.getOffScreenGraphics();

    for (Territory territory : territoryList)
    {
      ArrayList<LandTile> tileList = territory.getLandTiles();

      for (LandTile tile : tileList)
      {
        map.setPoint(pixel, tile.getLatitude(), tile.getLongitude());

        double rain = tile.getField(LandTile.Field.RAIN, year, month);

        int colorIdx = (int) ((rain / 20.0) * Constant.COLOR_MOISTURE_LIST.length);
        if (colorIdx < 0) colorIdx = 0;
        if (colorIdx >= Constant.COLOR_MOISTURE_LIST.length) colorIdx = Constant.COLOR_MOISTURE_LIST.length - 1;
        gfx.setColor(Constant.COLOR_MOISTURE_LIST[colorIdx]);

        gfx.fillOval(pixel.x - 1, pixel.y - 1, 3, 3);
      }
    }
    pic.repaint();

  }
*/

  /**
   * Testing entry point. This creates an instance of the model which, among other things,
   * loads the world territories. This test program then creates a JFrame displaying a world
   * map and a few example territories drawn on that map.
   *
   * @param args are ignored
   */
  public static void main(String[] args)
  {
    System.out.println("==========================================================================");
    System.out.println("      Running Test entry point: starvationevasion.sim.Model()");
    System.out.println("==========================================================================");

    Model model = new Model();

    String[] imagePath = {"BlankBlue_MollweideProjection-1280x641.png"};
    JavaFX_DebugViewer pic = new JavaFX_DebugViewer();
    pic.launch(imagePath);

<<<<<<< HEAD
    //Graphics2D gfx = pic.getOffScreenGraphics();
    //gfx.setColor(Color.BLACK);
    //gfx.fillRect(0,0,pic.getImageWidth(), pic.getImageHeight());
   // Territory territory;

   //territory = model.getTerritory("US-Utah");
   //model.drawBoundary(pic, territory, Color.GREEN, 1);

   //territory = model.getTerritory("US-Nevada");
   //model.drawBoundary(pic, territory, Color.BLUE, 1);

    /*
   territory = model.getTerritory("Congo (Brazzaville)");
   model.drawBoundary(pic, territory, Color.MAGENTA, 1);

   Region region = model.getRegion(EnumRegion.SUB_SAHARAN);
   model.drawBoundary(pic, region, Util.brighten(EnumRegion.SUB_SAHARAN.getColor(), 0.5), 3);
*/
    //Region region = model.getRegion(EnumRegion.OCEANIA);
    //model.drawBoundary(pic, region, Color.WHITE);

    //Territory territory = model.getTerritory("Tunisia");
    //model.drawBoundary(pic, territory, Color.RED);
/*
    Territory territory = model.getTerritory("Ethiopia");
    model.drawBoundaryUsingMapPoints(pic, territory);

    territory = model.getTerritory("Kenya");
    model.drawBoundaryUsingMapPoints(pic, territory);


    territory = model.getTerritory("Tanzania");
    model.drawBoundaryUsingMapPoints(pic, territory);

    territory = model.getTerritory("Somalia");
    model.drawBoundaryUsingMapPoints(pic, territory);

    territory = model.getTerritory("Sudan");
    model.drawBoundaryUsingMapPoints(pic, territory);

    Region region = model.getRegion(EnumRegion.SUB_SAHARAN);
    model.drawBoundary(pic, region, Util.brighten(Color.MAGENTA, 0.5));

    region = model.getRegion(EnumRegion.MIDDLE_EAST);
    model.drawBoundary(pic, region, Util.brighten(EnumRegion.MIDDLE_EAST.getColor(), 0.5));


    //territory = model.getTerritory("Mauritania");
    //model.drawBoundary(pic, territory, Color.WHITE);

    //territory = model.getTerritory("Algeria");
    //model.drawBoundary(pic, territory, Color.GREEN);

    //territory = model.getTerritory("Mexico");
    //model.drawBoundary(pic, territory, Color.RED);
    */
=======
    MapProjectionMollweide map = new MapProjectionMollweide(pic.getImageWidth(), pic.getImageHeight());
    map.setCentralMeridian(0);
    for (EnumRegion regionID : EnumRegion.values())
    {
      Polygon drawArea = map.getPerimeterDrawable(regionID);
      pic.add(drawArea, Util.brighten(regionID.getColor(), 0.5));
    }

>>>>>>> 9508de46


/*
    for (int n = -180; n < 180; n+=1)
    {
      gfx.drawImage(background,0,0,null);
      map.setCentralMeridian(n);
      for (EnumRegion regionID : EnumRegion.values())
      {
        Area drawArea = map.getPerimeterDrawable(regionID);
        gfx.setColor(Util.brighten(regionID.getColor(), 0.5));

        gfx.draw(drawArea);
      }
      pic.repaint();

      try
      {
        Thread.sleep(10);
      } catch (InterruptedException e) { }

      //for (Constant.Month month : Constant.Month.values())
      //{
      //  model.drawRain(pic, 2000+n, month);
      //}
    }
    */
  }
}<|MERGE_RESOLUTION|>--- conflicted
+++ resolved
@@ -1,6 +1,4 @@
 package starvationevasion.sim;
-
-<<<<<<< HEAD
 import java.awt.BasicStroke;
 import java.awt.Color;
 import java.awt.Graphics2D;
@@ -16,10 +14,7 @@
 import java.util.List;
 import java.util.logging.Level;
 import java.util.logging.Logger;
-
-=======
 import javafx.scene.shape.Polygon;
->>>>>>> 9508de46
 import starvationevasion.common.Constant;
 import starvationevasion.common.EnumCropZone;
 import starvationevasion.common.EnumFood;
@@ -37,9 +32,6 @@
 import starvationevasion.sim.io.ProductionCSVLoader;
 import starvationevasion.sim.io.SpecialEventCSVLoader;
 import starvationevasion.util.JavaFX_DebugViewer;
-
-<<<<<<< HEAD
-=======
 import java.awt.geom.Area;
 import java.text.DateFormat;
 import java.text.SimpleDateFormat;
@@ -50,8 +42,6 @@
 import java.util.Random;
 import java.util.logging.Level;
 import java.util.logging.Logger;
-
->>>>>>> 9508de46
 /**
  * The Simulator class is the main API for the Server to interact with the simulator.
  * This Model class is home to the calculations supporting that API.
@@ -1460,7 +1450,6 @@
     JavaFX_DebugViewer pic = new JavaFX_DebugViewer();
     pic.launch(imagePath);
 
-<<<<<<< HEAD
     //Graphics2D gfx = pic.getOffScreenGraphics();
     //gfx.setColor(Color.BLACK);
     //gfx.fillRect(0,0,pic.getImageWidth(), pic.getImageHeight());
@@ -1517,7 +1506,7 @@
     //territory = model.getTerritory("Mexico");
     //model.drawBoundary(pic, territory, Color.RED);
     */
-=======
+
     MapProjectionMollweide map = new MapProjectionMollweide(pic.getImageWidth(), pic.getImageHeight());
     map.setCentralMeridian(0);
     for (EnumRegion regionID : EnumRegion.values())
@@ -1525,8 +1514,7 @@
       Polygon drawArea = map.getPerimeterDrawable(regionID);
       pic.add(drawArea, Util.brighten(regionID.getColor(), 0.5));
     }
-
->>>>>>> 9508de46
+    
 
 
 /*
