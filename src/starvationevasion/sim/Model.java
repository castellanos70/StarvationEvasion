<<<<<<< HEAD
package starvationevasion.sim;

import starvationevasion.common.*;
import starvationevasion.common.gamecards.GameCard;
import starvationevasion.sim.LandTile.Field;
import starvationevasion.sim.events.AbstractEvent;
import starvationevasion.sim.events.Drought;
import starvationevasion.sim.events.Hurricane;
import starvationevasion.sim.io.GeographyXMLparser;
import starvationevasion.sim.io.ProductionCSVLoader;
import starvationevasion.sim.io.SpecialEventCSVLoader;
import starvationevasion.util.Picture;

import java.awt.*;
import java.awt.geom.Area;
import java.awt.geom.PathIterator;
import java.text.DateFormat;
import java.text.SimpleDateFormat;
import java.util.*;
import java.util.List;
import java.util.logging.Level;
import java.util.logging.Logger;

/**
 * The Simulator class is the main API for the Server to interact with the simulator.
 * This Model class is home to the calculations supporting that API.
 * <p>
 * Each currentYear the model advances, the model applies:
 * <ol>
 * <li>Most Policy Card Effects: Any changes in land use, fertilizer use, and world
 * trade penalty functions are calculated and applied.</li>
 * <li>Changes in land use: At the start of each simulated currentYear, it is assumed that
 * farmers in each region of the world each adjust how they use land based on currently
 * enacted policies, the last currentYear's crop yields and the last currentYear's crop prices so as
 * to maximize individual profit while staying within any enacted laws.</li>
 * <li>Population: In this model, each region's population is based only on data from
 * external population projections and a random number chosen at the start of the game.
 * Note that the occurrence of wide spread famine causes the game to end with all players
 * losing. Thus, it is not necessary to model the after effects of a famine. Random game
 * events such as hurricanes, typhoons, and political unrest are assumed to have
 * negligible effect on population.</li>
 * <li>Sea Level: This depends only on external model data, a random value chosen at the
 * start of the program and the currentYear. Sea level only has two effects on the model:
 * higher sea level reduces costal farm productivity and increases damage probabilities
 * of special storm events (hurricane, and typhoons).</li>
 * <li>Climate: In this model, climate consists of annual participation, average annual
 * day and night temperatures and the annual number of frost free days on a 10 km x 10 km
 * grid across all arable land areas of the Earth.
 * <li>Occurrence of Special Events: Each currentYear, there is a probability of each of many
 * random special events occurring. These include major storms, drought, floods,
 * unseasonable frost, a harsh winter, or out breaks of crop disease, blight, or insects.
 * Special events can also be positive the result in bumper crops in some areas. While
 * these events are random, their probabilities are largely affected by actions players
 * may or may not take. For example, policies encouraging improving irrigation can
 * mitigate the effects of drought, preemptive flood control spending can mitigate the
 * effects of floods and major storms and policies that encourage / discourage
 * monocropping can increase / decrease the probability of crop disease, blight, or
 * insects problems.</li>
 * <li>Farm Product Yield: The current currentYear's yield or each crop in each region is largely
 * a function of the current currentYear's land use, climate and special events as already
 * calculated.</li>
 * <li>Farm Product Need: This is based on each region's population, regional dietary
 * preferences, and required per capita caloric and nutritional needs.</li>
 * <li>Policy Directed Food Distribution: Some player enacted policies may cause the
 * distribution of some foods to take place before the calculation of farm product
 * prices and such distributions may affect farm product prices. For example, sending
 * grain to very low income populations reduces the supply of that grain while not
 * affecting the world demand. This is because anyone who's income is below being able
 * to afford a product, in economic terms, has no demand for that product.</li>
 * <li>Farm Product Demand and price: Product foodPrice on the world market and demand are
 * highly interdependent and therefore calculated together.
 * <li>Food Distribution: In the global market, food distribution is effected by many
 * economic, political, and transportation factors. The Food Trade Penalty Function
 * (see below) is an attempt to assign each country a single number that adjusts the
 * efficiency of food on the global market being traded into that country (even if it
 * originated in that country). The game simulation allocates food products to each
 * country by maximizing the number of people feed under the application of the country's
 * penalty function.</li>
 * <li>Human Development Index: Each country, based on the extent to which its nutritional
 * needs have been met, has its malnutrition, infant mortality, and life expectancy rates
 * adjusted. These are then used to calculate the country's HDI.</li>
 * <li>Player Region Income: Each player receives tax revenue calculated as a percentage
 * of the player's region's total net farm income with any relevant enacted policy applied.</li>
 * </ol>
 */


public class Model
{
  public static final int TOTAL_LAND_TILES = 245021;//244560;
  public static double EVENT_CHANCE = 0.02;
  private static DateFormat dateFormat = new SimpleDateFormat("HH:mm:ss");

  EnumRegion debugRegion = EnumRegion.USA_CALIFORNIA;
  private final static Logger LOGGER = Logger.getGlobal(); // getLogger(Model.class.getName())

  // Verbosity of debug information during startup
  //
  private final static Level debugLevel = Level.FINE;
  public static final int YEARS_OF_DATA = 1 + Constant.LAST_YEAR - Constant.FIRST_DATA_YEAR;

  private final static boolean DEBUG = true;

  private WorldData[] worldData = new WorldData[YEARS_OF_DATA];
  private CropData cropData;

  private int currentYear;

  /**
   * List of all territories. A copy of each pointer stored in this list is
   * placed in territoryList of the region to which that territory belongs.<br><br>
   *
   * This list is build from a data file when the model loads and is never changed.<br><br>
   *
   * This list must be in lexicographic order.
   */
  private ArrayList<Territory> territoryList;

  // The set of world regions includes all of the regions in the enum, plus an
  // extra United States region aggregating all of the US states for book keeping
  // purposes.
  //
  private Region[] regionList = new Region[EnumRegion.SIZE];

  private SeaLevel seaLevel;

  private ArrayList<SpecialEventData> specialEventDatum;

  private List<AbstractEvent> specialEvents = new ArrayList<>();

  private PackedTileData packedTileData;

  public Model()
  {
    territoryList = Territory.territoryLoader();
    new GeographyXMLparser(this);

    assert (assertTerritoryGeography());

    instantiateRegions();

    ProductionCSVLoader.load(regionList);

    cropData = new CropData();


    Date dateStart = new Date();
    System.out.println("Model() Loading Climate Data: " +dateFormat.format(dateStart));

    ArrayList<LandTile> tileList = new ArrayList<>(TOTAL_LAND_TILES);
    LandTile.loadLocations(this, tileList);
    assert (tileList.size() == TOTAL_LAND_TILES);
    LandTile.loadClimate(tileList);
    //System.out.println("tileList.size()="+tileList.size());



    Date dateDone = new Date();
    double deltaSec = (dateDone.getTime() - dateStart.getTime())/1000.0;
    System.out.println("LandTile.load() Done: elapsed sec=" +deltaSec);
    
    assert (assertLandTiles());
    
    packedTileData = new PackedTileData(TOTAL_LAND_TILES);

    updateCropRatings();

    for (int i = 0; i < YEARS_OF_DATA; i++)
    {
      worldData[i] = new WorldData();
      if (i < Constant.FIRST_GAME_YEAR - Constant.FIRST_DATA_YEAR)
      { populateWorldData(Constant.FIRST_DATA_YEAR + i); }
    }

  }

  public void init()
  {
    currentYear = Constant.FIRST_GAME_YEAR;
  }

  private boolean assertTerritoryGeography()
  {
    Territory NewMexico = null, China = null, UnitedKingdom = null, Ireland = null;
    for (Territory territory : territoryList)
    {
      if (territory.getName().equals("US-NewMexico"))
      {
        NewMexico = territory;
      }
      else if (territory.getName().equals("China"))
      {
        China = territory;
      }
      else if (territory.getName().equals("United Kingdom"))
      {
        UnitedKingdom = territory;
      }
      else if (territory.getName().equals("Ireland"))
      {
        Ireland = territory;
      }

    }
    assert (NewMexico != null);
    assert (China != null);
    assert (UnitedKingdom != null);
    assert (NewMexico.contains(35, -106)); //Albuquerque
    assert (!China.contains(35, -106)); //Albuquerque
    assert (China.contains(40, 116)); //Beijing
    assert (China.contains(31.2, 121.5)); //Shanghai
    assert (UnitedKingdom.contains(51.5, -0.13)); //London
    assert (UnitedKingdom.contains(54.5970, -5.93)); //Belfast, Northern Ireland
    assert (!UnitedKingdom.contains(53.349925, -6.270475)); //Dublin, Ireland
    assert (Ireland.contains(53.349925, -6.270475)); //Dublin, Ireland
    assert (!UnitedKingdom.contains(53.347309, -5.681383)); //Irish Sea
    assert (!Ireland.contains(53.347309, -5.681383)); //Irish Sea
    assert (!UnitedKingdom.contains(50.39, -1.7)); //English Channel


    return true;
  }




  private boolean assertLandTiles()
  {
    /*
    for (Territory territory : territoryList)
    {
      float area = territory.getLandTotal();
      System.out.println("LandTiles: " + territory.getName() + ": area=" +
        area + ", tile count=" + territory.getLandTiles().size() +
        ", land per tile = " + area / territory.getLandTiles().size());
    }
    */

    for (Region region : regionList)
    {
      int totalTiles = 0;
      ArrayList<Territory> myTerritories = region.getTerritoryList();
      for (Territory territory : myTerritories)
      {
        totalTiles += territory.getLandTiles().size();
      }

      float area = region.getLandTotal();
      System.out.println("LandTiles: " + region.getName() + ": area=" +
        area + ", tile count=" + totalTiles + ", land per tile = " + area / totalTiles);
    }
    return true;
  }

  public int getCurrentYear()
  {
    return currentYear;
  }

  public Region getRegion(EnumRegion r)
  {
    return regionList[r.ordinal()];
  }

  public Territory getTerritory(MapPoint mapPoint)
  {
    return getTerritory(mapPoint.latitude, mapPoint.longitude);
  }

  public Territory getTerritory(double latitude, double longitude)
  {
    //This is the code that should actually be used.
    for (Territory territory : territoryList)
    {
      if (territory.contains(latitude, longitude)) return territory;
    }
    return null;


    //This code is used for debug only.
    /*
    Territory found = null;
    for (Territory territory : territoryList)
    {
      if (territory.contains(latitude, longitude))
      {
        if (found != null)
        {
          System.out.println("ERROR: Point ["+latitude+", "+longitude+
            "] in two territories: " + found.getName() + " & " + territory.getName());
        }
        found = territory;
      }
    }
    return found;
  */
  }


  /**
   * Uses binary search to fine the given name in the territory list.
   * @param name of territory
   * @return reference to the unique territory with the given name or null if there does not
   * exist a territory with the given name in territoryList
   */
  public Territory getTerritory(String name)
  {

    //System.out.println("getTerritory("+name+")");
    int start = 0;
    int end = territoryList.size()-1;
    int i = end/2;

    while (end >= start)
    {
      Territory territory = territoryList.get(i);

      int result = name.compareTo(territory.getName());
      //System.out.println("    "+territory.getName() + ", result="+result + ": "+start+", "+i+", "+end);

      if (result < 0) end = i-1;
      else if (result > 0) start = i+1;
      else return territory;

      i = (end+start)/2;

      //System.out.println("           "+start+", "+i+", "+end);
    }
    return null;
    //for (Territory territory : territoryList)
    //{
    //  if (territory.getName().equals(name)) return territory;
    //}
    //return null;
  }


  public GeographicArea getGeographicArea(EnumRegion regionCode)
  {
    return regionList[regionCode.ordinal()].getGeographicArea();
  }


  public List<AbstractEvent> getSpecialEvents()
  {
    return specialEvents;
  }

  public PackedTileData getPackedTileData()
  {
    return packedTileData;
  }

  /**
   * A Region is the base political unit exposed to the player.
   * A region a set of territoryList. Each territory is assigned to one region.
   */
  private void instantiateRegions()
  {
    for (int i = 0; i < EnumRegion.SIZE; i++)
    {
      regionList[i] = new Region(EnumRegion.values()[i]);
    }


    //Add each territory to its region
    for (Territory territory : territoryList)
    {
      int regionIdx = territory.getGameRegion().ordinal();
      regionList[regionIdx].addTerritory(territory);
    }

    for (int i = 0; i < EnumRegion.SIZE; i++)
    {
      for (int year = Constant.FIRST_DATA_YEAR; year < Constant.FIRST_GAME_YEAR; year++)
      {
        regionList[i].aggregateTerritoryData(year);
      }
    }

    //try{cropLoader = new CropCSVLoader();} catch (Throwable t){ System.out.println("CROP_LOADER "+t);}
    //cropZoneDatum = cropLoader.getCategoryData();


    //if (DEBUG) System.out.println("Model.instantiateRegions() estimate initial yield.");
    // Traverse all of the regions, estimating the initial yield.
    // Note that this includes the book-keeping regions.
    //
    //for (Region region : regionList)
    //{ // Roll up the population and undernourished for each region.
    //
    //  region.updatePopulation(Constant.FIRST_YEAR);

    // Update the initial yield.
    //
    // region.estimateInitialYield();
    //}

    //for (Region region : regionList) region.estimateInitialBudget(cropLoader.getCategoryData());
    //for (Region region : regionList)
    //{
    //  if (region.getRegionEnum() == null || !region.getRegionEnum().isUS())
    // {
    //    region.estimateInitialCropLandArea(cropLoader.getCategoryData());
    //  }
    //}

    // Now iterate over the enumeration to optimize planting for each game
    // region.
    //
    //for (EnumRegion region : EnumRegion.values())
    //{
    // TODO : The tile optimization function will only work if we have the
    // CropClimateData structure correctly populated for each of the crops.
    //
    // calculate OTHER_CROPS temp & rain requirements for each country
    //  for (Territory state : regionList[region.ordinal()].getTerritoryList())
    //  {

    //    CropOptimizer optimizer = new CropOptimizer(Constant.FIRST_YEAR, state);
    //    optimizer.optimizeCrops();
    //  }
    //}

    // Finally, aggregate the totals for all regions (including book keeping).
    //
    //if (debugLevel.intValue() < Level.INFO.intValue())
    //{ Simulator.dbg.println("*** Initialized territory data .............");
    //}

    //for (Region region : regionList)
    //{ region.aggregateTerritoryFields(Constant.FIRST_YEAR);
    //  if (debugLevel.intValue() < Level.INFO.intValue()) printRegion(region, Constant.FIRST_YEAR);
    //}
  }


  /**
   * @return the simulation currentYear that has just finished.
   */
  protected int nextYear(ArrayList<GameCard> cards)
  {
    LOGGER.info("******* SIMULATION YEAR ******** " + currentYear);

    //applyPolicies(); // Not started.

    //updateLandUse(); // Not started.

    //updatePopulation(); // Done.

    //updateClimate(); // Done.

    //generateSpecialEvents(); // In progress (Alfred).

    //applySpecialEvents(); // Done.

    //updateFarmProductYield(); // Done.

    //updateFarmProductNeed(); // Done.

    //updateFarmProductMarket(); // Not started.

    //updateFoodDistribution(); // Not started.

    //updatePlayerRegionRevenue(); // Not started.

    //updateHumanDevelopmentIndex(); // Done.


    //if (debugLevel.intValue() < Level.INFO.intValue())
    //{ Simulator.dbg.println("******************************************* FINAL Stats for " + debugRegion + " in " +
    // currentYear);
    //  printRegion(regionList[debugRegion.ordinal()], currentYear);
    //}

    currentYear++;
    return currentYear;
  }

  protected WorldData populateWorldData(int year)
  {
    //System.out.println("Model.populateWorldData("+year+")");
    //ArrayList<CropZoneData> categoryData = cropLoader.getCategoryData();

    int yearIdx = year - Constant.FIRST_DATA_YEAR;
    WorldData data = worldData[yearIdx];
    data.year = year;

    for (int i = 0; i < EnumFood.SIZE; i++)
    {
      for (EnumFood food : EnumFood.values())
      {
        data.foodPrice[food.ordinal()] = cropData.getPrice(year, food);
      }
    }


    //Region Data
    for (int i = 0; i < EnumRegion.SIZE; i++)
    {
      RegionData region = data.regionData[i];
      region.population = regionList[i].getPopulation(year);
      region.undernourished = regionList[i].getUndernourished(year);
      region.humanDevelopmentIndex = regionList[i].getHumanDevelopmentIndex();

      region.revenueBalance = regionList[i].getRevenue();
      region.landArea = regionList[i].getLandTotal();

      for (EnumFood food : EnumFood.values())
      {
        region.foodProduced[food.ordinal()] = regionList[i].getCropProduction(year, food);
        region.foodImported[food.ordinal()] = regionList[i].getCropImport(year, food);
        region.foodExported[food.ordinal()] = regionList[i].getCropExport(year, food);

        //Simulator keeps income in $1000s but client is given income in millions of dollars.
        //long thousandsOfDollars = regionList[i].getCropIncome(food);

        //If a very small amount, then make at least 1 million.
        //if ((thousandsOfDollars > 1) && (thousandsOfDollars<500)) thousandsOfDollars+= 500;

        //Round up
        //region.foodIncome[food.ordinal()]   += ( thousandsOfDollars + 600)/1000;
        //region.farmArea[food.ordinal()] = regionList[i].getCropLand(food);
      }
    }
    return data;
  }


  protected WorldData getWorldData(int year)
  {
    int yearIdx = year - Constant.FIRST_DATA_YEAR;
    return worldData[yearIdx];
  }

  /**
   * Linear interpolate population.
   */
  private void interpolatePopulation(Territory territory, int year0, int year1)
  {
    int y0 = territory.getPopulation(year0);
    int y1 = territory.getPopulation(year1);

    for (int i = year0 + 1; i < year1; i += 1)
    {
      double y = y0 + (y1 - y0) * (((double) i - year0) / (year1 - year0));
      territory.setPopulation(i, (int) y);
    }
  }

  // TODO : Not implemented.
  //
  private void applyPolicies()
  {
    if (debugLevel.intValue() < Level.INFO.intValue())
    {
      Simulator.dbg.println("******************************************* Applying policies");
    }
  }

  private void updateLandUse()
  {
    // TODO : Land use is based on policies.
    // Notes :
    // Start with how much each country is producing v/s how much land they are using.
    // This gives us a yield factor.  If a country with a high yield applies irrigation
    // won't benefit as much as countries with a low yield.  Make an 'S' curve (bezier)
    // with a fit quadratic equation.
    //
    if (debugLevel.intValue() < Level.INFO.intValue())
    {
      Simulator.dbg.println("******************************************* Updating land use");
    }
  }


  private void updateClimate()
  {
    // Done.
    //
    //if (debugLevel.intValue() < Level.INFO.intValue())
    //{ Simulator.dbg.println("******************************************* Updating climate");
    //}

    //if (debugLevel.intValue() < Level.INFO.intValue())
    //{ printCurrentClimate(regionList[debugRegion.ordinal()], currentYear);
    //}
  }

  private void generateSpecialEvents()
  {
    // TODO: 12/6/2015 Alfred is working on this.
    //
    if (debugLevel.intValue() < Level.INFO.intValue())
    {
      Simulator.dbg.println("******************************************* Generating special events");
    }

    //check current currentYear.
    int CURRENT_YEAR = 2015;
    if (currentYear < CURRENT_YEAR)
    {
      //Then there should be a pre-existing event to draw upon. Then
      //there ought to have been a process that loaded the events to draw from
      for (SpecialEventData event : specialEventDatum)
      {
        if (event.year == currentYear)
        {
          //add current event to data structure of events for the currentYear
        }
      }
    }
    else
    {
      //If this is the case then examine the players behaviors. Is it probable
      //that their region could experience an event based on the leaders actions
      //through policy. So their current status is important:
      //1. Are they in crisis already?
      //2. What are their current policies?
      //3. if in crisis will the current policies help or hurt?
      //4. if not in crisis will the current policies improve the regions state?
    }

    // Temporary code just to make special events happen in the absence of Alfred's timeline.
    //
    int attempts = 5;
    Random rand = new Random();
    while (attempts > 0)
    {
      if (rand.nextFloat() < EVENT_CHANCE)
      {
        if (rand.nextBoolean())
        {
          // do a hurricane
          Region us = regionList[EnumRegion.SIZE];
          int idx = rand.nextInt(us.getTerritoryList().size() - 1) + 1;
          for (Territory territory : us.getTerritoryList())
          {
            if (idx == 0)
            {
              specialEvents.add(new Hurricane(territory));
              break;
            }
            idx--;
          }
        }
        else
        {
          // do a drought
          int idx = rand.nextInt(EnumRegion.US_REGIONS.length);
          Region usRegion = regionList[EnumRegion.US_REGIONS[idx].ordinal()];
          specialEvents.add(new Drought(usRegion));
        }
      }
      attempts--;
    }
  }

  private void applySpecialEvents()
  {
    if (specialEvents.isEmpty()) return;

    for (Iterator<AbstractEvent> iterator = specialEvents.iterator(); iterator.hasNext(); )
    {
      AbstractEvent event = iterator.next();
      event.applyEffects();

      // remove the event if its duration is 0.
      if (event.getDuration() < 1)
      {
        iterator.remove();
      }
    }
  }

  private void updateFarmProductYield()
  {
    if (debugLevel.intValue() < Level.INFO.intValue())
    {
      Simulator.dbg.println("******************************************* Updating farm product yield");
    }

    // Iterate over all of the regions, including the book keeping regions.  Each
    // region invokes a territory update and then computes an aggregate number
    // for the region.  Territories that are in both game and book-keeping regions
    // may compute their yield twice, but this has no side effects.
    //
    for (Region region : regionList)
    {
      region.updateYield(currentYear);
    }

    if (debugLevel.intValue() < Level.INFO.intValue())
    {
      printCropYield(regionList[debugRegion.ordinal()], currentYear);
    }
  }

  private void updateFarmProductNeed()
  {
    if (debugLevel.intValue() < Level.INFO.intValue())
    {
      Simulator.dbg.println("******************************************* Updating farm product need");
    }

    // Iterate over only the game regions.
    //
    for (int i = 0; i < EnumRegion.SIZE; i++)
    {
      regionList[i].updateCropNeed(currentYear);
    }

    if (debugLevel.intValue() < Level.INFO.intValue())
    {
      printCropNeed(regionList[debugRegion.ordinal()], currentYear);
    }
  }

  private void updateFarmProductMarket()
  {
    // TODO : Not implemented.
  }

  private void updateFoodDistribution()
  {
    // TODO: Not implemented.  Tie in the new trading optimizer, and subtract revenue.
    // If a territory can't buy enough product then we need to
    // update the undernourishment factor.
    //
  }

  private void updatePlayerRegionRevenue()
  {
    // TODO : Not implemented.  The US will be trading food as a region.  The results
    // of these trades need to be propegated to the US regions.
    //
  }

  private void updateHumanDevelopmentIndex()
  {
    // TODO: HDI is updated in the roll-up of the territoryList into regions, based on the
    // undernourished factor.
    //
  }
  
  /**
   * Updates all the cropRatings in all landTile.
   * 
   * Will generally only be called during initialization for now. The only reason
   * to call this method multiple times would be if cropData has changed or if 
   * there was a change in climate data for all/a lot of the landtiles.
   */
  private void updateCropRatings()
  {
    System.out.println("LandTile.updateCropRatings() Starting");
    int index = 0;
    ArrayList<LandTile> landTiles;
    EnumCropZone[] ratings = new EnumCropZone[EnumFood.SIZE];
    
    for (int i = 0; i < regionList.length; i++)
    { //For each Region
      for (int j = 0; j < regionList[i].getTerritoryList().size(); j++)
      { //For each Territory
        landTiles = regionList[i].getTerritoryList().get(j).getLandTiles();
        
        for (LandTile tile : landTiles)
        {
          // For each crop, find the EnumCropZone value
          for (int k = 0; k < EnumFood.CROP_FOODS.length; k++)
          {
            ratings[k] = rateTileForCrop(EnumFood.CROP_FOODS[k], tile);
          }

          //for now, all 4 non crop foods get an ideal rating
          for (int m = 0; m < 4; m++)
          {
            ratings[m + EnumFood.CROP_FOODS.length] = EnumCropZone.IDEAL;
          }
          tile.updateRating(ratings);
          packedTileData.packData(tile , index);
          index++;
        }
      }
    }
    System.out.println("LandTile.updateCropRatings() Done");
  }
  
  /**
   * Rates a given tile's suitability for a particular crop.
   * 
   * Currently doesn't take into account the necessary amount of rain.
   * 
   * Also doesn't currently take into account the new EnumCropZone.GOOD value.
   * Only assigns tiles a rating of IDEAL, ACCEPTABLE, or POOR.
   * 
   * @param crop
   *          crop for which we want rating (citrus, fruit, nut, grain, oil,
   *          veggies, special, or feed)
   * @return EnumCropZone (IDEAL, ACCEPTABLE, or POOR)
   * @throws NullPointerException
   *           if called with argument EnumFood.OTHER_CROPS, will throw an
   *           exception because OTHER_CROPS required climate varies by country;
   *           rating cannot be calculated using crop alone.
   */
  private EnumCropZone rateTileForCrop(EnumFood crop, LandTile tile) throws NullPointerException
  {
    Constant.Month currentMonth;

    // isAcceptable is set to true during the loop if the crop is ever found to
    // be acceptable. We do not immediately return once finding that a tile is
    // acceptable for a crop as we may find that a tile is also ideal at a
    // later time.
    boolean isAcceptable = false;

    // The current running acceptable or ideal grow days. The loop starts on
    // January, and if the month is deemed ideal and/or acceptable, add the
    // current months total days to its respective value. If February is
    // neither ideal or acceptable, set them both back to 0. If these values
    // ever reach the crops required grow days, we know that the tile is not
    // poor.
    int consecutiveAcceptableGrowDays = 0;
    int consecutiveIdealGrowDays = 0;

    // This value corresponds to the consecutive number of acceptable or ideal
    // grow days starting from January up to the first non acceptable or ideal 
    // month.
    //
    // The acceptable or ideal buffer is set to false once the first month
    // is found that does not meet the acceptable or ideal conditions. The
    // number of consecutive grow days is then saved to its respective
    // consecutiveBufferValue.
    //
    // We do this to check if the combination of the beginning and the end
    // of a years consecutive grow days reach an acceptable or ideal value.

    boolean consecutiveAcceptableBuffer = true;
    boolean consecutiveIdealBuffer = true;
    int consecutiveAcceptableBufferValue = 0;
    int consecutiveIdealBufferValue = 0;

    // these values per month
    float tileMonthlyLowT;
    //float tileMonthlyHighT;
    float tileMeanDailyLowT;
    float tileMeanDailyHighT;
    // float tileRain;
    
    // Necessary crop data from given crop.
    int idealHigh = cropData.getData(CropData.Field.TEMPERATURE_IDEAL_HIGH, crop);
    int idealLow = cropData.getData(CropData.Field.TEMPERATURE_IDEAL_LOW, crop);
    int tempMin = cropData.getData(CropData.Field.TEMPERATURE_MIN, crop);
    int growdays = cropData.getData(CropData.Field.GROW_DAYS, crop);
    // int waterRequired = cropData.getData(CropData.Field.WATER, crop);

    // Iterate through each month checking if suitable conditions exist for
    // the necessary growdays
    for (int i = 0; i < Constant.Month.SIZE; i++)
    {
      currentMonth = Constant.Month.values()[i];
      tileMonthlyLowT = tile.getField(Field.TEMP_MONTHLY_LOW, Constant.FIRST_GAME_YEAR - 1,
          currentMonth);
      //tileMonthlyHighT = tile.getField(Field.TEMP_MONTHLY_HIGH, Constant.FIRST_GAME_YEAR - 1,
      //    currentMonth);
      tileMeanDailyLowT = tile.getField(Field.TEMP_MEAN_DAILY_LOW, Constant.FIRST_GAME_YEAR - 1,
          currentMonth);
      tileMeanDailyHighT = tile.getField(Field.TEMP_MEAN_DAILY_HIGH, Constant.FIRST_GAME_YEAR - 1,
          currentMonth);
          // tileRain = getField(Field.RAIN, Constant.FIRST_GAME_YEAR-1,
          // currentMonth);

      // If the temperatures are Acceptable
      if (tileMonthlyLowT > tempMin)
      {
        // Add the total amount of days in the current month to the
        // current running grow days
        consecutiveAcceptableGrowDays += currentMonth.days();

        // Now check if the temperatures are ideal
        if (tileMonthlyLowT >= idealLow && tileMeanDailyHighT <= idealHigh)
        {
          // Add total days in current month to the current running ideal
          // grow days
          consecutiveIdealGrowDays += currentMonth.days();

          // If we find that this tile is Ideal for the given crop,
          // just return immediately
          if (consecutiveIdealGrowDays >= growdays)
          {
            return EnumCropZone.IDEAL;
          }
        }
        else // Reset the current running ideal grow days
        {
          if (consecutiveIdealBuffer)
          {
            // If this is the first non-ideal month for this crop,
            // add the current running value to the ideal buffer to
            // later check with the end of the year
            consecutiveIdealBuffer = false;
            consecutiveIdealBufferValue = consecutiveIdealGrowDays;
          }

          consecutiveIdealGrowDays = 0;
        }

        if (consecutiveAcceptableGrowDays >= growdays)
        {
          // If we find that this tile is at least acceptable, set to
          // true
          isAcceptable = true;
        }
      }
      else
      {
        // This month is neither ideal or acceptable. Reset the current
        // running grow values
        if (consecutiveAcceptableBuffer)
        {
          // If this is the first non-acceptable month for this crop,
          // add the current running value to the acceptablebuffer to
          // later check with the end of the year.
          //
          // This also means this is the first non-ideal month for the crop as
          // well, as a crop can not be ideal but not acceptable
          
          consecutiveAcceptableBuffer = false;
          consecutiveAcceptableBufferValue = consecutiveAcceptableGrowDays;
          
          consecutiveIdealBuffer = false;
          consecutiveIdealBufferValue = consecutiveIdealGrowDays;
        }
        consecutiveAcceptableGrowDays = 0;
        consecutiveIdealGrowDays = 0;
      }
    }
    // At this point, consecutiveIdealGrowDays and
    // consecutiveAcceptableGrowDays are what the values are through
    // December. If it wasn't acceptable or ideal in December, this value is
    // 0. We will add this value to its respective buffer. If January wasn't
    // acceptable or ideal, the respective buffer is also 0.

    // Check if the beginning + the end of a year result in an ideal tile
    // for the given crop
    if (consecutiveIdealGrowDays + consecutiveIdealBufferValue >= growdays)
    {
      return EnumCropZone.IDEAL;
    }
    // Else check if we ever found a period that is deemed acceptable or if
    // the beginning + end of a year results in an acceptable tile for the crop
    else if (isAcceptable || consecutiveAcceptableGrowDays
        + consecutiveAcceptableBufferValue >= growdays)
    {
      return EnumCropZone.ACCEPTABLE;
    }
    // else the tile was neither ideal or acceptable
    else
    {
      return EnumCropZone.POOR;
    }
  }
  
  private boolean isBetween(Number numToTest, Number lowVal, Number highVal)
  {
    if (numToTest.doubleValue() >= lowVal.doubleValue() && numToTest.doubleValue() <= highVal.doubleValue())
    {
      return true;
    }
    else
    {
      return false;
    }
  }

  private void loadExistingSpecialEvents()
  {
    SpecialEventCSVLoader loader = null;
    try {loader = new SpecialEventCSVLoader();} catch (Throwable t) {}
    specialEventDatum = loader.getEventData();
  }


  public void printCropNeed(Region region, int year)
  {
    // Print just the cell at the capital.
    //
    Simulator.dbg.println("Region " + region.getName() + " crop need per capita : ");
    //for (EnumFood food : EnumFood.values()) Simulator.dbg.print(" " + region.getCropNeedPerCapita(food));
    Simulator.dbg.println();

    // Print each territory.
    //
    for (Territory territory : region.getTerritoryList())
    {
      Simulator.dbg.print("\t" + territory.getName() + ": ");
      //for (EnumFood food : EnumFood.values()) Simulator.dbg.print(" " + territory.getCropNeedPerCapita(food));
      Simulator.dbg.println();
    }

    Simulator.dbg.println("Region " + region.getName() + " total crop need  : ");
    for (EnumFood food : EnumFood.values()) Simulator.dbg.print(" " + region.getTotalCropNeed(year, food));
    Simulator.dbg.println();
  }

  public void printCropYield(Region region, int year)
  {
    // Print just the cell at the capital.
    //
    Simulator.dbg.println("Region " + region.getName() + " crop yield : ");
    //for (EnumFood food : EnumFood.values()) Simulator.dbg.print(" " + region.getCropYield(food));
    Simulator.dbg.println();

    // Print each territory.
    //
    for (Territory territory : region.getTerritoryList())
    {
      Simulator.dbg.print("\t" + territory.getName() + ": ");
      //for (EnumFood food : EnumFood.values()) Simulator.dbg.print(" " + territory.getCropYield(food));
      Simulator.dbg.println();
    }
  }

  public void printCurrentPopulation(Region region, int year)
  {
    Simulator.dbg.println("Region " + region.getName() + " population " + region.getPopulation(year));
    Simulator.dbg.print("\tTerritories : ");
    for (Territory territory : region.getTerritoryList())
    {
      Simulator.dbg.print("\t" + territory.getPopulation(year));
    }
    Simulator.dbg.println();
  }


  public void printRegions(boolean verbose)
  {
    for (Region region : regionList)
    {
      System.out.println("Region : " + region.getName());
      for (Territory unit : region.getTerritoryList())
      {
        System.out.println("\t" + unit.toString());
        if (verbose == false) continue;

        for (LandTile tile : unit.getLandTiles())
        {
          System.out.println("\t\t" + tile.toString());
        }
      }
    }
  }


  public void printRegion(Region region, int year)
  {
    Simulator.dbg.println("Region : " + region.getName());
    Simulator.dbg.print("\tTerritories : ");
    for (Territory territory : region.getTerritoryList())
    {
      Simulator.dbg.print("\t" + territory.getName());
    }
    Simulator.dbg.println();

    printData(region, year, "");

    for (Territory territory : region.getTerritoryList())
    {
      if (debugLevel.intValue() <= Level.FINER.intValue()) printData(territory, year, "\t");
      if (debugLevel.intValue() <= Level.FINEST.intValue())
      {
        /*
        for (LandTile tile : territory.getLandTiles())
        { if (tile.getCurrentCrop() != null) Simulator.dbg.println("\t\t" + tile.toString());
        }
        */
      }
    }
  }

  public void printData(Territory unit, int year, String prefix)
  {
    Simulator.dbg.println(prefix + "Data for " + unit.getName() + " in currentYear " + year);
    Simulator.dbg.print(prefix + prefix + "\t");
    if (unit instanceof Region) Simulator.dbg.print("sum ");

    Simulator.dbg.print(" population : " + unit.getPopulation(year));
    Simulator.dbg.print(", undernourished : " + unit.getUndernourished(year));
    Simulator.dbg.print(", landTotal : " + unit.getLandTotal());
    Simulator.dbg.println();

    Simulator.dbg.print(prefix + "\t            ");
    for (EnumFood food : EnumFood.values()) Simulator.dbg.print("\t" + food);
    Simulator.dbg.println();

    Simulator.dbg.print(prefix + "\tcropYield : ");
    //for (EnumFood food : EnumFood.values()) Simulator.dbg.print("\t" + unit.getCropYield(food));
    Simulator.dbg.println();

    Simulator.dbg.print(prefix + "\tcropNeedPerCapita : ");
    //for (EnumFood food : EnumFood.values()) Simulator.dbg.print("\t" + unit.getCropNeedPerCapita(food));
    Simulator.dbg.println();

    Simulator.dbg.print(prefix + "\tcropProduction : ");
    //for (EnumFood food : EnumFood.values()) Simulator.dbg.print("\t" + unit.getCropProduction(food));
    Simulator.dbg.println();

    Simulator.dbg.print(prefix + "\tcropIncome : ");
    //for (EnumFood food : EnumFood.values()) Simulator.dbg.print("\t" + unit.getCropIncome(food));
    Simulator.dbg.println();

    Simulator.dbg.print(prefix + "\tlandCrop : ");
    //for (EnumFood food : EnumFood.values()) Simulator.dbg.print("\t" + unit.getCropLand(food)); // Yes, they named
    // it backwards.
    Simulator.dbg.println();

    if (unit instanceof Territory)
    {
      Simulator.dbg.print(prefix + "\t            ");
      for (EnumFarmMethod method : EnumFarmMethod.values()) Simulator.dbg.print("\t" + method);
      Simulator.dbg.println();
      Simulator.dbg.print(prefix + "\tcultivationMethod : ");
      //for (EnumFarmMethod method : EnumFarmMethod.values()) Simulator.dbg.print("\t" + unit.getMethod(method));
      Simulator.dbg.println();
    }
  }


  /**
   * This method is used only for testing the geographic boundaries.<br>
   * It displays a javax.swing.JFrame containing a Mollweide projection of the
   * world to be drawn on using drawBoundary(Picture pic, Territory territory);
   *
   * @return reference to the created JFrame.
   */
  public Picture testShowMapProjection()
  {
    return new Picture("assets/WorldMap_MollweideProjection.png");
  }

  /**
   * This method is used only for testing the geographic boundaries.<br>
   * Given a Picture frame containing a Mollweide would map projection and a territory,
   * it draws the boundary of that territory on the map using different colors for
   * disconnected segments (islands) of the territory.
   */
  public void drawBoundary(Picture pic, Territory territory, Color color, int thickness)
  {
    MapProjectionMollweide map = new MapProjectionMollweide(pic.getImageWidth(), pic.getImageHeight());
    //map.setCentralMeridian(-83);
    Point pixel = new Point();

    Graphics2D gfx = pic.getOffScreenGraphics();
    gfx.setStroke(new BasicStroke(thickness));


    GeographicArea geographicArea = territory.getGeographicArea();
    Area boundary = geographicArea.getPerimeter();

    gfx.setColor(color);
    int lastX = Integer.MAX_VALUE;
    int lastY = Integer.MAX_VALUE;
    int startX = Integer.MAX_VALUE;
    int startY = Integer.MAX_VALUE;

    double[] coords = new double[6];


    PathIterator path = boundary.getPathIterator(null);
    while(!path.isDone())
    {
        int type = path.currentSegment(coords);
        path.next();
        //map.setPoint(pixel, mapPoint.latitude, mapPoint.longitude);
        //System.out.println("("+coords[1]+", "+ coords[0]+")");
        map.setPoint(pixel, coords[1], coords[0]);
        if (type == PathIterator.SEG_LINETO)
        {
          gfx.drawLine(lastX, lastY, pixel.x, pixel.y);
        }
        else if(type == PathIterator.SEG_MOVETO)
        {
          startX = pixel.x;
          startY = pixel.y;
        }
        else if(type == PathIterator.SEG_CLOSE)
        {
          gfx.drawLine(lastX, lastY, startX, startY);
        }
        else
        {
          System.out.println("************ ERROR ***********");
        }

        lastX = pixel.x;
        lastY = pixel.y;
    }
    pic.repaint();

  }





  public void drawAllTiles(Picture pic, Region region, Color color)
  {
    MapProjectionMollweide map = new MapProjectionMollweide(pic.getImageWidth(), pic.getImageHeight());


    Point pixel = new Point();

    Graphics2D gfx = pic.getOffScreenGraphics();

    gfx.setColor(color);

    ArrayList<Territory> myTerritoryList = region.getTerritoryList();
    for (Territory territory : myTerritoryList)
    {
      ArrayList<LandTile> tileList = territory.getLandTiles();

      for (LandTile tile : tileList)
      {
        map.setPoint(pixel, tile.getLatitude(), tile.getLongitude());

        gfx.fillOval(pixel.x-1, pixel.y-1, 3, 3);
      }
    }

  }


  public void drawRain(Picture pic, int year, Constant.Month month)
  {
    System.out.println("drawRain(year="+year+", " + month +")");
    MapProjectionMollweide map = new MapProjectionMollweide(pic.getImageWidth(), pic.getImageHeight());

    Point pixel = new Point();

    Graphics2D gfx = pic.getOffScreenGraphics();

    for (Territory territory : territoryList)
    {
      ArrayList<LandTile> tileList = territory.getLandTiles();

      for (LandTile tile : tileList)
      {
        map.setPoint(pixel, tile.getLatitude(), tile.getLongitude());

        double rain = tile.getField(LandTile.Field.RAIN, year, month);

        int colorIdx = (int) ((rain / 20.0) * Constant.COLOR_MOISTURE_LIST.length);
        if (colorIdx < 0) colorIdx = 0;
        if (colorIdx >= Constant.COLOR_MOISTURE_LIST.length) colorIdx = Constant.COLOR_MOISTURE_LIST.length - 1;
        gfx.setColor(Constant.COLOR_MOISTURE_LIST[colorIdx]);

        gfx.fillOval(pixel.x - 1, pixel.y - 1, 3, 3);
      }
    }
    pic.repaint();

  }


  /**
   * Testing entry point. This creates an instance of the model which, among other things,
   * loads the world territories. This test program then creates a JFrame displaying a world
   * map and a few example territories drawn on that map.
   *
   * @param args are ignored
   */
  public static void main(String[] args)
  {
    System.out.println("==========================================================================");
    System.out.println("      Running Test entry point: starvationevasion.sim.Model()");
    System.out.println("==========================================================================");

    Model model = new Model();

    Picture pic = model.testShowMapProjection();
    //Graphics2D gfx = pic.getOffScreenGraphics();
    //gfx.setColor(Color.BLACK);
    //gfx.fillRect(0,0,pic.getImageWidth(), pic.getImageHeight());
    Territory territory;

   //territory = model.getTerritory("US-Utah");
   //model.drawBoundary(pic, territory, Color.GREEN, 1);

   //territory = model.getTerritory("US-Nevada");
   //model.drawBoundary(pic, territory, Color.BLUE, 1);

    /*
   territory = model.getTerritory("Congo (Brazzaville)");
   model.drawBoundary(pic, territory, Color.MAGENTA, 1);

   Region region = model.getRegion(EnumRegion.SUB_SAHARAN);
   model.drawBoundary(pic, region, Util.brighten(EnumRegion.SUB_SAHARAN.getColor(), 0.5), 3);
*/
    //Region region = model.getRegion(EnumRegion.OCEANIA);
    //model.drawBoundary(pic, region, Color.WHITE);

    //Territory territory = model.getTerritory("Tunisia");
    //model.drawBoundary(pic, territory, Color.RED);
/*
    Territory territory = model.getTerritory("Ethiopia");
    model.drawBoundaryUsingMapPoints(pic, territory);

    territory = model.getTerritory("Kenya");
    model.drawBoundaryUsingMapPoints(pic, territory);


    territory = model.getTerritory("Tanzania");
    model.drawBoundaryUsingMapPoints(pic, territory);

    territory = model.getTerritory("Somalia");
    model.drawBoundaryUsingMapPoints(pic, territory);

    territory = model.getTerritory("Sudan");
    model.drawBoundaryUsingMapPoints(pic, territory);

    Region region = model.getRegion(EnumRegion.SUB_SAHARAN);
    model.drawBoundary(pic, region, Util.brighten(Color.MAGENTA, 0.5));

    region = model.getRegion(EnumRegion.MIDDLE_EAST);
    model.drawBoundary(pic, region, Util.brighten(EnumRegion.MIDDLE_EAST.getColor(), 0.5));


    //territory = model.getTerritory("Mauritania");
    //model.drawBoundary(pic, territory, Color.WHITE);

    //territory = model.getTerritory("Algeria");
    //model.drawBoundary(pic, territory, Color.GREEN);

    //territory = model.getTerritory("Mexico");
    //model.drawBoundary(pic, territory, Color.RED);
    */

    for (int n = 0; n < 10; n++)
    {

      for (EnumRegion regionID : EnumRegion.values())
      {
        Region region = model.getRegion(regionID);
        model.drawAllTiles(pic, region, regionID.getColor());
      }

      for (EnumRegion regionID : EnumRegion.values())
      {
        Region region = model.getRegion(regionID);
        model.drawBoundary(pic, region, Util.brighten(regionID.getColor(), 0.5), 1);
      }
      pic.repaint();


      try
      {
        Thread.sleep(3000);
      } catch (InterruptedException e) { }

      for (Constant.Month month : Constant.Month.values())
      {
        model.drawRain(pic, 2000+n, month);
      }
    }
  }
}
=======
package starvationevasion.sim;

import starvationevasion.common.*;
import starvationevasion.common.gamecards.GameCard;
import starvationevasion.sim.LandTile.Field;
import starvationevasion.sim.events.AbstractEvent;
import starvationevasion.sim.events.Drought;
import starvationevasion.sim.events.Hurricane;
import starvationevasion.sim.io.GeographyXMLparser;
import starvationevasion.sim.io.ProductionCSVLoader;
import starvationevasion.sim.io.SpecialEventCSVLoader;
import starvationevasion.util.Picture;

import java.awt.*;
import java.awt.geom.Area;
import java.awt.geom.PathIterator;
import java.text.DateFormat;
import java.text.SimpleDateFormat;
import java.util.*;
import java.util.List;
import java.util.logging.Level;
import java.util.logging.Logger;

/**
 * The Simulator class is the main API for the Server to interact with the simulator.
 * This Model class is home to the calculations supporting that API.
 * <p>
 * Each currentYear the model advances, the model applies:
 * <ol>
 * <li>Most Policy Card Effects: Any changes in land use, fertilizer use, and world
 * trade penalty functions are calculated and applied.</li>
 * <li>Changes in land use: At the start of each simulated currentYear, it is assumed that
 * farmers in each region of the world each adjust how they use land based on currently
 * enacted policies, the last currentYear's crop yields and the last currentYear's crop prices so as
 * to maximize individual profit while staying within any enacted laws.</li>
 * <li>Population: In this model, each region's population is based only on data from
 * external population projections and a random number chosen at the start of the game.
 * Note that the occurrence of wide spread famine causes the game to end with all players
 * losing. Thus, it is not necessary to model the after effects of a famine. Random game
 * events such as hurricanes, typhoons, and political unrest are assumed to have
 * negligible effect on population.</li>
 * <li>Sea Level: This depends only on external model data, a random value chosen at the
 * start of the program and the currentYear. Sea level only has two effects on the model:
 * higher sea level reduces costal farm productivity and increases damage probabilities
 * of special storm events (hurricane, and typhoons).</li>
 * <li>Climate: In this model, climate consists of annual participation, average annual
 * day and night temperatures and the annual number of frost free days on a 10 km x 10 km
 * grid across all arable land areas of the Earth.
 * <li>Occurrence of Special Events: Each currentYear, there is a probability of each of many
 * random special events occurring. These include major storms, drought, floods,
 * unseasonable frost, a harsh winter, or out breaks of crop disease, blight, or insects.
 * Special events can also be positive the result in bumper crops in some areas. While
 * these events are random, their probabilities are largely affected by actions players
 * may or may not take. For example, policies encouraging improving irrigation can
 * mitigate the effects of drought, preemptive flood control spending can mitigate the
 * effects of floods and major storms and policies that encourage / discourage
 * monocropping can increase / decrease the probability of crop disease, blight, or
 * insects problems.</li>
 * <li>Farm Product Yield: The current currentYear's yield or each crop in each region is largely
 * a function of the current currentYear's land use, climate and special events as already
 * calculated.</li>
 * <li>Farm Product Need: This is based on each region's population, regional dietary
 * preferences, and required per capita caloric and nutritional needs.</li>
 * <li>Policy Directed Food Distribution: Some player enacted policies may cause the
 * distribution of some foods to take place before the calculation of farm product
 * prices and such distributions may affect farm product prices. For example, sending
 * grain to very low income populations reduces the supply of that grain while not
 * affecting the world demand. This is because anyone who's income is below being able
 * to afford a product, in economic terms, has no demand for that product.</li>
 * <li>Farm Product Demand and price: Product foodPrice on the world market and demand are
 * highly interdependent and therefore calculated together.
 * <li>Food Distribution: In the global market, food distribution is effected by many
 * economic, political, and transportation factors. The Food Trade Penalty Function
 * (see below) is an attempt to assign each country a single number that adjusts the
 * efficiency of food on the global market being traded into that country (even if it
 * originated in that country). The game simulation allocates food products to each
 * country by maximizing the number of people feed under the application of the country's
 * penalty function.</li>
 * <li>Human Development Index: Each country, based on the extent to which its nutritional
 * needs have been met, has its malnutrition, infant mortality, and life expectancy rates
 * adjusted. These are then used to calculate the country's HDI.</li>
 * <li>Player Region Income: Each player receives tax revenue calculated as a percentage
 * of the player's region's total net farm income with any relevant enacted policy applied.</li>
 * </ol>
 */


public class Model
{
  public static double EVENT_CHANCE = 0.02;
  private static DateFormat dateFormat = new SimpleDateFormat("HH:mm:ss");

  EnumRegion debugRegion = EnumRegion.USA_CALIFORNIA;
  private final static Logger LOGGER = Logger.getGlobal(); // getLogger(Model.class.getName())

  // Verbosity of debug information during startup
  //
  private final static Level debugLevel = Level.FINE;
  public static final int YEARS_OF_DATA = 1 + Constant.LAST_YEAR - Constant.FIRST_DATA_YEAR;

  private final static boolean DEBUG = true;

  private WorldData[] worldData = new WorldData[YEARS_OF_DATA];
  private CropData cropData;

  private int currentYear;
  private final int totalTiles;

  /**
   * List of all territories. A copy of each pointer stored in this list is
   * placed in territoryList of the region to which that territory belongs.<br><br>
   *
   * This list is build from a data file when the model loads and is never changed.<br><br>
   *
   * This list must be in lexicographic order.
   */
  private ArrayList<Territory> territoryList;

  // The set of world regions includes all of the regions in the enum, plus an
  // extra United States region aggregating all of the US states for book keeping
  // purposes.
  //
  private Region[] regionList = new Region[EnumRegion.SIZE];

  private SeaLevel seaLevel;

  private ArrayList<SpecialEventData> specialEventDatum;

  private List<AbstractEvent> specialEvents = new ArrayList<>();

  private PackedTileData packedTileData;

  public Model()
  {
    territoryList = Territory.territoryLoader();
    new GeographyXMLparser(this);

    assert (assertTerritoryGeography());

    instantiateRegions();

    ProductionCSVLoader.load(regionList);

    cropData = new CropData();


    Date dateStart = new Date();
    System.out.println("Model() Loading Climate Data: " +dateFormat.format(dateStart));

    ArrayList<LandTile> tileList = new ArrayList<>();
    LandTile.loadLocations(this, tileList);
    LandTile.loadClimate(tileList);


    Date dateDone = new Date();
    double deltaSec = (dateDone.getTime() - dateStart.getTime())/1000.0;
    System.out.println("LandTile.load() Done: elapsed sec=" +deltaSec);
    
    assert (assertLandTiles());


    totalTiles = tileList.size();
    
    packedTileData = new PackedTileData(totalTiles);

    updateCropRatings();

    placeCrops();

    for (int i = 0; i < YEARS_OF_DATA; i++)
    {
      worldData[i] = new WorldData();
      if (i < Constant.FIRST_GAME_YEAR - Constant.FIRST_DATA_YEAR)
      { populateWorldData(Constant.FIRST_DATA_YEAR + i); }
    }

  }

  public void init()
  {
    currentYear = Constant.FIRST_GAME_YEAR;
  }

  private boolean assertTerritoryGeography()
  {
    Territory NewMexico = null, China = null, UnitedKingdom = null, Ireland = null;
    for (Territory territory : territoryList)
    {
      if (territory.getName().equals("US-NewMexico"))
      {
        NewMexico = territory;
      }
      else if (territory.getName().equals("China"))
      {
        China = territory;
      }
      else if (territory.getName().equals("United Kingdom"))
      {
        UnitedKingdom = territory;
      }
      else if (territory.getName().equals("Ireland"))
      {
        Ireland = territory;
      }

    }
    assert (NewMexico != null);
    assert (China != null);
    assert (UnitedKingdom != null);
    assert (NewMexico.contains(35, -106)); //Albuquerque
    assert (!China.contains(35, -106)); //Albuquerque
    assert (China.contains(40, 116)); //Beijing
    assert (China.contains(31.2, 121.5)); //Shanghai
    assert (UnitedKingdom.contains(51.5, -0.13)); //London
    assert (UnitedKingdom.contains(54.5970, -5.93)); //Belfast, Northern Ireland
    assert (!UnitedKingdom.contains(53.349925, -6.270475)); //Dublin, Ireland
    assert (Ireland.contains(53.349925, -6.270475)); //Dublin, Ireland
    assert (!UnitedKingdom.contains(53.347309, -5.681383)); //Irish Sea
    assert (!Ireland.contains(53.347309, -5.681383)); //Irish Sea
    assert (!UnitedKingdom.contains(50.39, -1.7)); //English Channel


    return true;
  }




  private boolean assertLandTiles()
  {
    /*
    for (Territory territory : territoryList)
    {
      float area = territory.getLandTotal();
      System.out.println("LandTiles: " + territory.getName() + ": area=" +
        area + ", tile count=" + territory.getLandTiles().size() +
        ", land per tile = " + area / territory.getLandTiles().size());
    }
    */

    for (Region region : regionList)
    {
      int totalTiles = 0;
      ArrayList<Territory> myTerritories = region.getTerritoryList();
      for (Territory territory : myTerritories)
      {
        totalTiles += territory.getLandTiles().size();
      }

      float area = region.getLandTotal();
      System.out.println("LandTiles: " + region.getName() + ": area=" +
        area + ", tile count=" + totalTiles + ", land per tile = " + area / totalTiles);
    }
    return true;
  }

  public int getCurrentYear()
  {
    return currentYear;
  }

  public Region getRegion(EnumRegion r)
  {
    return regionList[r.ordinal()];
  }

  public Territory getTerritory(MapPoint mapPoint)
  {
    return getTerritory(mapPoint.latitude, mapPoint.longitude);
  }

  public Territory getTerritory(double latitude, double longitude)
  {
    //This is the code that should actually be used.
    for (Territory territory : territoryList)
    {
      if (territory.contains(latitude, longitude)) return territory;
    }
    return null;


    //This code is used for debug only.
    /*
    Territory found = null;
    for (Territory territory : territoryList)
    {
      if (territory.contains(latitude, longitude))
      {
        if (found != null)
        {
          System.out.println("ERROR: Point ["+latitude+", "+longitude+
            "] in two territories: " + found.getName() + " & " + territory.getName());
        }
        found = territory;
      }
    }
    return found;
  */
  }


  /**
   * Uses binary search to fine the given name in the territory list.
   * @param name of territory
   * @return reference to the unique territory with the given name or null if there does not
   * exist a territory with the given name in territoryList
   */
  public Territory getTerritory(String name)
  {

    //System.out.println("getTerritory("+name+")");
    int start = 0;
    int end = territoryList.size()-1;
    int i = end/2;

    while (end >= start)
    {
      Territory territory = territoryList.get(i);

      int result = name.compareTo(territory.getName());
      //System.out.println("    "+territory.getName() + ", result="+result + ": "+start+", "+i+", "+end);

      if (result < 0) end = i-1;
      else if (result > 0) start = i+1;
      else return territory;

      i = (end+start)/2;

      //System.out.println("           "+start+", "+i+", "+end);
    }
    return null;
    //for (Territory territory : territoryList)
    //{
    //  if (territory.getName().equals(name)) return territory;
    //}
    //return null;
  }


  public GeographicArea getGeographicArea(EnumRegion regionCode)
  {
    return regionList[regionCode.ordinal()].getGeographicArea();
  }


  public List<AbstractEvent> getSpecialEvents()
  {
    return specialEvents;
  }

  public PackedTileData getPackedTileData()
  {
    return packedTileData;
  }

  /**
   * A Region is the base political unit exposed to the player.
   * A region a set of territoryList. Each territory is assigned to one region.
   */
  private void instantiateRegions()
  {
    for (int i = 0; i < EnumRegion.SIZE; i++)
    {
      regionList[i] = new Region(EnumRegion.values()[i]);
    }


    //Add each territory to its region
    for (Territory territory : territoryList)
    {
      int regionIdx = territory.getGameRegion().ordinal();
      regionList[regionIdx].addTerritory(territory);
    }

    for (int i = 0; i < EnumRegion.SIZE; i++)
    {
      for (int year = Constant.FIRST_DATA_YEAR; year < Constant.FIRST_GAME_YEAR; year++)
      {
        regionList[i].aggregateTerritoryData(year);
      }
    }

    //try{cropLoader = new CropCSVLoader();} catch (Throwable t){ System.out.println("CROP_LOADER "+t);}
    //cropZoneDatum = cropLoader.getCategoryData();


    //if (DEBUG) System.out.println("Model.instantiateRegions() estimate initial yield.");
    // Traverse all of the regions, estimating the initial yield.
    // Note that this includes the book-keeping regions.
    //
    //for (Region region : regionList)
    //{ // Roll up the population and undernourished for each region.
    //
    //  region.updatePopulation(Constant.FIRST_YEAR);

    // Update the initial yield.
    //
    // region.estimateInitialYield();
    //}

    //for (Region region : regionList) region.estimateInitialBudget(cropLoader.getCategoryData());
    //for (Region region : regionList)
    //{
    //  if (region.getRegionEnum() == null || !region.getRegionEnum().isUS())
    // {
    //    region.estimateInitialCropLandArea(cropLoader.getCategoryData());
    //  }
    //}

    // Now iterate over the enumeration to optimize planting for each game
    // region.
    //
    //for (EnumRegion region : EnumRegion.values())
    //{
    // TODO : The tile optimization function will only work if we have the
    // CropClimateData structure correctly populated for each of the crops.
    //
    // calculate OTHER_CROPS temp & rain requirements for each country
    //  for (Territory state : regionList[region.ordinal()].getTerritoryList())
    //  {

    //    CropOptimizer optimizer = new CropOptimizer(Constant.FIRST_YEAR, state);
    //    optimizer.optimizeCrops();
    //  }
    //}

    // Finally, aggregate the totals for all regions (including book keeping).
    //
    //if (debugLevel.intValue() < Level.INFO.intValue())
    //{ Simulator.dbg.println("*** Initialized territory data .............");
    //}

    //for (Region region : regionList)
    //{ region.aggregateTerritoryFields(Constant.FIRST_YEAR);
    //  if (debugLevel.intValue() < Level.INFO.intValue()) printRegion(region, Constant.FIRST_YEAR);
    //}
  }


  /**
   * @return the simulation currentYear that has just finished.
   */
  protected int nextYear(ArrayList<GameCard> cards)
  {
    LOGGER.info("******* SIMULATION YEAR ******** " + currentYear);

    //applyPolicies(); // Not started.

    //updateLandUse(); // Not started.

    //updatePopulation(); // Done.

    //updateClimate(); // Done.

    //generateSpecialEvents(); // In progress (Alfred).

    //applySpecialEvents(); // Done.

    //updateFarmProductYield(); // Done.

    //updateFarmProductNeed(); // Done.

    //updateFarmProductMarket(); // Not started.

    //updateFoodDistribution(); // Not started.

    //updatePlayerRegionRevenue(); // Not started.

    //updateHumanDevelopmentIndex(); // Done.


    //if (debugLevel.intValue() < Level.INFO.intValue())
    //{ Simulator.dbg.println("******************************************* FINAL Stats for " + debugRegion + " in " +
    // currentYear);
    //  printRegion(regionList[debugRegion.ordinal()], currentYear);
    //}

    currentYear++;
    return currentYear;
  }

  protected WorldData populateWorldData(int year)
  {
    //System.out.println("Model.populateWorldData("+year+")");
    //ArrayList<CropZoneData> categoryData = cropLoader.getCategoryData();

    int yearIdx = year - Constant.FIRST_DATA_YEAR;
    WorldData data = worldData[yearIdx];
    data.year = year;

    for (int i = 0; i < EnumFood.SIZE; i++)
    {
      for (EnumFood food : EnumFood.values())
      {
        data.foodPrice[food.ordinal()] = cropData.getPrice(year, food);
      }
    }


    //Region Data
    for (int i = 0; i < EnumRegion.SIZE; i++)
    {
      RegionData region = data.regionData[i];
      region.population = regionList[i].getPopulation(year);
      region.undernourished = regionList[i].getUndernourished(year);
      region.humanDevelopmentIndex = regionList[i].getHumanDevelopmentIndex();

      region.revenueBalance = regionList[i].getRevenue();
      region.landArea = regionList[i].getLandTotal();

      for (EnumFood food : EnumFood.values())
      {
        region.foodProduced[food.ordinal()] = regionList[i].getCropProduction(year, food);
        region.foodImported[food.ordinal()] = regionList[i].getCropImport(year, food);
        region.foodExported[food.ordinal()] = regionList[i].getCropExport(year, food);

        //Simulator keeps income in $1000s but client is given income in millions of dollars.
        //long thousandsOfDollars = regionList[i].getCropIncome(food);

        //If a very small amount, then make at least 1 million.
        //if ((thousandsOfDollars > 1) && (thousandsOfDollars<500)) thousandsOfDollars+= 500;

        //Round up
        //region.foodIncome[food.ordinal()]   += ( thousandsOfDollars + 600)/1000;
        //region.farmArea[food.ordinal()] = regionList[i].getCropLand(food);
      }
    }
    return data;
  }


  protected WorldData getWorldData(int year)
  {
    int yearIdx = year - Constant.FIRST_DATA_YEAR;
    return worldData[yearIdx];
  }

  /**
   * Linear interpolate population.
   */
  private void interpolatePopulation(Territory territory, int year0, int year1)
  {
    int y0 = territory.getPopulation(year0);
    int y1 = territory.getPopulation(year1);

    for (int i = year0 + 1; i < year1; i += 1)
    {
      double y = y0 + (y1 - y0) * (((double) i - year0) / (year1 - year0));
      territory.setPopulation(i, (int) y);
    }
  }

  // TODO : Not implemented.
  //
  private void applyPolicies()
  {
    if (debugLevel.intValue() < Level.INFO.intValue())
    {
      Simulator.dbg.println("******************************************* Applying policies");
    }
  }

  private void updateLandUse()
  {
    // TODO : Land use is based on policies.
    // Notes :
    // Start with how much each country is producing v/s how much land they are using.
    // This gives us a yield factor.  If a country with a high yield applies irrigation
    // won't benefit as much as countries with a low yield.  Make an 'S' curve (bezier)
    // with a fit quadratic equation.
    //
    if (debugLevel.intValue() < Level.INFO.intValue())
    {
      Simulator.dbg.println("******************************************* Updating land use");
    }
  }


  private void updateClimate()
  {
    // Done.
    //
    //if (debugLevel.intValue() < Level.INFO.intValue())
    //{ Simulator.dbg.println("******************************************* Updating climate");
    //}

    //if (debugLevel.intValue() < Level.INFO.intValue())
    //{ printCurrentClimate(regionList[debugRegion.ordinal()], currentYear);
    //}
  }

  private void generateSpecialEvents()
  {
    // TODO: 12/6/2015 Alfred is working on this.
    //
    if (debugLevel.intValue() < Level.INFO.intValue())
    {
      Simulator.dbg.println("******************************************* Generating special events");
    }

    //check current currentYear.
    int CURRENT_YEAR = 2015;
    if (currentYear < CURRENT_YEAR)
    {
      //Then there should be a pre-existing event to draw upon. Then
      //there ought to have been a process that loaded the events to draw from
      for (SpecialEventData event : specialEventDatum)
      {
        if (event.year == currentYear)
        {
          //add current event to data structure of events for the currentYear
        }
      }
    }
    else
    {
      //If this is the case then examine the players behaviors. Is it probable
      //that their region could experience an event based on the leaders actions
      //through policy. So their current status is important:
      //1. Are they in crisis already?
      //2. What are their current policies?
      //3. if in crisis will the current policies help or hurt?
      //4. if not in crisis will the current policies improve the regions state?
    }

    // Temporary code just to make special events happen in the absence of Alfred's timeline.
    //
    int attempts = 5;
    Random rand = new Random();
    while (attempts > 0)
    {
      if (rand.nextFloat() < EVENT_CHANCE)
      {
        if (rand.nextBoolean())
        {
          // do a hurricane
          Region us = regionList[EnumRegion.SIZE];
          int idx = rand.nextInt(us.getTerritoryList().size() - 1) + 1;
          for (Territory territory : us.getTerritoryList())
          {
            if (idx == 0)
            {
              specialEvents.add(new Hurricane(territory));
              break;
            }
            idx--;
          }
        }
        else
        {
          // do a drought
          int idx = rand.nextInt(EnumRegion.US_REGIONS.length);
          Region usRegion = regionList[EnumRegion.US_REGIONS[idx].ordinal()];
          specialEvents.add(new Drought(usRegion));
        }
      }
      attempts--;
    }
  }

  private void applySpecialEvents()
  {
    if (specialEvents.isEmpty()) return;

    for (Iterator<AbstractEvent> iterator = specialEvents.iterator(); iterator.hasNext(); )
    {
      AbstractEvent event = iterator.next();
      event.applyEffects();

      // remove the event if its duration is 0.
      if (event.getDuration() < 1)
      {
        iterator.remove();
      }
    }
  }

  private void updateFarmProductYield()
  {
    if (debugLevel.intValue() < Level.INFO.intValue())
    {
      Simulator.dbg.println("******************************************* Updating farm product yield");
    }

    // Iterate over all of the regions, including the book keeping regions.  Each
    // region invokes a territory update and then computes an aggregate number
    // for the region.  Territories that are in both game and book-keeping regions
    // may compute their yield twice, but this has no side effects.
    //
    for (Region region : regionList)
    {
      region.updateYield(currentYear);
    }

    if (debugLevel.intValue() < Level.INFO.intValue())
    {
      printCropYield(regionList[debugRegion.ordinal()], currentYear);
    }
  }

  private void updateFarmProductNeed()
  {
    if (debugLevel.intValue() < Level.INFO.intValue())
    {
      Simulator.dbg.println("******************************************* Updating farm product need");
    }

    // Iterate over only the game regions.
    //
    for (int i = 0; i < EnumRegion.SIZE; i++)
    {
      regionList[i].updateCropNeed(currentYear);
    }

    if (debugLevel.intValue() < Level.INFO.intValue())
    {
      printCropNeed(regionList[debugRegion.ordinal()], currentYear);
    }
  }

  private void updateFarmProductMarket()
  {
    // TODO : Not implemented.
  }

  private void updateFoodDistribution()
  {
    // TODO: Not implemented.  Tie in the new trading optimizer, and subtract revenue.
    // If a territory can't buy enough product then we need to
    // update the undernourishment factor.
    //
  }

  private void updatePlayerRegionRevenue()
  {
    // TODO : Not implemented.  The US will be trading food as a region.  The results
    // of these trades need to be propegated to the US regions.
    //
  }

  private void updateHumanDevelopmentIndex()
  {
    // TODO: HDI is updated in the roll-up of the territoryList into regions, based on the
    // undernourished factor.
    //
  }

  /**
   * iterates through each region and places down crops, semi-randomly,
   *  based on recorded production amounts.
   */
  private void placeCrops()
  {
    
    System.out.println("Model.placeCrops() Starting");
    long start = System.nanoTime();
    List<LandTile> regionTileList = new ArrayList<>();
    List<Territory> territoryList;
    //iterate through each region and fill a list of territories for each region
    for(int i = 0; i < regionList.length; i++)
    {
      
      territoryList = regionList[i].getTerritoryList();
      //populate regionTileList with all tiles of all territories in the region
      for(Territory territory : territoryList)
      {
        regionTileList.addAll(territory.getLandTiles());        
      }
      System.out.println(regionList[i].getName() + " " + regionTileList.size() + " " + regionList[i].getLandTotal() / regionTileList.size());
      //go through the list of crops, one by one, and assign them to tiles, with 
      //weighted probabilities, based on the crop ratings for each tile
      for(int j = 0; j < EnumFood.CROP_FOODS.length; j++)
      {
        //the amount of tiles per region for each crop is the total land area for each crop divided by the area 
        //of a land tile.
        int numTilesForCrop = (int) regionList[i].getCropArea(Constant.FIRST_DATA_YEAR, EnumFood.CROP_FOODS[j]) 
                / (regionList[i].getLandTotal() / regionList[i].getNumTiles());
        //given the amount of tiles used for each crop, randomly place the appropriate number of the given crop.
        for(int k = 0; k < numTilesForCrop && regionTileList.size() > 0; k++)
        {
          
          int randomTileIndex = Util.rand.nextInt(regionTileList.size());
          LandTile tile = regionTileList.get(randomTileIndex);
          EnumCropZone cropRating = tile.getCropRatings()[j];
          if(cropRating.ordinal() == 3) //crop is IDEAL for this location. Place it.
          {
            tile.setCrop(EnumFood.CROP_FOODS[j]);
            regionTileList.remove(randomTileIndex);
          }
          else if(cropRating.ordinal() == 2) //crop is GOOD for this location. 80% chance to place it.
          {
            if(Util.rand.nextDouble() < 0.8)
            {
              tile.setCrop(EnumFood.CROP_FOODS[j]);
              regionTileList.remove(randomTileIndex);
            }
          }
          else if(cropRating.ordinal() == 1)
          {
            if(Util.rand.nextDouble() < .4) //crop is ACCEPTABLE for this location. 40% chance to place it.
            {
              tile.setCrop(EnumFood.CROP_FOODS[j]);
              regionTileList.remove(randomTileIndex);
            }
          }
          else
          {
            if(Util.rand.nextDouble() < 0.2) //crop is POOR for this location. 20% chance to place it.
            {
              tile.setCrop(EnumFood.CROP_FOODS[j]);
              regionTileList.remove(randomTileIndex);
            }
          }
        }
      }
      //do the same for non-crops
      for(int j = 0; j < EnumFood.NON_CROP_FOODS.length; j++)
      {
        
        int numTilesForCrop = (int) regionList[i].getCropArea(Constant.FIRST_DATA_YEAR, EnumFood.NON_CROP_FOODS[j]) 
                / (regionList[i].getLandTotal() / regionList[i].getNumTiles());
        
        for(int k = 0; k < numTilesForCrop && regionTileList.size() > 0; k++)
        {
          
          int randomTileIndex = Util.rand.nextInt(regionTileList.size());
          LandTile tile = regionTileList.get(randomTileIndex);
          EnumCropZone cropRating = tile.getCropRatings()[j];
          if(cropRating.ordinal() == 3) //non-crop is IDEAL for this location. Place it.
          {
            tile.setCrop(EnumFood.NON_CROP_FOODS[j]);
            regionTileList.remove(randomTileIndex);
          }

        }
      }
      regionTileList.clear();
    }

    //uncomment the following code for testing
    // List<LandTile> landTiles = new ArrayList<>();
    // int num = 1;
    // for (int i = 0; i < regionList.length; i++)
    // { //For each Region
    //   for (int j = 0; j < regionList[i].getTerritoryList().size(); j++)
    //   { //For each Territory
    //     landTiles = regionList[i].getTerritoryList().get(j).getLandTiles();
        
    //     for (LandTile tile : landTiles)
    //     {
    //       if(tile.getCrop() != null) System.out.println(num + " " + tile.getCrop().name());
    //       num++;
    //     }
    //   }
    // }
    long end = System.nanoTime();
    System.out.println("Model.placeCrops() Done: Time: " + ((end - start) / 1000000000.0));
  }
  
  /**
   * Updates all the cropRatings in all landTile.
   * 
   * Will generally only be called during initialization for now. The only reason
   * to call this method multiple times would be if cropData has changed or if 
   * there was a change in climate data for all/a lot of the landtiles.
   */
  private void updateCropRatings()
  {
    System.out.println("LandTile.updateCropRatings() Starting");
    int index = 0;
    ArrayList<LandTile> landTiles;
    EnumCropZone[] ratings = new EnumCropZone[EnumFood.SIZE];
    
    for (int i = 0; i < regionList.length; i++)
    { //For each Region
      for (int j = 0; j < regionList[i].getTerritoryList().size(); j++)
      { //For each Territory
        landTiles = regionList[i].getTerritoryList().get(j).getLandTiles();
        
        for (LandTile tile : landTiles)
        {
          // For each crop, find the EnumCropZone value
          for (int k = 0; k < EnumFood.CROP_FOODS.length; k++)
          {
            ratings[k] = rateTileForCrop(EnumFood.CROP_FOODS[k], tile);
          }

          //for now, all 4 non crop foods get an ideal rating
          for (int m = 0; m < 4; m++)
          {
            ratings[m + EnumFood.CROP_FOODS.length] = EnumCropZone.IDEAL;
          }
          tile.updateRating(ratings);
          packedTileData.packData(tile , index);
          index++;
        }
      }
    }
    System.out.println("LandTile.updateCropRatings() Done");
  }
  
  /**
   * Rates a given tile's suitability for a particular crop.
   * 
   * Currently doesn't take into account the necessary amount of rain.
   * 
   * Also doesn't currently take into account the new EnumCropZone.GOOD value.
   * Only assigns tiles a rating of IDEAL, ACCEPTABLE, or POOR.
   * 
   * @param crop
   *          crop for which we want rating (citrus, fruit, nut, grain, oil,
   *          veggies, special, or feed)
   * @return EnumCropZone (IDEAL, ACCEPTABLE, or POOR)
   * @throws NullPointerException
   *           if called with argument EnumFood.OTHER_CROPS, will throw an
   *           exception because OTHER_CROPS required climate varies by country;
   *           rating cannot be calculated using crop alone.
   */
  private EnumCropZone rateTileForCrop(EnumFood crop, LandTile tile) throws NullPointerException
  {
    Constant.Month currentMonth;

    // isAcceptable is set to true during the loop if the crop is ever found to
    // be acceptable. We do not immediately return once finding that a tile is
    // acceptable for a crop as we may find that a tile is also ideal at a
    // later time.
    boolean isAcceptable = false;

    // The current running acceptable or ideal grow days. The loop starts on
    // January, and if the month is deemed ideal and/or acceptable, add the
    // current months total days to its respective value. If February is
    // neither ideal or acceptable, set them both back to 0. If these values
    // ever reach the crops required grow days, we know that the tile is not
    // poor.
    int consecutiveAcceptableGrowDays = 0;
    int consecutiveIdealGrowDays = 0;

    // This value corresponds to the consecutive number of acceptable or ideal
    // grow days starting from January up to the first non acceptable or ideal 
    // month.
    //
    // The acceptable or ideal buffer is set to false once the first month
    // is found that does not meet the acceptable or ideal conditions. The
    // number of consecutive grow days is then saved to its respective
    // consecutiveBufferValue.
    //
    // We do this to check if the combination of the beginning and the end
    // of a years consecutive grow days reach an acceptable or ideal value.

    boolean consecutiveAcceptableBuffer = true;
    boolean consecutiveIdealBuffer = true;
    int consecutiveAcceptableBufferValue = 0;
    int consecutiveIdealBufferValue = 0;

    // these values per month
    float tileMonthlyLowT;
    float tileMonthlyHighT;
    float tileMeanDailyLowT;
    float tileMeanDailyHighT;
    // float tileRain;
    
    // Necessary crop data from given crop.
    int idealHigh = cropData.getData(CropData.Field.TEMPERATURE_IDEAL_HIGH, crop);
    int idealLow = cropData.getData(CropData.Field.TEMPERATURE_IDEAL_LOW, crop);
    int tempMax = cropData.getData(CropData.Field.TEMPERATURE_MAX, crop);
    int tempMin = cropData.getData(CropData.Field.TEMPERATURE_MIN, crop);
    int growdays = cropData.getData(CropData.Field.GROW_DAYS, crop);
    // int waterRequired = cropData.getData(CropData.Field.WATER, crop);

    // Iterate through each month checking if suitable conditions exist for
    // the necessary growdays
    for (int i = 0; i < Constant.Month.SIZE; i++)
    {
      currentMonth = Constant.Month.values()[i];
      tileMonthlyLowT = tile.getField(Field.TEMP_MONTHLY_LOW, Constant.FIRST_GAME_YEAR - 1,
          currentMonth);
      tileMonthlyHighT = tile.getField(Field.TEMP_MONTHLY_HIGH, Constant.FIRST_GAME_YEAR - 1,
          currentMonth);
      tileMeanDailyLowT = tile.getField(Field.TEMP_MEAN_DAILY_LOW, Constant.FIRST_GAME_YEAR - 1,
          currentMonth);
      tileMeanDailyHighT = tile.getField(Field.TEMP_MEAN_DAILY_HIGH, Constant.FIRST_GAME_YEAR - 1,
          currentMonth);
          // tileRain = getField(Field.RAIN, Constant.FIRST_GAME_YEAR-1,
          // currentMonth);

      // If the temperatures are Acceptable
      if (isBetween(tileMonthlyLowT, tempMin, tempMax) && isBetween(tileMonthlyHighT, tempMin,
          tempMax))
      {
        // Add the total amount of days in the current month to the
        // current running grow days
        consecutiveAcceptableGrowDays += currentMonth.days();

        // Now check if the temperatures are ideal
        if (isBetween(tileMonthlyLowT, idealLow, idealHigh) && isBetween(tileMonthlyHighT, idealLow,
            idealHigh))
        {
          // Add total days in current month to the current running ideal
          // grow days
          consecutiveIdealGrowDays += currentMonth.days();

          // If we find that this tile is Ideal for the given crop,
          // just return immediately
          if (consecutiveIdealGrowDays >= growdays)
          {
            return EnumCropZone.IDEAL;
          }
        }
        else // Reset the current running ideal grow days
        {
          if (consecutiveIdealBuffer)
          {
            // If this is the first non-ideal month for this crop,
            // add the current running value to the ideal buffer to
            // later check with the end of the year
            consecutiveIdealBuffer = false;
            consecutiveIdealBufferValue = consecutiveIdealGrowDays;
          }

          consecutiveIdealGrowDays = 0;
        }

        if (consecutiveAcceptableGrowDays >= growdays)
        {
          // If we find that this tile is at least acceptable, set to
          // true
          isAcceptable = true;
        }
      }
      else
      {
        // This month is neither ideal or acceptable. Reset the current
        // running grow values
        if (consecutiveAcceptableBuffer)
        {
          // If this is the first non-acceptable month for this crop,
          // add the current running value to the acceptablebuffer to
          // later check with the end of the year.
          //
          // This also means this is the first non-ideal month for the crop as
          // well, as a crop can not be ideal but not acceptable
          
          consecutiveAcceptableBuffer = false;
          consecutiveAcceptableBufferValue = consecutiveAcceptableGrowDays;
          
          consecutiveIdealBuffer = false;
          consecutiveIdealBufferValue = consecutiveIdealGrowDays;
        }
        consecutiveAcceptableGrowDays = 0;
        consecutiveIdealGrowDays = 0;
      }
    }
    // At this point, consecutiveIdealGrowDays and
    // consecutiveAcceptableGrowDays are what the values are through
    // December. If it wasn't acceptable or ideal in December, this value is
    // 0. We will add this value to its respective buffer. If January wasn't
    // acceptable or ideal, the respective buffer is also 0.

    // Check if the beginning + the end of a year result in an ideal tile
    // for the given crop
    if (consecutiveIdealGrowDays + consecutiveIdealBufferValue >= growdays)
    {
      return EnumCropZone.IDEAL;
    }
    // Else check if we ever found a period that is deemed acceptable or if
    // the beginning + end of a year results in an acceptable tile for the crop
    else if (isAcceptable || consecutiveAcceptableGrowDays
        + consecutiveAcceptableBufferValue >= growdays)
    {
      return EnumCropZone.ACCEPTABLE;
    }
    // else the tile was neither ideal or acceptable
    else
    {
      return EnumCropZone.POOR;
    }
  }
  
  private boolean isBetween(Number numToTest, Number lowVal, Number highVal)
  {
    if (numToTest.doubleValue() >= lowVal.doubleValue() && numToTest.doubleValue() <= highVal.doubleValue())
    {
      return true;
    }
    else
    {
      return false;
    }
  }

  private void loadExistingSpecialEvents()
  {
    SpecialEventCSVLoader loader = null;
    try {loader = new SpecialEventCSVLoader();} catch (Throwable t) {}
    specialEventDatum = loader.getEventData();
  }


  public void printCropNeed(Region region, int year)
  {
    // Print just the cell at the capital.
    //
    Simulator.dbg.println("Region " + region.getName() + " crop need per capita : ");
    //for (EnumFood food : EnumFood.values()) Simulator.dbg.print(" " + region.getCropNeedPerCapita(food));
    Simulator.dbg.println();

    // Print each territory.
    //
    for (Territory territory : region.getTerritoryList())
    {
      Simulator.dbg.print("\t" + territory.getName() + ": ");
      //for (EnumFood food : EnumFood.values()) Simulator.dbg.print(" " + territory.getCropNeedPerCapita(food));
      Simulator.dbg.println();
    }

    Simulator.dbg.println("Region " + region.getName() + " total crop need  : ");
    for (EnumFood food : EnumFood.values()) Simulator.dbg.print(" " + region.getTotalCropNeed(year, food));
    Simulator.dbg.println();
  }

  public void printCropYield(Region region, int year)
  {
    // Print just the cell at the capital.
    //
    Simulator.dbg.println("Region " + region.getName() + " crop yield : ");
    //for (EnumFood food : EnumFood.values()) Simulator.dbg.print(" " + region.getCropYield(food));
    Simulator.dbg.println();

    // Print each territory.
    //
    for (Territory territory : region.getTerritoryList())
    {
      Simulator.dbg.print("\t" + territory.getName() + ": ");
      //for (EnumFood food : EnumFood.values()) Simulator.dbg.print(" " + territory.getCropYield(food));
      Simulator.dbg.println();
    }
  }

  public void printCurrentPopulation(Region region, int year)
  {
    Simulator.dbg.println("Region " + region.getName() + " population " + region.getPopulation(year));
    Simulator.dbg.print("\tTerritories : ");
    for (Territory territory : region.getTerritoryList())
    {
      Simulator.dbg.print("\t" + territory.getPopulation(year));
    }
    Simulator.dbg.println();
  }


  public void printRegions(boolean verbose)
  {
    for (Region region : regionList)
    {
      System.out.println("Region : " + region.getName());
      for (Territory unit : region.getTerritoryList())
      {
        System.out.println("\t" + unit.toString());
        if (verbose == false) continue;

        for (LandTile tile : unit.getLandTiles())
        {
          System.out.println("\t\t" + tile.toString());
        }
      }
    }
  }


  public void printRegion(Region region, int year)
  {
    Simulator.dbg.println("Region : " + region.getName());
    Simulator.dbg.print("\tTerritories : ");
    for (Territory territory : region.getTerritoryList())
    {
      Simulator.dbg.print("\t" + territory.getName());
    }
    Simulator.dbg.println();

    printData(region, year, "");

    for (Territory territory : region.getTerritoryList())
    {
      if (debugLevel.intValue() <= Level.FINER.intValue()) printData(territory, year, "\t");
      if (debugLevel.intValue() <= Level.FINEST.intValue())
      {
        /*
        for (LandTile tile : territory.getLandTiles())
        { if (tile.getCurrentCrop() != null) Simulator.dbg.println("\t\t" + tile.toString());
        }
        */
      }
    }
  }

  public void printData(Territory unit, int year, String prefix)
  {
    Simulator.dbg.println(prefix + "Data for " + unit.getName() + " in currentYear " + year);
    Simulator.dbg.print(prefix + prefix + "\t");
    if (unit instanceof Region) Simulator.dbg.print("sum ");

    Simulator.dbg.print(" population : " + unit.getPopulation(year));
    Simulator.dbg.print(", undernourished : " + unit.getUndernourished(year));
    Simulator.dbg.print(", landTotal : " + unit.getLandTotal());
    Simulator.dbg.println();

    Simulator.dbg.print(prefix + "\t            ");
    for (EnumFood food : EnumFood.values()) Simulator.dbg.print("\t" + food);
    Simulator.dbg.println();

    Simulator.dbg.print(prefix + "\tcropYield : ");
    //for (EnumFood food : EnumFood.values()) Simulator.dbg.print("\t" + unit.getCropYield(food));
    Simulator.dbg.println();

    Simulator.dbg.print(prefix + "\tcropNeedPerCapita : ");
    //for (EnumFood food : EnumFood.values()) Simulator.dbg.print("\t" + unit.getCropNeedPerCapita(food));
    Simulator.dbg.println();

    Simulator.dbg.print(prefix + "\tcropProduction : ");
    //for (EnumFood food : EnumFood.values()) Simulator.dbg.print("\t" + unit.getCropProduction(food));
    Simulator.dbg.println();

    Simulator.dbg.print(prefix + "\tcropIncome : ");
    //for (EnumFood food : EnumFood.values()) Simulator.dbg.print("\t" + unit.getCropIncome(food));
    Simulator.dbg.println();

    Simulator.dbg.print(prefix + "\tlandCrop : ");
    //for (EnumFood food : EnumFood.values()) Simulator.dbg.print("\t" + unit.getCropLand(food)); // Yes, they named
    // it backwards.
    Simulator.dbg.println();

    if (unit instanceof Territory)
    {
      Simulator.dbg.print(prefix + "\t            ");
      for (EnumFarmMethod method : EnumFarmMethod.values()) Simulator.dbg.print("\t" + method);
      Simulator.dbg.println();
      Simulator.dbg.print(prefix + "\tcultivationMethod : ");
      //for (EnumFarmMethod method : EnumFarmMethod.values()) Simulator.dbg.print("\t" + unit.getMethod(method));
      Simulator.dbg.println();
    }
  }


  /**
   * This method is used only for testing the geographic boundaries.<br>
   * It displays a javax.swing.JFrame containing a Mollweide projection of the
   * world to be drawn on using drawBoundary(Picture pic, Territory territory);
   *
   * @return reference to the created JFrame.
   */
  public Picture testShowMapProjection()
  {
    return new Picture("assets/WorldMap_MollweideProjection.png");
  }

  /**
   * This method is used only for testing the geographic boundaries.<br>
   * Given a Picture frame containing a Mollweide would map projection and a territory,
   * it draws the boundary of that territory on the map using different colors for
   * disconnected segments (islands) of the territory.
   */
  public void drawBoundary(Picture pic, Territory territory, Color color, int thickness)
  {
    MapProjectionMollweide map = new MapProjectionMollweide(pic.getImageWidth(), pic.getImageHeight());
    //map.setCentralMeridian(-83);
    Point pixel = new Point();

    Graphics2D gfx = pic.getOffScreenGraphics();
    gfx.setStroke(new BasicStroke(thickness));


    GeographicArea geographicArea = territory.getGeographicArea();
    Area boundary = geographicArea.getPerimeter();

    gfx.setColor(color);
    int lastX = Integer.MAX_VALUE;
    int lastY = Integer.MAX_VALUE;
    int startX = Integer.MAX_VALUE;
    int startY = Integer.MAX_VALUE;

    double[] coords = new double[6];


    PathIterator path = boundary.getPathIterator(null);
    while(!path.isDone())
    {
        int type = path.currentSegment(coords);
        path.next();
        //map.setPoint(pixel, mapPoint.latitude, mapPoint.longitude);
        //System.out.println("("+coords[1]+", "+ coords[0]+")");
        map.setPoint(pixel, coords[1], coords[0]);
        if (type == PathIterator.SEG_LINETO)
        {
          gfx.drawLine(lastX, lastY, pixel.x, pixel.y);
        }
        else if(type == PathIterator.SEG_MOVETO)
        {
          startX = pixel.x;
          startY = pixel.y;
        }
        else if(type == PathIterator.SEG_CLOSE)
        {
          gfx.drawLine(lastX, lastY, startX, startY);
        }
        else
        {
          System.out.println("************ ERROR ***********");
        }

        lastX = pixel.x;
        lastY = pixel.y;
    }
    pic.repaint();

  }





  public void drawAllTiles(Picture pic, Region region, Color color)
  {
    MapProjectionMollweide map = new MapProjectionMollweide(pic.getImageWidth(), pic.getImageHeight());


    Point pixel = new Point();

    Graphics2D gfx = pic.getOffScreenGraphics();

    gfx.setColor(color);

    ArrayList<Territory> myTerritoryList = region.getTerritoryList();
    for (Territory territory : myTerritoryList)
    {
      ArrayList<LandTile> tileList = territory.getLandTiles();

      for (LandTile tile : tileList)
      {
        map.setPoint(pixel, tile.getLatitude(), tile.getLongitude());

        gfx.fillOval(pixel.x-1, pixel.y-1, 3, 3);
      }
    }

  }


  public void drawRain(Picture pic, int year, Constant.Month month)
  {
    System.out.println("drawRain(year="+year+", " + month +")");
    MapProjectionMollweide map = new MapProjectionMollweide(pic.getImageWidth(), pic.getImageHeight());

    Point pixel = new Point();

    Graphics2D gfx = pic.getOffScreenGraphics();

    for (Territory territory : territoryList)
    {
      ArrayList<LandTile> tileList = territory.getLandTiles();

      for (LandTile tile : tileList)
      {
        map.setPoint(pixel, tile.getLatitude(), tile.getLongitude());

        double rain = tile.getField(LandTile.Field.RAIN, year, month);

        int colorIdx = (int) ((rain / 20.0) * Constant.COLOR_MOISTURE_LIST.length);
        if (colorIdx < 0) colorIdx = 0;
        if (colorIdx >= Constant.COLOR_MOISTURE_LIST.length) colorIdx = Constant.COLOR_MOISTURE_LIST.length - 1;
        gfx.setColor(Constant.COLOR_MOISTURE_LIST[colorIdx]);

        gfx.fillOval(pixel.x - 1, pixel.y - 1, 3, 3);
      }
    }
    pic.repaint();

  }


  /**
   * Testing entry point. This creates an instance of the model which, among other things,
   * loads the world territories. This test program then creates a JFrame displaying a world
   * map and a few example territories drawn on that map.
   *
   * @param args are ignored
   */
  public static void main(String[] args)
  {
    System.out.println("==========================================================================");
    System.out.println("      Running Test entry point: starvationevasion.sim.Model()");
    System.out.println("==========================================================================");

    Model model = new Model();

    Picture pic = model.testShowMapProjection();
    //Graphics2D gfx = pic.getOffScreenGraphics();
    //gfx.setColor(Color.BLACK);
    //gfx.fillRect(0,0,pic.getImageWidth(), pic.getImageHeight());
    Territory territory;

   //territory = model.getTerritory("US-Utah");
   //model.drawBoundary(pic, territory, Color.GREEN, 1);

   //territory = model.getTerritory("US-Nevada");
   //model.drawBoundary(pic, territory, Color.BLUE, 1);

    /*
   territory = model.getTerritory("Congo (Brazzaville)");
   model.drawBoundary(pic, territory, Color.MAGENTA, 1);

   Region region = model.getRegion(EnumRegion.SUB_SAHARAN);
   model.drawBoundary(pic, region, Util.brighten(EnumRegion.SUB_SAHARAN.getColor(), 0.5), 3);
*/
    //Region region = model.getRegion(EnumRegion.OCEANIA);
    //model.drawBoundary(pic, region, Color.WHITE);

    //Territory territory = model.getTerritory("Tunisia");
    //model.drawBoundary(pic, territory, Color.RED);
/*
    Territory territory = model.getTerritory("Ethiopia");
    model.drawBoundaryUsingMapPoints(pic, territory);

    territory = model.getTerritory("Kenya");
    model.drawBoundaryUsingMapPoints(pic, territory);


    territory = model.getTerritory("Tanzania");
    model.drawBoundaryUsingMapPoints(pic, territory);

    territory = model.getTerritory("Somalia");
    model.drawBoundaryUsingMapPoints(pic, territory);

    territory = model.getTerritory("Sudan");
    model.drawBoundaryUsingMapPoints(pic, territory);

    Region region = model.getRegion(EnumRegion.SUB_SAHARAN);
    model.drawBoundary(pic, region, Util.brighten(Color.MAGENTA, 0.5));

    region = model.getRegion(EnumRegion.MIDDLE_EAST);
    model.drawBoundary(pic, region, Util.brighten(EnumRegion.MIDDLE_EAST.getColor(), 0.5));


    //territory = model.getTerritory("Mauritania");
    //model.drawBoundary(pic, territory, Color.WHITE);

    //territory = model.getTerritory("Algeria");
    //model.drawBoundary(pic, territory, Color.GREEN);

    //territory = model.getTerritory("Mexico");
    //model.drawBoundary(pic, territory, Color.RED);
    */

    for (int n = 0; n < 10; n++)
    {

      for (EnumRegion regionID : EnumRegion.values())
      {
        Region region = model.getRegion(regionID);
        model.drawAllTiles(pic, region, regionID.getColor());
      }

      for (EnumRegion regionID : EnumRegion.values())
      {
        Region region = model.getRegion(regionID);
        model.drawBoundary(pic, region, Util.brighten(regionID.getColor(), 0.5), 1);
      }
      pic.repaint();


      try
      {
        Thread.sleep(3000);
      } catch (InterruptedException e) { }

      for (Constant.Month month : Constant.Month.values())
      {
        model.drawRain(pic, 2000+n, month);
      }
    }

  }
}
>>>>>>> c3d61cf8
<|MERGE_RESOLUTION|>--- conflicted
+++ resolved
@@ -1,4 +1,3 @@
-<<<<<<< HEAD
 package starvationevasion.sim;
 
 import starvationevasion.common.*;
@@ -166,6 +165,8 @@
 
     updateCropRatings();
 
+    placeCrops();
+
     for (int i = 0; i < YEARS_OF_DATA; i++)
     {
       worldData[i] = new WorldData();
@@ -743,1373 +744,6 @@
     // undernourished factor.
     //
   }
-  
-  /**
-   * Updates all the cropRatings in all landTile.
-   * 
-   * Will generally only be called during initialization for now. The only reason
-   * to call this method multiple times would be if cropData has changed or if 
-   * there was a change in climate data for all/a lot of the landtiles.
-   */
-  private void updateCropRatings()
-  {
-    System.out.println("LandTile.updateCropRatings() Starting");
-    int index = 0;
-    ArrayList<LandTile> landTiles;
-    EnumCropZone[] ratings = new EnumCropZone[EnumFood.SIZE];
-    
-    for (int i = 0; i < regionList.length; i++)
-    { //For each Region
-      for (int j = 0; j < regionList[i].getTerritoryList().size(); j++)
-      { //For each Territory
-        landTiles = regionList[i].getTerritoryList().get(j).getLandTiles();
-        
-        for (LandTile tile : landTiles)
-        {
-          // For each crop, find the EnumCropZone value
-          for (int k = 0; k < EnumFood.CROP_FOODS.length; k++)
-          {
-            ratings[k] = rateTileForCrop(EnumFood.CROP_FOODS[k], tile);
-          }
-
-          //for now, all 4 non crop foods get an ideal rating
-          for (int m = 0; m < 4; m++)
-          {
-            ratings[m + EnumFood.CROP_FOODS.length] = EnumCropZone.IDEAL;
-          }
-          tile.updateRating(ratings);
-          packedTileData.packData(tile , index);
-          index++;
-        }
-      }
-    }
-    System.out.println("LandTile.updateCropRatings() Done");
-  }
-  
-  /**
-   * Rates a given tile's suitability for a particular crop.
-   * 
-   * Currently doesn't take into account the necessary amount of rain.
-   * 
-   * Also doesn't currently take into account the new EnumCropZone.GOOD value.
-   * Only assigns tiles a rating of IDEAL, ACCEPTABLE, or POOR.
-   * 
-   * @param crop
-   *          crop for which we want rating (citrus, fruit, nut, grain, oil,
-   *          veggies, special, or feed)
-   * @return EnumCropZone (IDEAL, ACCEPTABLE, or POOR)
-   * @throws NullPointerException
-   *           if called with argument EnumFood.OTHER_CROPS, will throw an
-   *           exception because OTHER_CROPS required climate varies by country;
-   *           rating cannot be calculated using crop alone.
-   */
-  private EnumCropZone rateTileForCrop(EnumFood crop, LandTile tile) throws NullPointerException
-  {
-    Constant.Month currentMonth;
-
-    // isAcceptable is set to true during the loop if the crop is ever found to
-    // be acceptable. We do not immediately return once finding that a tile is
-    // acceptable for a crop as we may find that a tile is also ideal at a
-    // later time.
-    boolean isAcceptable = false;
-
-    // The current running acceptable or ideal grow days. The loop starts on
-    // January, and if the month is deemed ideal and/or acceptable, add the
-    // current months total days to its respective value. If February is
-    // neither ideal or acceptable, set them both back to 0. If these values
-    // ever reach the crops required grow days, we know that the tile is not
-    // poor.
-    int consecutiveAcceptableGrowDays = 0;
-    int consecutiveIdealGrowDays = 0;
-
-    // This value corresponds to the consecutive number of acceptable or ideal
-    // grow days starting from January up to the first non acceptable or ideal 
-    // month.
-    //
-    // The acceptable or ideal buffer is set to false once the first month
-    // is found that does not meet the acceptable or ideal conditions. The
-    // number of consecutive grow days is then saved to its respective
-    // consecutiveBufferValue.
-    //
-    // We do this to check if the combination of the beginning and the end
-    // of a years consecutive grow days reach an acceptable or ideal value.
-
-    boolean consecutiveAcceptableBuffer = true;
-    boolean consecutiveIdealBuffer = true;
-    int consecutiveAcceptableBufferValue = 0;
-    int consecutiveIdealBufferValue = 0;
-
-    // these values per month
-    float tileMonthlyLowT;
-    //float tileMonthlyHighT;
-    float tileMeanDailyLowT;
-    float tileMeanDailyHighT;
-    // float tileRain;
-    
-    // Necessary crop data from given crop.
-    int idealHigh = cropData.getData(CropData.Field.TEMPERATURE_IDEAL_HIGH, crop);
-    int idealLow = cropData.getData(CropData.Field.TEMPERATURE_IDEAL_LOW, crop);
-    int tempMin = cropData.getData(CropData.Field.TEMPERATURE_MIN, crop);
-    int growdays = cropData.getData(CropData.Field.GROW_DAYS, crop);
-    // int waterRequired = cropData.getData(CropData.Field.WATER, crop);
-
-    // Iterate through each month checking if suitable conditions exist for
-    // the necessary growdays
-    for (int i = 0; i < Constant.Month.SIZE; i++)
-    {
-      currentMonth = Constant.Month.values()[i];
-      tileMonthlyLowT = tile.getField(Field.TEMP_MONTHLY_LOW, Constant.FIRST_GAME_YEAR - 1,
-          currentMonth);
-      //tileMonthlyHighT = tile.getField(Field.TEMP_MONTHLY_HIGH, Constant.FIRST_GAME_YEAR - 1,
-      //    currentMonth);
-      tileMeanDailyLowT = tile.getField(Field.TEMP_MEAN_DAILY_LOW, Constant.FIRST_GAME_YEAR - 1,
-          currentMonth);
-      tileMeanDailyHighT = tile.getField(Field.TEMP_MEAN_DAILY_HIGH, Constant.FIRST_GAME_YEAR - 1,
-          currentMonth);
-          // tileRain = getField(Field.RAIN, Constant.FIRST_GAME_YEAR-1,
-          // currentMonth);
-
-      // If the temperatures are Acceptable
-      if (tileMonthlyLowT > tempMin)
-      {
-        // Add the total amount of days in the current month to the
-        // current running grow days
-        consecutiveAcceptableGrowDays += currentMonth.days();
-
-        // Now check if the temperatures are ideal
-        if (tileMonthlyLowT >= idealLow && tileMeanDailyHighT <= idealHigh)
-        {
-          // Add total days in current month to the current running ideal
-          // grow days
-          consecutiveIdealGrowDays += currentMonth.days();
-
-          // If we find that this tile is Ideal for the given crop,
-          // just return immediately
-          if (consecutiveIdealGrowDays >= growdays)
-          {
-            return EnumCropZone.IDEAL;
-          }
-        }
-        else // Reset the current running ideal grow days
-        {
-          if (consecutiveIdealBuffer)
-          {
-            // If this is the first non-ideal month for this crop,
-            // add the current running value to the ideal buffer to
-            // later check with the end of the year
-            consecutiveIdealBuffer = false;
-            consecutiveIdealBufferValue = consecutiveIdealGrowDays;
-          }
-
-          consecutiveIdealGrowDays = 0;
-        }
-
-        if (consecutiveAcceptableGrowDays >= growdays)
-        {
-          // If we find that this tile is at least acceptable, set to
-          // true
-          isAcceptable = true;
-        }
-      }
-      else
-      {
-        // This month is neither ideal or acceptable. Reset the current
-        // running grow values
-        if (consecutiveAcceptableBuffer)
-        {
-          // If this is the first non-acceptable month for this crop,
-          // add the current running value to the acceptablebuffer to
-          // later check with the end of the year.
-          //
-          // This also means this is the first non-ideal month for the crop as
-          // well, as a crop can not be ideal but not acceptable
-          
-          consecutiveAcceptableBuffer = false;
-          consecutiveAcceptableBufferValue = consecutiveAcceptableGrowDays;
-          
-          consecutiveIdealBuffer = false;
-          consecutiveIdealBufferValue = consecutiveIdealGrowDays;
-        }
-        consecutiveAcceptableGrowDays = 0;
-        consecutiveIdealGrowDays = 0;
-      }
-    }
-    // At this point, consecutiveIdealGrowDays and
-    // consecutiveAcceptableGrowDays are what the values are through
-    // December. If it wasn't acceptable or ideal in December, this value is
-    // 0. We will add this value to its respective buffer. If January wasn't
-    // acceptable or ideal, the respective buffer is also 0.
-
-    // Check if the beginning + the end of a year result in an ideal tile
-    // for the given crop
-    if (consecutiveIdealGrowDays + consecutiveIdealBufferValue >= growdays)
-    {
-      return EnumCropZone.IDEAL;
-    }
-    // Else check if we ever found a period that is deemed acceptable or if
-    // the beginning + end of a year results in an acceptable tile for the crop
-    else if (isAcceptable || consecutiveAcceptableGrowDays
-        + consecutiveAcceptableBufferValue >= growdays)
-    {
-      return EnumCropZone.ACCEPTABLE;
-    }
-    // else the tile was neither ideal or acceptable
-    else
-    {
-      return EnumCropZone.POOR;
-    }
-  }
-  
-  private boolean isBetween(Number numToTest, Number lowVal, Number highVal)
-  {
-    if (numToTest.doubleValue() >= lowVal.doubleValue() && numToTest.doubleValue() <= highVal.doubleValue())
-    {
-      return true;
-    }
-    else
-    {
-      return false;
-    }
-  }
-
-  private void loadExistingSpecialEvents()
-  {
-    SpecialEventCSVLoader loader = null;
-    try {loader = new SpecialEventCSVLoader();} catch (Throwable t) {}
-    specialEventDatum = loader.getEventData();
-  }
-
-
-  public void printCropNeed(Region region, int year)
-  {
-    // Print just the cell at the capital.
-    //
-    Simulator.dbg.println("Region " + region.getName() + " crop need per capita : ");
-    //for (EnumFood food : EnumFood.values()) Simulator.dbg.print(" " + region.getCropNeedPerCapita(food));
-    Simulator.dbg.println();
-
-    // Print each territory.
-    //
-    for (Territory territory : region.getTerritoryList())
-    {
-      Simulator.dbg.print("\t" + territory.getName() + ": ");
-      //for (EnumFood food : EnumFood.values()) Simulator.dbg.print(" " + territory.getCropNeedPerCapita(food));
-      Simulator.dbg.println();
-    }
-
-    Simulator.dbg.println("Region " + region.getName() + " total crop need  : ");
-    for (EnumFood food : EnumFood.values()) Simulator.dbg.print(" " + region.getTotalCropNeed(year, food));
-    Simulator.dbg.println();
-  }
-
-  public void printCropYield(Region region, int year)
-  {
-    // Print just the cell at the capital.
-    //
-    Simulator.dbg.println("Region " + region.getName() + " crop yield : ");
-    //for (EnumFood food : EnumFood.values()) Simulator.dbg.print(" " + region.getCropYield(food));
-    Simulator.dbg.println();
-
-    // Print each territory.
-    //
-    for (Territory territory : region.getTerritoryList())
-    {
-      Simulator.dbg.print("\t" + territory.getName() + ": ");
-      //for (EnumFood food : EnumFood.values()) Simulator.dbg.print(" " + territory.getCropYield(food));
-      Simulator.dbg.println();
-    }
-  }
-
-  public void printCurrentPopulation(Region region, int year)
-  {
-    Simulator.dbg.println("Region " + region.getName() + " population " + region.getPopulation(year));
-    Simulator.dbg.print("\tTerritories : ");
-    for (Territory territory : region.getTerritoryList())
-    {
-      Simulator.dbg.print("\t" + territory.getPopulation(year));
-    }
-    Simulator.dbg.println();
-  }
-
-
-  public void printRegions(boolean verbose)
-  {
-    for (Region region : regionList)
-    {
-      System.out.println("Region : " + region.getName());
-      for (Territory unit : region.getTerritoryList())
-      {
-        System.out.println("\t" + unit.toString());
-        if (verbose == false) continue;
-
-        for (LandTile tile : unit.getLandTiles())
-        {
-          System.out.println("\t\t" + tile.toString());
-        }
-      }
-    }
-  }
-
-
-  public void printRegion(Region region, int year)
-  {
-    Simulator.dbg.println("Region : " + region.getName());
-    Simulator.dbg.print("\tTerritories : ");
-    for (Territory territory : region.getTerritoryList())
-    {
-      Simulator.dbg.print("\t" + territory.getName());
-    }
-    Simulator.dbg.println();
-
-    printData(region, year, "");
-
-    for (Territory territory : region.getTerritoryList())
-    {
-      if (debugLevel.intValue() <= Level.FINER.intValue()) printData(territory, year, "\t");
-      if (debugLevel.intValue() <= Level.FINEST.intValue())
-      {
-        /*
-        for (LandTile tile : territory.getLandTiles())
-        { if (tile.getCurrentCrop() != null) Simulator.dbg.println("\t\t" + tile.toString());
-        }
-        */
-      }
-    }
-  }
-
-  public void printData(Territory unit, int year, String prefix)
-  {
-    Simulator.dbg.println(prefix + "Data for " + unit.getName() + " in currentYear " + year);
-    Simulator.dbg.print(prefix + prefix + "\t");
-    if (unit instanceof Region) Simulator.dbg.print("sum ");
-
-    Simulator.dbg.print(" population : " + unit.getPopulation(year));
-    Simulator.dbg.print(", undernourished : " + unit.getUndernourished(year));
-    Simulator.dbg.print(", landTotal : " + unit.getLandTotal());
-    Simulator.dbg.println();
-
-    Simulator.dbg.print(prefix + "\t            ");
-    for (EnumFood food : EnumFood.values()) Simulator.dbg.print("\t" + food);
-    Simulator.dbg.println();
-
-    Simulator.dbg.print(prefix + "\tcropYield : ");
-    //for (EnumFood food : EnumFood.values()) Simulator.dbg.print("\t" + unit.getCropYield(food));
-    Simulator.dbg.println();
-
-    Simulator.dbg.print(prefix + "\tcropNeedPerCapita : ");
-    //for (EnumFood food : EnumFood.values()) Simulator.dbg.print("\t" + unit.getCropNeedPerCapita(food));
-    Simulator.dbg.println();
-
-    Simulator.dbg.print(prefix + "\tcropProduction : ");
-    //for (EnumFood food : EnumFood.values()) Simulator.dbg.print("\t" + unit.getCropProduction(food));
-    Simulator.dbg.println();
-
-    Simulator.dbg.print(prefix + "\tcropIncome : ");
-    //for (EnumFood food : EnumFood.values()) Simulator.dbg.print("\t" + unit.getCropIncome(food));
-    Simulator.dbg.println();
-
-    Simulator.dbg.print(prefix + "\tlandCrop : ");
-    //for (EnumFood food : EnumFood.values()) Simulator.dbg.print("\t" + unit.getCropLand(food)); // Yes, they named
-    // it backwards.
-    Simulator.dbg.println();
-
-    if (unit instanceof Territory)
-    {
-      Simulator.dbg.print(prefix + "\t            ");
-      for (EnumFarmMethod method : EnumFarmMethod.values()) Simulator.dbg.print("\t" + method);
-      Simulator.dbg.println();
-      Simulator.dbg.print(prefix + "\tcultivationMethod : ");
-      //for (EnumFarmMethod method : EnumFarmMethod.values()) Simulator.dbg.print("\t" + unit.getMethod(method));
-      Simulator.dbg.println();
-    }
-  }
-
-
-  /**
-   * This method is used only for testing the geographic boundaries.<br>
-   * It displays a javax.swing.JFrame containing a Mollweide projection of the
-   * world to be drawn on using drawBoundary(Picture pic, Territory territory);
-   *
-   * @return reference to the created JFrame.
-   */
-  public Picture testShowMapProjection()
-  {
-    return new Picture("assets/WorldMap_MollweideProjection.png");
-  }
-
-  /**
-   * This method is used only for testing the geographic boundaries.<br>
-   * Given a Picture frame containing a Mollweide would map projection and a territory,
-   * it draws the boundary of that territory on the map using different colors for
-   * disconnected segments (islands) of the territory.
-   */
-  public void drawBoundary(Picture pic, Territory territory, Color color, int thickness)
-  {
-    MapProjectionMollweide map = new MapProjectionMollweide(pic.getImageWidth(), pic.getImageHeight());
-    //map.setCentralMeridian(-83);
-    Point pixel = new Point();
-
-    Graphics2D gfx = pic.getOffScreenGraphics();
-    gfx.setStroke(new BasicStroke(thickness));
-
-
-    GeographicArea geographicArea = territory.getGeographicArea();
-    Area boundary = geographicArea.getPerimeter();
-
-    gfx.setColor(color);
-    int lastX = Integer.MAX_VALUE;
-    int lastY = Integer.MAX_VALUE;
-    int startX = Integer.MAX_VALUE;
-    int startY = Integer.MAX_VALUE;
-
-    double[] coords = new double[6];
-
-
-    PathIterator path = boundary.getPathIterator(null);
-    while(!path.isDone())
-    {
-        int type = path.currentSegment(coords);
-        path.next();
-        //map.setPoint(pixel, mapPoint.latitude, mapPoint.longitude);
-        //System.out.println("("+coords[1]+", "+ coords[0]+")");
-        map.setPoint(pixel, coords[1], coords[0]);
-        if (type == PathIterator.SEG_LINETO)
-        {
-          gfx.drawLine(lastX, lastY, pixel.x, pixel.y);
-        }
-        else if(type == PathIterator.SEG_MOVETO)
-        {
-          startX = pixel.x;
-          startY = pixel.y;
-        }
-        else if(type == PathIterator.SEG_CLOSE)
-        {
-          gfx.drawLine(lastX, lastY, startX, startY);
-        }
-        else
-        {
-          System.out.println("************ ERROR ***********");
-        }
-
-        lastX = pixel.x;
-        lastY = pixel.y;
-    }
-    pic.repaint();
-
-  }
-
-
-
-
-
-  public void drawAllTiles(Picture pic, Region region, Color color)
-  {
-    MapProjectionMollweide map = new MapProjectionMollweide(pic.getImageWidth(), pic.getImageHeight());
-
-
-    Point pixel = new Point();
-
-    Graphics2D gfx = pic.getOffScreenGraphics();
-
-    gfx.setColor(color);
-
-    ArrayList<Territory> myTerritoryList = region.getTerritoryList();
-    for (Territory territory : myTerritoryList)
-    {
-      ArrayList<LandTile> tileList = territory.getLandTiles();
-
-      for (LandTile tile : tileList)
-      {
-        map.setPoint(pixel, tile.getLatitude(), tile.getLongitude());
-
-        gfx.fillOval(pixel.x-1, pixel.y-1, 3, 3);
-      }
-    }
-
-  }
-
-
-  public void drawRain(Picture pic, int year, Constant.Month month)
-  {
-    System.out.println("drawRain(year="+year+", " + month +")");
-    MapProjectionMollweide map = new MapProjectionMollweide(pic.getImageWidth(), pic.getImageHeight());
-
-    Point pixel = new Point();
-
-    Graphics2D gfx = pic.getOffScreenGraphics();
-
-    for (Territory territory : territoryList)
-    {
-      ArrayList<LandTile> tileList = territory.getLandTiles();
-
-      for (LandTile tile : tileList)
-      {
-        map.setPoint(pixel, tile.getLatitude(), tile.getLongitude());
-
-        double rain = tile.getField(LandTile.Field.RAIN, year, month);
-
-        int colorIdx = (int) ((rain / 20.0) * Constant.COLOR_MOISTURE_LIST.length);
-        if (colorIdx < 0) colorIdx = 0;
-        if (colorIdx >= Constant.COLOR_MOISTURE_LIST.length) colorIdx = Constant.COLOR_MOISTURE_LIST.length - 1;
-        gfx.setColor(Constant.COLOR_MOISTURE_LIST[colorIdx]);
-
-        gfx.fillOval(pixel.x - 1, pixel.y - 1, 3, 3);
-      }
-    }
-    pic.repaint();
-
-  }
-
-
-  /**
-   * Testing entry point. This creates an instance of the model which, among other things,
-   * loads the world territories. This test program then creates a JFrame displaying a world
-   * map and a few example territories drawn on that map.
-   *
-   * @param args are ignored
-   */
-  public static void main(String[] args)
-  {
-    System.out.println("==========================================================================");
-    System.out.println("      Running Test entry point: starvationevasion.sim.Model()");
-    System.out.println("==========================================================================");
-
-    Model model = new Model();
-
-    Picture pic = model.testShowMapProjection();
-    //Graphics2D gfx = pic.getOffScreenGraphics();
-    //gfx.setColor(Color.BLACK);
-    //gfx.fillRect(0,0,pic.getImageWidth(), pic.getImageHeight());
-    Territory territory;
-
-   //territory = model.getTerritory("US-Utah");
-   //model.drawBoundary(pic, territory, Color.GREEN, 1);
-
-   //territory = model.getTerritory("US-Nevada");
-   //model.drawBoundary(pic, territory, Color.BLUE, 1);
-
-    /*
-   territory = model.getTerritory("Congo (Brazzaville)");
-   model.drawBoundary(pic, territory, Color.MAGENTA, 1);
-
-   Region region = model.getRegion(EnumRegion.SUB_SAHARAN);
-   model.drawBoundary(pic, region, Util.brighten(EnumRegion.SUB_SAHARAN.getColor(), 0.5), 3);
-*/
-    //Region region = model.getRegion(EnumRegion.OCEANIA);
-    //model.drawBoundary(pic, region, Color.WHITE);
-
-    //Territory territory = model.getTerritory("Tunisia");
-    //model.drawBoundary(pic, territory, Color.RED);
-/*
-    Territory territory = model.getTerritory("Ethiopia");
-    model.drawBoundaryUsingMapPoints(pic, territory);
-
-    territory = model.getTerritory("Kenya");
-    model.drawBoundaryUsingMapPoints(pic, territory);
-
-
-    territory = model.getTerritory("Tanzania");
-    model.drawBoundaryUsingMapPoints(pic, territory);
-
-    territory = model.getTerritory("Somalia");
-    model.drawBoundaryUsingMapPoints(pic, territory);
-
-    territory = model.getTerritory("Sudan");
-    model.drawBoundaryUsingMapPoints(pic, territory);
-
-    Region region = model.getRegion(EnumRegion.SUB_SAHARAN);
-    model.drawBoundary(pic, region, Util.brighten(Color.MAGENTA, 0.5));
-
-    region = model.getRegion(EnumRegion.MIDDLE_EAST);
-    model.drawBoundary(pic, region, Util.brighten(EnumRegion.MIDDLE_EAST.getColor(), 0.5));
-
-
-    //territory = model.getTerritory("Mauritania");
-    //model.drawBoundary(pic, territory, Color.WHITE);
-
-    //territory = model.getTerritory("Algeria");
-    //model.drawBoundary(pic, territory, Color.GREEN);
-
-    //territory = model.getTerritory("Mexico");
-    //model.drawBoundary(pic, territory, Color.RED);
-    */
-
-    for (int n = 0; n < 10; n++)
-    {
-
-      for (EnumRegion regionID : EnumRegion.values())
-      {
-        Region region = model.getRegion(regionID);
-        model.drawAllTiles(pic, region, regionID.getColor());
-      }
-
-      for (EnumRegion regionID : EnumRegion.values())
-      {
-        Region region = model.getRegion(regionID);
-        model.drawBoundary(pic, region, Util.brighten(regionID.getColor(), 0.5), 1);
-      }
-      pic.repaint();
-
-
-      try
-      {
-        Thread.sleep(3000);
-      } catch (InterruptedException e) { }
-
-      for (Constant.Month month : Constant.Month.values())
-      {
-        model.drawRain(pic, 2000+n, month);
-      }
-    }
-  }
-}
-=======
-package starvationevasion.sim;
-
-import starvationevasion.common.*;
-import starvationevasion.common.gamecards.GameCard;
-import starvationevasion.sim.LandTile.Field;
-import starvationevasion.sim.events.AbstractEvent;
-import starvationevasion.sim.events.Drought;
-import starvationevasion.sim.events.Hurricane;
-import starvationevasion.sim.io.GeographyXMLparser;
-import starvationevasion.sim.io.ProductionCSVLoader;
-import starvationevasion.sim.io.SpecialEventCSVLoader;
-import starvationevasion.util.Picture;
-
-import java.awt.*;
-import java.awt.geom.Area;
-import java.awt.geom.PathIterator;
-import java.text.DateFormat;
-import java.text.SimpleDateFormat;
-import java.util.*;
-import java.util.List;
-import java.util.logging.Level;
-import java.util.logging.Logger;
-
-/**
- * The Simulator class is the main API for the Server to interact with the simulator.
- * This Model class is home to the calculations supporting that API.
- * <p>
- * Each currentYear the model advances, the model applies:
- * <ol>
- * <li>Most Policy Card Effects: Any changes in land use, fertilizer use, and world
- * trade penalty functions are calculated and applied.</li>
- * <li>Changes in land use: At the start of each simulated currentYear, it is assumed that
- * farmers in each region of the world each adjust how they use land based on currently
- * enacted policies, the last currentYear's crop yields and the last currentYear's crop prices so as
- * to maximize individual profit while staying within any enacted laws.</li>
- * <li>Population: In this model, each region's population is based only on data from
- * external population projections and a random number chosen at the start of the game.
- * Note that the occurrence of wide spread famine causes the game to end with all players
- * losing. Thus, it is not necessary to model the after effects of a famine. Random game
- * events such as hurricanes, typhoons, and political unrest are assumed to have
- * negligible effect on population.</li>
- * <li>Sea Level: This depends only on external model data, a random value chosen at the
- * start of the program and the currentYear. Sea level only has two effects on the model:
- * higher sea level reduces costal farm productivity and increases damage probabilities
- * of special storm events (hurricane, and typhoons).</li>
- * <li>Climate: In this model, climate consists of annual participation, average annual
- * day and night temperatures and the annual number of frost free days on a 10 km x 10 km
- * grid across all arable land areas of the Earth.
- * <li>Occurrence of Special Events: Each currentYear, there is a probability of each of many
- * random special events occurring. These include major storms, drought, floods,
- * unseasonable frost, a harsh winter, or out breaks of crop disease, blight, or insects.
- * Special events can also be positive the result in bumper crops in some areas. While
- * these events are random, their probabilities are largely affected by actions players
- * may or may not take. For example, policies encouraging improving irrigation can
- * mitigate the effects of drought, preemptive flood control spending can mitigate the
- * effects of floods and major storms and policies that encourage / discourage
- * monocropping can increase / decrease the probability of crop disease, blight, or
- * insects problems.</li>
- * <li>Farm Product Yield: The current currentYear's yield or each crop in each region is largely
- * a function of the current currentYear's land use, climate and special events as already
- * calculated.</li>
- * <li>Farm Product Need: This is based on each region's population, regional dietary
- * preferences, and required per capita caloric and nutritional needs.</li>
- * <li>Policy Directed Food Distribution: Some player enacted policies may cause the
- * distribution of some foods to take place before the calculation of farm product
- * prices and such distributions may affect farm product prices. For example, sending
- * grain to very low income populations reduces the supply of that grain while not
- * affecting the world demand. This is because anyone who's income is below being able
- * to afford a product, in economic terms, has no demand for that product.</li>
- * <li>Farm Product Demand and price: Product foodPrice on the world market and demand are
- * highly interdependent and therefore calculated together.
- * <li>Food Distribution: In the global market, food distribution is effected by many
- * economic, political, and transportation factors. The Food Trade Penalty Function
- * (see below) is an attempt to assign each country a single number that adjusts the
- * efficiency of food on the global market being traded into that country (even if it
- * originated in that country). The game simulation allocates food products to each
- * country by maximizing the number of people feed under the application of the country's
- * penalty function.</li>
- * <li>Human Development Index: Each country, based on the extent to which its nutritional
- * needs have been met, has its malnutrition, infant mortality, and life expectancy rates
- * adjusted. These are then used to calculate the country's HDI.</li>
- * <li>Player Region Income: Each player receives tax revenue calculated as a percentage
- * of the player's region's total net farm income with any relevant enacted policy applied.</li>
- * </ol>
- */
-
-
-public class Model
-{
-  public static double EVENT_CHANCE = 0.02;
-  private static DateFormat dateFormat = new SimpleDateFormat("HH:mm:ss");
-
-  EnumRegion debugRegion = EnumRegion.USA_CALIFORNIA;
-  private final static Logger LOGGER = Logger.getGlobal(); // getLogger(Model.class.getName())
-
-  // Verbosity of debug information during startup
-  //
-  private final static Level debugLevel = Level.FINE;
-  public static final int YEARS_OF_DATA = 1 + Constant.LAST_YEAR - Constant.FIRST_DATA_YEAR;
-
-  private final static boolean DEBUG = true;
-
-  private WorldData[] worldData = new WorldData[YEARS_OF_DATA];
-  private CropData cropData;
-
-  private int currentYear;
-  private final int totalTiles;
-
-  /**
-   * List of all territories. A copy of each pointer stored in this list is
-   * placed in territoryList of the region to which that territory belongs.<br><br>
-   *
-   * This list is build from a data file when the model loads and is never changed.<br><br>
-   *
-   * This list must be in lexicographic order.
-   */
-  private ArrayList<Territory> territoryList;
-
-  // The set of world regions includes all of the regions in the enum, plus an
-  // extra United States region aggregating all of the US states for book keeping
-  // purposes.
-  //
-  private Region[] regionList = new Region[EnumRegion.SIZE];
-
-  private SeaLevel seaLevel;
-
-  private ArrayList<SpecialEventData> specialEventDatum;
-
-  private List<AbstractEvent> specialEvents = new ArrayList<>();
-
-  private PackedTileData packedTileData;
-
-  public Model()
-  {
-    territoryList = Territory.territoryLoader();
-    new GeographyXMLparser(this);
-
-    assert (assertTerritoryGeography());
-
-    instantiateRegions();
-
-    ProductionCSVLoader.load(regionList);
-
-    cropData = new CropData();
-
-
-    Date dateStart = new Date();
-    System.out.println("Model() Loading Climate Data: " +dateFormat.format(dateStart));
-
-    ArrayList<LandTile> tileList = new ArrayList<>();
-    LandTile.loadLocations(this, tileList);
-    LandTile.loadClimate(tileList);
-
-
-    Date dateDone = new Date();
-    double deltaSec = (dateDone.getTime() - dateStart.getTime())/1000.0;
-    System.out.println("LandTile.load() Done: elapsed sec=" +deltaSec);
-    
-    assert (assertLandTiles());
-
-
-    totalTiles = tileList.size();
-    
-    packedTileData = new PackedTileData(totalTiles);
-
-    updateCropRatings();
-
-    placeCrops();
-
-    for (int i = 0; i < YEARS_OF_DATA; i++)
-    {
-      worldData[i] = new WorldData();
-      if (i < Constant.FIRST_GAME_YEAR - Constant.FIRST_DATA_YEAR)
-      { populateWorldData(Constant.FIRST_DATA_YEAR + i); }
-    }
-
-  }
-
-  public void init()
-  {
-    currentYear = Constant.FIRST_GAME_YEAR;
-  }
-
-  private boolean assertTerritoryGeography()
-  {
-    Territory NewMexico = null, China = null, UnitedKingdom = null, Ireland = null;
-    for (Territory territory : territoryList)
-    {
-      if (territory.getName().equals("US-NewMexico"))
-      {
-        NewMexico = territory;
-      }
-      else if (territory.getName().equals("China"))
-      {
-        China = territory;
-      }
-      else if (territory.getName().equals("United Kingdom"))
-      {
-        UnitedKingdom = territory;
-      }
-      else if (territory.getName().equals("Ireland"))
-      {
-        Ireland = territory;
-      }
-
-    }
-    assert (NewMexico != null);
-    assert (China != null);
-    assert (UnitedKingdom != null);
-    assert (NewMexico.contains(35, -106)); //Albuquerque
-    assert (!China.contains(35, -106)); //Albuquerque
-    assert (China.contains(40, 116)); //Beijing
-    assert (China.contains(31.2, 121.5)); //Shanghai
-    assert (UnitedKingdom.contains(51.5, -0.13)); //London
-    assert (UnitedKingdom.contains(54.5970, -5.93)); //Belfast, Northern Ireland
-    assert (!UnitedKingdom.contains(53.349925, -6.270475)); //Dublin, Ireland
-    assert (Ireland.contains(53.349925, -6.270475)); //Dublin, Ireland
-    assert (!UnitedKingdom.contains(53.347309, -5.681383)); //Irish Sea
-    assert (!Ireland.contains(53.347309, -5.681383)); //Irish Sea
-    assert (!UnitedKingdom.contains(50.39, -1.7)); //English Channel
-
-
-    return true;
-  }
-
-
-
-
-  private boolean assertLandTiles()
-  {
-    /*
-    for (Territory territory : territoryList)
-    {
-      float area = territory.getLandTotal();
-      System.out.println("LandTiles: " + territory.getName() + ": area=" +
-        area + ", tile count=" + territory.getLandTiles().size() +
-        ", land per tile = " + area / territory.getLandTiles().size());
-    }
-    */
-
-    for (Region region : regionList)
-    {
-      int totalTiles = 0;
-      ArrayList<Territory> myTerritories = region.getTerritoryList();
-      for (Territory territory : myTerritories)
-      {
-        totalTiles += territory.getLandTiles().size();
-      }
-
-      float area = region.getLandTotal();
-      System.out.println("LandTiles: " + region.getName() + ": area=" +
-        area + ", tile count=" + totalTiles + ", land per tile = " + area / totalTiles);
-    }
-    return true;
-  }
-
-  public int getCurrentYear()
-  {
-    return currentYear;
-  }
-
-  public Region getRegion(EnumRegion r)
-  {
-    return regionList[r.ordinal()];
-  }
-
-  public Territory getTerritory(MapPoint mapPoint)
-  {
-    return getTerritory(mapPoint.latitude, mapPoint.longitude);
-  }
-
-  public Territory getTerritory(double latitude, double longitude)
-  {
-    //This is the code that should actually be used.
-    for (Territory territory : territoryList)
-    {
-      if (territory.contains(latitude, longitude)) return territory;
-    }
-    return null;
-
-
-    //This code is used for debug only.
-    /*
-    Territory found = null;
-    for (Territory territory : territoryList)
-    {
-      if (territory.contains(latitude, longitude))
-      {
-        if (found != null)
-        {
-          System.out.println("ERROR: Point ["+latitude+", "+longitude+
-            "] in two territories: " + found.getName() + " & " + territory.getName());
-        }
-        found = territory;
-      }
-    }
-    return found;
-  */
-  }
-
-
-  /**
-   * Uses binary search to fine the given name in the territory list.
-   * @param name of territory
-   * @return reference to the unique territory with the given name or null if there does not
-   * exist a territory with the given name in territoryList
-   */
-  public Territory getTerritory(String name)
-  {
-
-    //System.out.println("getTerritory("+name+")");
-    int start = 0;
-    int end = territoryList.size()-1;
-    int i = end/2;
-
-    while (end >= start)
-    {
-      Territory territory = territoryList.get(i);
-
-      int result = name.compareTo(territory.getName());
-      //System.out.println("    "+territory.getName() + ", result="+result + ": "+start+", "+i+", "+end);
-
-      if (result < 0) end = i-1;
-      else if (result > 0) start = i+1;
-      else return territory;
-
-      i = (end+start)/2;
-
-      //System.out.println("           "+start+", "+i+", "+end);
-    }
-    return null;
-    //for (Territory territory : territoryList)
-    //{
-    //  if (territory.getName().equals(name)) return territory;
-    //}
-    //return null;
-  }
-
-
-  public GeographicArea getGeographicArea(EnumRegion regionCode)
-  {
-    return regionList[regionCode.ordinal()].getGeographicArea();
-  }
-
-
-  public List<AbstractEvent> getSpecialEvents()
-  {
-    return specialEvents;
-  }
-
-  public PackedTileData getPackedTileData()
-  {
-    return packedTileData;
-  }
-
-  /**
-   * A Region is the base political unit exposed to the player.
-   * A region a set of territoryList. Each territory is assigned to one region.
-   */
-  private void instantiateRegions()
-  {
-    for (int i = 0; i < EnumRegion.SIZE; i++)
-    {
-      regionList[i] = new Region(EnumRegion.values()[i]);
-    }
-
-
-    //Add each territory to its region
-    for (Territory territory : territoryList)
-    {
-      int regionIdx = territory.getGameRegion().ordinal();
-      regionList[regionIdx].addTerritory(territory);
-    }
-
-    for (int i = 0; i < EnumRegion.SIZE; i++)
-    {
-      for (int year = Constant.FIRST_DATA_YEAR; year < Constant.FIRST_GAME_YEAR; year++)
-      {
-        regionList[i].aggregateTerritoryData(year);
-      }
-    }
-
-    //try{cropLoader = new CropCSVLoader();} catch (Throwable t){ System.out.println("CROP_LOADER "+t);}
-    //cropZoneDatum = cropLoader.getCategoryData();
-
-
-    //if (DEBUG) System.out.println("Model.instantiateRegions() estimate initial yield.");
-    // Traverse all of the regions, estimating the initial yield.
-    // Note that this includes the book-keeping regions.
-    //
-    //for (Region region : regionList)
-    //{ // Roll up the population and undernourished for each region.
-    //
-    //  region.updatePopulation(Constant.FIRST_YEAR);
-
-    // Update the initial yield.
-    //
-    // region.estimateInitialYield();
-    //}
-
-    //for (Region region : regionList) region.estimateInitialBudget(cropLoader.getCategoryData());
-    //for (Region region : regionList)
-    //{
-    //  if (region.getRegionEnum() == null || !region.getRegionEnum().isUS())
-    // {
-    //    region.estimateInitialCropLandArea(cropLoader.getCategoryData());
-    //  }
-    //}
-
-    // Now iterate over the enumeration to optimize planting for each game
-    // region.
-    //
-    //for (EnumRegion region : EnumRegion.values())
-    //{
-    // TODO : The tile optimization function will only work if we have the
-    // CropClimateData structure correctly populated for each of the crops.
-    //
-    // calculate OTHER_CROPS temp & rain requirements for each country
-    //  for (Territory state : regionList[region.ordinal()].getTerritoryList())
-    //  {
-
-    //    CropOptimizer optimizer = new CropOptimizer(Constant.FIRST_YEAR, state);
-    //    optimizer.optimizeCrops();
-    //  }
-    //}
-
-    // Finally, aggregate the totals for all regions (including book keeping).
-    //
-    //if (debugLevel.intValue() < Level.INFO.intValue())
-    //{ Simulator.dbg.println("*** Initialized territory data .............");
-    //}
-
-    //for (Region region : regionList)
-    //{ region.aggregateTerritoryFields(Constant.FIRST_YEAR);
-    //  if (debugLevel.intValue() < Level.INFO.intValue()) printRegion(region, Constant.FIRST_YEAR);
-    //}
-  }
-
-
-  /**
-   * @return the simulation currentYear that has just finished.
-   */
-  protected int nextYear(ArrayList<GameCard> cards)
-  {
-    LOGGER.info("******* SIMULATION YEAR ******** " + currentYear);
-
-    //applyPolicies(); // Not started.
-
-    //updateLandUse(); // Not started.
-
-    //updatePopulation(); // Done.
-
-    //updateClimate(); // Done.
-
-    //generateSpecialEvents(); // In progress (Alfred).
-
-    //applySpecialEvents(); // Done.
-
-    //updateFarmProductYield(); // Done.
-
-    //updateFarmProductNeed(); // Done.
-
-    //updateFarmProductMarket(); // Not started.
-
-    //updateFoodDistribution(); // Not started.
-
-    //updatePlayerRegionRevenue(); // Not started.
-
-    //updateHumanDevelopmentIndex(); // Done.
-
-
-    //if (debugLevel.intValue() < Level.INFO.intValue())
-    //{ Simulator.dbg.println("******************************************* FINAL Stats for " + debugRegion + " in " +
-    // currentYear);
-    //  printRegion(regionList[debugRegion.ordinal()], currentYear);
-    //}
-
-    currentYear++;
-    return currentYear;
-  }
-
-  protected WorldData populateWorldData(int year)
-  {
-    //System.out.println("Model.populateWorldData("+year+")");
-    //ArrayList<CropZoneData> categoryData = cropLoader.getCategoryData();
-
-    int yearIdx = year - Constant.FIRST_DATA_YEAR;
-    WorldData data = worldData[yearIdx];
-    data.year = year;
-
-    for (int i = 0; i < EnumFood.SIZE; i++)
-    {
-      for (EnumFood food : EnumFood.values())
-      {
-        data.foodPrice[food.ordinal()] = cropData.getPrice(year, food);
-      }
-    }
-
-
-    //Region Data
-    for (int i = 0; i < EnumRegion.SIZE; i++)
-    {
-      RegionData region = data.regionData[i];
-      region.population = regionList[i].getPopulation(year);
-      region.undernourished = regionList[i].getUndernourished(year);
-      region.humanDevelopmentIndex = regionList[i].getHumanDevelopmentIndex();
-
-      region.revenueBalance = regionList[i].getRevenue();
-      region.landArea = regionList[i].getLandTotal();
-
-      for (EnumFood food : EnumFood.values())
-      {
-        region.foodProduced[food.ordinal()] = regionList[i].getCropProduction(year, food);
-        region.foodImported[food.ordinal()] = regionList[i].getCropImport(year, food);
-        region.foodExported[food.ordinal()] = regionList[i].getCropExport(year, food);
-
-        //Simulator keeps income in $1000s but client is given income in millions of dollars.
-        //long thousandsOfDollars = regionList[i].getCropIncome(food);
-
-        //If a very small amount, then make at least 1 million.
-        //if ((thousandsOfDollars > 1) && (thousandsOfDollars<500)) thousandsOfDollars+= 500;
-
-        //Round up
-        //region.foodIncome[food.ordinal()]   += ( thousandsOfDollars + 600)/1000;
-        //region.farmArea[food.ordinal()] = regionList[i].getCropLand(food);
-      }
-    }
-    return data;
-  }
-
-
-  protected WorldData getWorldData(int year)
-  {
-    int yearIdx = year - Constant.FIRST_DATA_YEAR;
-    return worldData[yearIdx];
-  }
-
-  /**
-   * Linear interpolate population.
-   */
-  private void interpolatePopulation(Territory territory, int year0, int year1)
-  {
-    int y0 = territory.getPopulation(year0);
-    int y1 = territory.getPopulation(year1);
-
-    for (int i = year0 + 1; i < year1; i += 1)
-    {
-      double y = y0 + (y1 - y0) * (((double) i - year0) / (year1 - year0));
-      territory.setPopulation(i, (int) y);
-    }
-  }
-
-  // TODO : Not implemented.
-  //
-  private void applyPolicies()
-  {
-    if (debugLevel.intValue() < Level.INFO.intValue())
-    {
-      Simulator.dbg.println("******************************************* Applying policies");
-    }
-  }
-
-  private void updateLandUse()
-  {
-    // TODO : Land use is based on policies.
-    // Notes :
-    // Start with how much each country is producing v/s how much land they are using.
-    // This gives us a yield factor.  If a country with a high yield applies irrigation
-    // won't benefit as much as countries with a low yield.  Make an 'S' curve (bezier)
-    // with a fit quadratic equation.
-    //
-    if (debugLevel.intValue() < Level.INFO.intValue())
-    {
-      Simulator.dbg.println("******************************************* Updating land use");
-    }
-  }
-
-
-  private void updateClimate()
-  {
-    // Done.
-    //
-    //if (debugLevel.intValue() < Level.INFO.intValue())
-    //{ Simulator.dbg.println("******************************************* Updating climate");
-    //}
-
-    //if (debugLevel.intValue() < Level.INFO.intValue())
-    //{ printCurrentClimate(regionList[debugRegion.ordinal()], currentYear);
-    //}
-  }
-
-  private void generateSpecialEvents()
-  {
-    // TODO: 12/6/2015 Alfred is working on this.
-    //
-    if (debugLevel.intValue() < Level.INFO.intValue())
-    {
-      Simulator.dbg.println("******************************************* Generating special events");
-    }
-
-    //check current currentYear.
-    int CURRENT_YEAR = 2015;
-    if (currentYear < CURRENT_YEAR)
-    {
-      //Then there should be a pre-existing event to draw upon. Then
-      //there ought to have been a process that loaded the events to draw from
-      for (SpecialEventData event : specialEventDatum)
-      {
-        if (event.year == currentYear)
-        {
-          //add current event to data structure of events for the currentYear
-        }
-      }
-    }
-    else
-    {
-      //If this is the case then examine the players behaviors. Is it probable
-      //that their region could experience an event based on the leaders actions
-      //through policy. So their current status is important:
-      //1. Are they in crisis already?
-      //2. What are their current policies?
-      //3. if in crisis will the current policies help or hurt?
-      //4. if not in crisis will the current policies improve the regions state?
-    }
-
-    // Temporary code just to make special events happen in the absence of Alfred's timeline.
-    //
-    int attempts = 5;
-    Random rand = new Random();
-    while (attempts > 0)
-    {
-      if (rand.nextFloat() < EVENT_CHANCE)
-      {
-        if (rand.nextBoolean())
-        {
-          // do a hurricane
-          Region us = regionList[EnumRegion.SIZE];
-          int idx = rand.nextInt(us.getTerritoryList().size() - 1) + 1;
-          for (Territory territory : us.getTerritoryList())
-          {
-            if (idx == 0)
-            {
-              specialEvents.add(new Hurricane(territory));
-              break;
-            }
-            idx--;
-          }
-        }
-        else
-        {
-          // do a drought
-          int idx = rand.nextInt(EnumRegion.US_REGIONS.length);
-          Region usRegion = regionList[EnumRegion.US_REGIONS[idx].ordinal()];
-          specialEvents.add(new Drought(usRegion));
-        }
-      }
-      attempts--;
-    }
-  }
-
-  private void applySpecialEvents()
-  {
-    if (specialEvents.isEmpty()) return;
-
-    for (Iterator<AbstractEvent> iterator = specialEvents.iterator(); iterator.hasNext(); )
-    {
-      AbstractEvent event = iterator.next();
-      event.applyEffects();
-
-      // remove the event if its duration is 0.
-      if (event.getDuration() < 1)
-      {
-        iterator.remove();
-      }
-    }
-  }
-
-  private void updateFarmProductYield()
-  {
-    if (debugLevel.intValue() < Level.INFO.intValue())
-    {
-      Simulator.dbg.println("******************************************* Updating farm product yield");
-    }
-
-    // Iterate over all of the regions, including the book keeping regions.  Each
-    // region invokes a territory update and then computes an aggregate number
-    // for the region.  Territories that are in both game and book-keeping regions
-    // may compute their yield twice, but this has no side effects.
-    //
-    for (Region region : regionList)
-    {
-      region.updateYield(currentYear);
-    }
-
-    if (debugLevel.intValue() < Level.INFO.intValue())
-    {
-      printCropYield(regionList[debugRegion.ordinal()], currentYear);
-    }
-  }
-
-  private void updateFarmProductNeed()
-  {
-    if (debugLevel.intValue() < Level.INFO.intValue())
-    {
-      Simulator.dbg.println("******************************************* Updating farm product need");
-    }
-
-    // Iterate over only the game regions.
-    //
-    for (int i = 0; i < EnumRegion.SIZE; i++)
-    {
-      regionList[i].updateCropNeed(currentYear);
-    }
-
-    if (debugLevel.intValue() < Level.INFO.intValue())
-    {
-      printCropNeed(regionList[debugRegion.ordinal()], currentYear);
-    }
-  }
-
-  private void updateFarmProductMarket()
-  {
-    // TODO : Not implemented.
-  }
-
-  private void updateFoodDistribution()
-  {
-    // TODO: Not implemented.  Tie in the new trading optimizer, and subtract revenue.
-    // If a territory can't buy enough product then we need to
-    // update the undernourishment factor.
-    //
-  }
-
-  private void updatePlayerRegionRevenue()
-  {
-    // TODO : Not implemented.  The US will be trading food as a region.  The results
-    // of these trades need to be propegated to the US regions.
-    //
-  }
-
-  private void updateHumanDevelopmentIndex()
-  {
-    // TODO: HDI is updated in the roll-up of the territoryList into regions, based on the
-    // undernourished factor.
-    //
-  }
 
   /**
    * iterates through each region and places down crops, semi-randomly,
@@ -2117,7 +751,7 @@
    */
   private void placeCrops()
   {
-    
+
     System.out.println("Model.placeCrops() Starting");
     long start = System.nanoTime();
     List<LandTile> regionTileList = new ArrayList<>();
@@ -2125,26 +759,26 @@
     //iterate through each region and fill a list of territories for each region
     for(int i = 0; i < regionList.length; i++)
     {
-      
+
       territoryList = regionList[i].getTerritoryList();
       //populate regionTileList with all tiles of all territories in the region
       for(Territory territory : territoryList)
       {
-        regionTileList.addAll(territory.getLandTiles());        
+        regionTileList.addAll(territory.getLandTiles());
       }
       System.out.println(regionList[i].getName() + " " + regionTileList.size() + " " + regionList[i].getLandTotal() / regionTileList.size());
-      //go through the list of crops, one by one, and assign them to tiles, with 
+      //go through the list of crops, one by one, and assign them to tiles, with
       //weighted probabilities, based on the crop ratings for each tile
       for(int j = 0; j < EnumFood.CROP_FOODS.length; j++)
       {
-        //the amount of tiles per region for each crop is the total land area for each crop divided by the area 
+        //the amount of tiles per region for each crop is the total land area for each crop divided by the area
         //of a land tile.
-        int numTilesForCrop = (int) regionList[i].getCropArea(Constant.FIRST_DATA_YEAR, EnumFood.CROP_FOODS[j]) 
+        int numTilesForCrop = (int) regionList[i].getCropArea(Constant.FIRST_DATA_YEAR, EnumFood.CROP_FOODS[j])
                 / (regionList[i].getLandTotal() / regionList[i].getNumTiles());
         //given the amount of tiles used for each crop, randomly place the appropriate number of the given crop.
         for(int k = 0; k < numTilesForCrop && regionTileList.size() > 0; k++)
         {
-          
+
           int randomTileIndex = Util.rand.nextInt(regionTileList.size());
           LandTile tile = regionTileList.get(randomTileIndex);
           EnumCropZone cropRating = tile.getCropRatings()[j];
@@ -2182,13 +816,13 @@
       //do the same for non-crops
       for(int j = 0; j < EnumFood.NON_CROP_FOODS.length; j++)
       {
-        
-        int numTilesForCrop = (int) regionList[i].getCropArea(Constant.FIRST_DATA_YEAR, EnumFood.NON_CROP_FOODS[j]) 
+
+        int numTilesForCrop = (int) regionList[i].getCropArea(Constant.FIRST_DATA_YEAR, EnumFood.NON_CROP_FOODS[j])
                 / (regionList[i].getLandTotal() / regionList[i].getNumTiles());
-        
+
         for(int k = 0; k < numTilesForCrop && regionTileList.size() > 0; k++)
         {
-          
+
           int randomTileIndex = Util.rand.nextInt(regionTileList.size());
           LandTile tile = regionTileList.get(randomTileIndex);
           EnumCropZone cropRating = tile.getCropRatings()[j];
@@ -2211,7 +845,7 @@
     //   for (int j = 0; j < regionList[i].getTerritoryList().size(); j++)
     //   { //For each Territory
     //     landTiles = regionList[i].getTerritoryList().get(j).getLandTiles();
-        
+
     //     for (LandTile tile : landTiles)
     //     {
     //       if(tile.getCrop() != null) System.out.println(num + " " + tile.getCrop().name());
@@ -2222,7 +856,7 @@
     long end = System.nanoTime();
     System.out.println("Model.placeCrops() Done: Time: " + ((end - start) / 1000000000.0));
   }
-  
+
   /**
    * Updates all the cropRatings in all landTile.
    * 
@@ -2320,7 +954,7 @@
 
     // these values per month
     float tileMonthlyLowT;
-    float tileMonthlyHighT;
+    //float tileMonthlyHighT;
     float tileMeanDailyLowT;
     float tileMeanDailyHighT;
     // float tileRain;
@@ -2328,7 +962,6 @@
     // Necessary crop data from given crop.
     int idealHigh = cropData.getData(CropData.Field.TEMPERATURE_IDEAL_HIGH, crop);
     int idealLow = cropData.getData(CropData.Field.TEMPERATURE_IDEAL_LOW, crop);
-    int tempMax = cropData.getData(CropData.Field.TEMPERATURE_MAX, crop);
     int tempMin = cropData.getData(CropData.Field.TEMPERATURE_MIN, crop);
     int growdays = cropData.getData(CropData.Field.GROW_DAYS, crop);
     // int waterRequired = cropData.getData(CropData.Field.WATER, crop);
@@ -2340,8 +973,8 @@
       currentMonth = Constant.Month.values()[i];
       tileMonthlyLowT = tile.getField(Field.TEMP_MONTHLY_LOW, Constant.FIRST_GAME_YEAR - 1,
           currentMonth);
-      tileMonthlyHighT = tile.getField(Field.TEMP_MONTHLY_HIGH, Constant.FIRST_GAME_YEAR - 1,
-          currentMonth);
+      //tileMonthlyHighT = tile.getField(Field.TEMP_MONTHLY_HIGH, Constant.FIRST_GAME_YEAR - 1,
+      //    currentMonth);
       tileMeanDailyLowT = tile.getField(Field.TEMP_MEAN_DAILY_LOW, Constant.FIRST_GAME_YEAR - 1,
           currentMonth);
       tileMeanDailyHighT = tile.getField(Field.TEMP_MEAN_DAILY_HIGH, Constant.FIRST_GAME_YEAR - 1,
@@ -2350,16 +983,14 @@
           // currentMonth);
 
       // If the temperatures are Acceptable
-      if (isBetween(tileMonthlyLowT, tempMin, tempMax) && isBetween(tileMonthlyHighT, tempMin,
-          tempMax))
+      if (tileMonthlyLowT > tempMin)
       {
         // Add the total amount of days in the current month to the
         // current running grow days
         consecutiveAcceptableGrowDays += currentMonth.days();
 
         // Now check if the temperatures are ideal
-        if (isBetween(tileMonthlyLowT, idealLow, idealHigh) && isBetween(tileMonthlyHighT, idealLow,
-            idealHigh))
+        if (tileMonthlyLowT >= idealLow && tileMeanDailyHighT <= idealHigh)
         {
           // Add total days in current month to the current running ideal
           // grow days
@@ -2843,7 +1474,5 @@
         model.drawRain(pic, 2000+n, month);
       }
     }
-
-  }
-}
->>>>>>> c3d61cf8
+  }
+}