--- conflicted
+++ resolved
@@ -1077,12 +1077,8 @@
 
     Model model = new Model();
 
-    // Picture pic = model.testShowMapProjection();
-
-<<<<<<< HEAD
-    // Territory territory = model.getTerritory("Italy");
-    // model.drawBoundaryUsingMapPoints(pic, territory);
-=======
+    Picture pic = model.testShowMapProjection();
+
     //Territory territory = model.getTerritory("Morocco");
     //model.drawBoundaryUsingMapPoints(pic, territory);
 
@@ -1113,32 +1109,12 @@
       {
         Thread.sleep(3000);
       } catch (InterruptedException e) { }
->>>>>>> 11b6e2a9
-
-    // for (int n = 0; n < 10; n++)
-    // {
-    // for (EnumRegion regionID : EnumRegion.values())
-    // {
-    // Region region = model.getRegion(regionID);
-    // model.drawAllTiles(pic, region, regionID.getColor());
-    // }
-    //
-    // for (EnumRegion regionID : EnumRegion.values())
-    // {
-    // Region region = model.getRegion(regionID);
-    // model.drawBoundary(pic, region, Util.brighten(regionID.getColor(), 0.5));
-    // }
-    // pic.repaint();
-    // try
-    // {
-    // Thread.sleep(3000);
-    // } catch (InterruptedException e) { }
-    //
-    // for (Constant.Month month : Constant.Month.values())
-    // {
-    // model.drawRain(pic, 2000+n, month);
-    // }
-    // }
+
+      for (Constant.Month month : Constant.Month.values())
+      {
+        model.drawRain(pic, 2000+n, month);
+      }
+    }
 
   }
 }