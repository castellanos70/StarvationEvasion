package starvationevasion.sim;

import java.awt.BasicStroke;
import java.awt.Color;
import java.awt.Graphics2D;
import java.awt.Point;
import java.awt.geom.Area;
import java.awt.geom.PathIterator;
import java.awt.image.BufferedImage;
import java.text.DateFormat;
import java.text.SimpleDateFormat;
import java.util.ArrayList;
import java.util.Date;
import java.util.Iterator;
import java.util.List;
import java.util.logging.Level;
import java.util.logging.Logger;

import starvationevasion.common.Constant;
import starvationevasion.common.EnumCropZone;
import starvationevasion.common.EnumFood;
import starvationevasion.common.EnumRegion;
import starvationevasion.common.MapPoint;
import starvationevasion.common.MapProjectionMollweide;
import starvationevasion.common.RegionData;
import starvationevasion.common.SpecialEventData;
import starvationevasion.common.Util;
import starvationevasion.common.WorldData;
import starvationevasion.common.gamecards.GameCard;
import starvationevasion.sim.events.AbstractEvent;
import starvationevasion.sim.events.EventDriver;
import starvationevasion.sim.io.GeographyXMLparser;
import starvationevasion.sim.io.ProductionCSVLoader;
import starvationevasion.sim.io.SpecialEventCSVLoader;
import starvationevasion.util.Picture;

/**
 * The Simulator class is the main API for the Server to interact with the simulator.
 * This Model class is home to the calculations supporting that API.
 * <p>
 * Each currentYear the model advances, the model applies:
 * <ol>
 * <li>Most Policy Card Effects: Any changes in land use, fertilizer use, and world
 * trade penalty functions are calculated and applied.</li>
 * <li>Changes in land use: At the start of each simulated currentYear, it is assumed that
 * farmers in each region of the world each adjust how they use land based on currently
 * enacted policies, the last currentYear's crop yields and the last currentYear's crop prices so as
 * to maximize individual profit while staying within any enacted laws.</li>
 * <li>Population: In this model, each region's population is based only on data from
 * external population projections and a random number chosen at the start of the game.
 * Note that the occurrence of wide spread famine causes the game to end with all players
 * losing. Thus, it is not necessary to model the after effects of a famine. Random game
 * events such as hurricanes, typhoons, and political unrest are assumed to have
 * negligible effect on population.</li>
 * <li>Sea Level: This depends only on external model data, a random value chosen at the
 * start of the program and the currentYear. Sea level only has two effects on the model:
 * higher sea level reduces costal farm productivity and increases damage probabilities
 * of special storm events (hurricane, and typhoons).</li>
 * <li>Climate: In this model, climate consists of annual participation, average annual
 * day and night temperatures and the annual number of frost free days on a 10 km x 10 km
 * grid across all arable land areas of the Earth.
 * <li>Occurrence of Special Events: Each currentYear, there is a probability of each of many
 * random special events occurring. These include major storms, drought, floods,
 * unseasonable frost, a harsh winter, or out breaks of crop disease, blight, or insects.
 * Special events can also be positive the result in bumper crops in some areas. While
 * these events are random, their probabilities are largely affected by actions players
 * may or may not take. For example, policies encouraging improving irrigation can
 * mitigate the effects of drought, preemptive flood control spending can mitigate the
 * effects of floods and major storms and policies that encourage / discourage
 * monocropping can increase / decrease the probability of crop disease, blight, or
 * insects problems.</li>
 * <li>Farm Product Yield: The current currentYear's yield or each crop in each region is largely
 * a function of the current currentYear's land use, climate and special events as already
 * calculated.</li>
 * <li>Farm Product Need: This is based on each region's population, regional dietary
 * preferences, and required per capita caloric and nutritional needs.</li>
 * <li>Policy Directed Food Distribution: Some player enacted policies may cause the
 * distribution of some foods to take place before the calculation of farm product
 * prices and such distributions may affect farm product prices. For example, sending
 * grain to very low income populations reduces the supply of that grain while not
 * affecting the world demand. This is because anyone who's income is below being able
 * to afford a product, in economic terms, has no demand for that product.</li>
 * <li>Farm Product Demand and price: Product foodPrice on the world market and demand are
 * highly interdependent and therefore calculated together.
 * <li>Food Distribution: In the global market, food distribution is effected by many
 * economic, political, and transportation factors. The Food Trade Penalty Function
 * (see below) is an attempt to assign each country a single number that adjusts the
 * efficiency of food on the global market being traded into that country (even if it
 * originated in that country). The game simulation allocates food products to each
 * country by maximizing the number of people feed under the application of the country's
 * penalty function.</li>
 * <li>Human Development Index: Each country, based on the extent to which its nutritional
 * needs have been met, has its malnutrition, infant mortality, and life expectancy rates
 * adjusted. These are then used to calculate the country's HDI.</li>
 * <li>Player Region Income: Each player receives tax revenue calculated as a percentage
 * of the player's region's total net farm income with any relevant enacted policy applied.</li>
 * </ol>
 */


public class Model
{
  public static final int TOTAL_LAND_TILES = 167235;
  public static double EVENT_CHANCE = 0.02;
  private static DateFormat dateFormat = new SimpleDateFormat("HH:mm:ss");

  EnumRegion debugRegion = EnumRegion.USA_CALIFORNIA;
  private final static Logger LOGGER = Logger.getGlobal(); // getLogger(Model.class.getName())

  // Verbosity of debug information during startup
  //
  private final static Level debugLevel = Level.FINE;
  public static final int YEARS_OF_DATA = 1 + Constant.LAST_YEAR - Constant.FIRST_DATA_YEAR;

  private final static boolean DEBUG = true;

  private WorldData[] worldData = new WorldData[YEARS_OF_DATA];
  private CropData cropData;

  private int currentYear;

  /**
   * List of all territories. A copy of each pointer stored in this list is
   * placed in territoryList of the region to which that territory belongs.<br><br>
   *
   * This list is build from a data file when the model loads and is never changed.<br><br>
   *
   * This list must be in lexicographic order.
   */
  private ArrayList<Territory> territoryList;

  // The set of world regions includes all of the regions in the enum, plus an
  // extra United States region aggregating all of the US states for book keeping
  // purposes.
  //
  private Region[] regionList = new Region[EnumRegion.SIZE];
  
  /**
   * Right now, the players control the 7 US Regions.
   */
  private Region[] unitedStatesRegionList = new Region[EnumRegion.US_REGIONS.length];

  private SeaLevel seaLevel;

  private ArrayList<SpecialEventData> specialEventDatum;

  private List<AbstractEvent> specialEvents = new ArrayList<>();

  private PackedTileData packedTileData;

  public Model()
  {
    territoryList = Territory.territoryLoader();
    new GeographyXMLparser(this);

    assert (assertTerritoryGeography());

    instantiateRegions();

    ProductionCSVLoader.load(regionList);

    cropData = new CropData();


    Date dateStart = new Date();
    System.out.println("Model() Loading Climate Data: " +dateFormat.format(dateStart));

    ArrayList<LandTile> tileList = new ArrayList<>(TOTAL_LAND_TILES);
    LandTile.loadLocations(this, tileList);
    assert (tileList.size() == TOTAL_LAND_TILES);
    LandTile.loadClimate(tileList);
    //System.out.println("tileList.size()="+tileList.size());



    Date dateDone = new Date();
    double deltaSec = (dateDone.getTime() - dateStart.getTime())/1000.0;
    System.out.println("LandTile.load() Done: elapsed sec=" +deltaSec);
    
    assert (assertLandTiles());
    
    packedTileData = new PackedTileData(TOTAL_LAND_TILES);

    updateCropRatings(Constant.FIRST_GAME_YEAR-1);

    placeCrops();
    
    EventDriver driver = new EventDriver(this);

    setRegionalProduction();
    
    populateUSRegionList();

    for (int i = 0; i < YEARS_OF_DATA; i++)
    {
      worldData[i] = new WorldData();
      if (i < Constant.FIRST_GAME_YEAR - Constant.FIRST_DATA_YEAR)
      { populateWorldData(Constant.FIRST_DATA_YEAR + i); }
    }
  }

  public void init()
  {
    currentYear = Constant.FIRST_GAME_YEAR;
  }

  private boolean assertTerritoryGeography()
  {
    Territory NewMexico = null, China = null, UnitedKingdom = null, Ireland = null;
    for (Territory territory : territoryList)
    {
      if (territory.getName().equals("US-NewMexico"))
      {
        NewMexico = territory;
      }
      else if (territory.getName().equals("China"))
      {
        China = territory;
      }
      else if (territory.getName().equals("United Kingdom"))
      {
        UnitedKingdom = territory;
      }
      else if (territory.getName().equals("Ireland"))
      {
        Ireland = territory;
      }

    }
    assert (NewMexico != null);
    assert (China != null);
    assert (UnitedKingdom != null);
    assert (NewMexico.contains(35, -106)); //Albuquerque
    assert (!China.contains(35, -106)); //Albuquerque
    assert (China.contains(40, 116)); //Beijing
    assert (China.contains(31.2, 121.5)); //Shanghai
    assert (UnitedKingdom.contains(51.5, -0.13)); //London
    assert (UnitedKingdom.contains(54.5970, -5.93)); //Belfast, Northern Ireland
    assert (!UnitedKingdom.contains(53.349925, -6.270475)); //Dublin, Ireland
    assert (Ireland.contains(53.349925, -6.270475)); //Dublin, Ireland
    assert (!UnitedKingdom.contains(53.347309, -5.681383)); //Irish Sea
    assert (!Ireland.contains(53.347309, -5.681383)); //Irish Sea
    assert (!UnitedKingdom.contains(50.39, -1.7)); //English Channel


    return true;
  }




  private boolean assertLandTiles()
  {
    /*
    for (Territory territory : territoryList)
    {
      float area = territory.getLandTotal();
      System.out.println("LandTiles: " + territory.getName() + ": area=" +
        area + ", tile count=" + territory.getLandTiles().size() +
        ", land per tile = " + area / territory.getLandTiles().size());
    }
    */

    for (Region region : regionList)
    {
      int totalTiles = 0;
      ArrayList<Territory> myTerritories = region.getTerritoryList();
      for (Territory territory : myTerritories)
      {
        totalTiles += territory.getLandTiles().size();
      }

      float area = region.getLandTotal();
      System.out.println("LandTiles: " + region.getName() + ": area=" +
        area + ", tile count=" + totalTiles + ", land per tile = " + area / totalTiles);
    }
    return true;
  }

  public int getCurrentYear()
  {
    return currentYear;
  }

  public Region getRegion(EnumRegion r)
  {
    return regionList[r.ordinal()];
  }

  public Territory getTerritory(MapPoint mapPoint)
  {
    return getTerritory(mapPoint.latitude, mapPoint.longitude);
  }

  public Territory getTerritory(double latitude, double longitude)
  {
    //This is the code that should actually be used.
    for (Territory territory : territoryList)
    {
      if (territory.contains(latitude, longitude)) return territory;
    }
    return null;


    //This code is used for debug only.
    /*
    Territory found = null;
    for (Territory territory : territoryList)
    {
      if (territory.contains(latitude, longitude))
      {
        if (found != null)
        {
          System.out.println("ERROR: Point ["+latitude+", "+longitude+
            "] in two territories: " + found.getName() + " & " + territory.getName());
        }
        found = territory;
      }
    }
    return found;
  */
  }


  /**
   * Uses binary search to fine the given name in the territory list.
   * @param name of territory
   * @return reference to the unique territory with the given name or null if there does not
   * exist a territory with the given name in territoryList
   */
  public Territory getTerritory(String name)
  {

    //System.out.println("getTerritory("+name+")");
    int start = 0;
    int end = territoryList.size()-1;
    int i = end/2;

    while (end >= start)
    {
      Territory territory = territoryList.get(i);

      int result = name.compareTo(territory.getName());
      //System.out.println("    "+territory.getName() + ", result="+result + ": "+start+", "+i+", "+end);

      if (result < 0) end = i-1;
      else if (result > 0) start = i+1;
      else return territory;

      i = (end+start)/2;

      //System.out.println("           "+start+", "+i+", "+end);
    }
    return null;
    //for (Territory territory : territoryList)
    //{
    //  if (territory.getName().equals(name)) return territory;
    //}
    //return null;
  }
  
  public Region[] getRegionList()
  {
    return regionList;
  }


  public GeographicArea getGeographicArea(EnumRegion regionCode)
  {
    return regionList[regionCode.ordinal()].getGeographicArea();
  }


  public Area[] getRegionPerimetersSpherical()
  {
    Area[] areaList = new Area[EnumRegion.SIZE];

    for (EnumRegion regionID : EnumRegion.values())
    {
      int i = regionID.ordinal();
      areaList[i] = regionList[i].getGeographicArea().getPerimeter();
    }
    return areaList;
  }

  public List<AbstractEvent> getSpecialEvents()
  {
    return specialEvents;
  }

  public PackedTileData getPackedTileData()
  {
    return packedTileData;
  }

  /**
   * A Region is the base political unit exposed to the player.
   * A region a set of territoryList. Each territory is assigned to one region.
   */
  private void instantiateRegions()
  {
    for (int i = 0; i < EnumRegion.SIZE; i++)
    {
      regionList[i] = new Region(EnumRegion.values()[i]);
    }


    //Add each territory to its region
    for (Territory territory : territoryList)
    {
      int regionIdx = territory.getGameRegion().ordinal();
      regionList[regionIdx].addTerritory(territory);
    }

    for (int i = 0; i < EnumRegion.SIZE; i++)
    {
      for (int year = Constant.FIRST_DATA_YEAR; year < Constant.FIRST_GAME_YEAR; year++)
      {
        regionList[i].aggregateTerritoryData(year);
      }
    }

    //try{cropLoader = new CropCSVLoader();} catch (Throwable t){ System.out.println("CROP_LOADER "+t);}
    //cropZoneDatum = cropLoader.getCategoryData();


    //if (DEBUG) System.out.println("Model.instantiateRegions() estimate initial yield.");
    // Traverse all of the regions, estimating the initial yield.
    // Note that this includes the book-keeping regions.
    //
    //for (Region region : regionList)
    //{ // Roll up the population and undernourished for each region.
    //
    //  region.updatePopulation(Constant.FIRST_YEAR);

    // Update the initial yield.
    //
    // region.estimateInitialYield();
    //}

    //for (Region region : regionList) region.estimateInitialBudget(cropLoader.getCategoryData());
    //for (Region region : regionList)
    //{
    //  if (region.getRegionEnum() == null || !region.getRegionEnum().isUS())
    // {
    //    region.estimateInitialCropLandArea(cropLoader.getCategoryData());
    //  }
    //}

    // Now iterate over the enumeration to optimize planting for each game
    // region.
    //
    //for (EnumRegion region : EnumRegion.values())
    //{
    // TODO : The tile optimization function will only work if we have the
    // CropClimateData structure correctly populated for each of the crops.
    //
    // calculate OTHER_CROPS temp & rain requirements for each country
    //  for (Territory state : regionList[region.ordinal()].getTerritoryList())
    //  {

    //    CropOptimizer optimizer = new CropOptimizer(Constant.FIRST_YEAR, state);
    //    optimizer.optimizeCrops();
    //  }
    //}

    // Finally, aggregate the totals for all regions (including book keeping).
    //
    //if (debugLevel.intValue() < Level.INFO.intValue())
    //{ Simulator.dbg.println("*** Initialized territory data .............");
    //}

    //for (Region region : regionList)
    //{ region.aggregateTerritoryFields(Constant.FIRST_YEAR);
    //  if (debugLevel.intValue() < Level.INFO.intValue()) printRegion(region, Constant.FIRST_YEAR);
    //}
  }

  /**
   * Every method is currently uncommented as not everything is currently implemented.
   * 
   * @return the simulation currentYear that has just finished.
   */
  protected int nextYear(ArrayList<GameCard> cards)
  {
    LOGGER.info("******* SIMULATION YEAR ******** " + currentYear);

    //applyPolicies(); // In progress.

    //updateLandUse(); // Not started.

    //updatePopulation(); // In progress.

    //updateClimate(); // Done.

    //generateSpecialEvents(); // In progress (Alfred).

    //applySpecialEvents(); // Done.
    
    //replantCrops();

    //updateFarmProductYield(); // Done.

    //updateFarmProductNeed(); // Done.

    //updateFarmProductMarket(); // Not started.

    //updateFoodDistribution(); // Not started.

    //updatePlayerRegionRevenue(); // Not started.

    //updateHumanDevelopmentIndex(); // Done.


    //if (debugLevel.intValue() < Level.INFO.intValue())
    //{ Simulator.dbg.println("******************************************* FINAL Stats for " + debugRegion + " in " +
    // currentYear);
    //  printRegion(regionList[debugRegion.ordinal()], currentYear);
    //}
    
    // updates the worlddata with all the values of this year. If none of the
    // above methods are called, everything is 0.
    populateWorldData(currentYear);
    currentYear++;
    return currentYear;
  }

  protected WorldData populateWorldData(int year)
  {
    //System.out.println("Model.populateWorldData("+year+")");
    //ArrayList<CropZoneData> categoryData = cropLoader.getCategoryData();

    int yearIdx = year - Constant.FIRST_DATA_YEAR;
    WorldData data = worldData[yearIdx];
    data.year = year;

    for (int i = 0; i < EnumFood.SIZE; i++)
    {
      for (EnumFood food : EnumFood.values())
      {
        data.foodPrice[food.ordinal()] = cropData.getPrice(year, food);
      }
    }


    //Region Data
    for (int i = 0; i < EnumRegion.SIZE; i++)
    {
      RegionData region = data.regionData[i];
      region.population = regionList[i].getPopulation(year);
      region.undernourished = regionList[i].getUndernourished(year);
      region.humanDevelopmentIndex = regionList[i].getHumanDevelopmentIndex();

      region.revenueBalance = regionList[i].getRevenue();
      region.landArea = regionList[i].getLandTotal();

      for (EnumFood food : EnumFood.values())
      {
        region.foodProduced[food.ordinal()] = regionList[i].getCropProduction(year, food);
        region.foodImported[food.ordinal()] = regionList[i].getCropImport(year, food);
        region.foodExported[food.ordinal()] = regionList[i].getCropExport(year, food);

        //Simulator keeps income in $1000s but client is given income in millions of dollars.
        //long thousandsOfDollars = regionList[i].getCropIncome(food);

        //If a very small amount, then make at least 1 million.
        //if ((thousandsOfDollars > 1) && (thousandsOfDollars<500)) thousandsOfDollars+= 500;

        //Round up
        //region.foodIncome[food.ordinal()]   += ( thousandsOfDollars + 600)/1000;
        //region.farmArea[food.ordinal()] = regionList[i].getCropLand(food);
      }
    }
    return data;
  }


  protected WorldData getWorldData(int year)
  {
    int yearIdx = year - Constant.FIRST_DATA_YEAR;
    return worldData[yearIdx];
  }
  
  public CropData getCropData()
  {
    return this.cropData;
  }
  
  /**
   * Searches the regionList for the US regions and adds them to
   * unitedStatesRegionList[].
   */
  private void populateUSRegionList()
  {
    int it = 0;    
    ArrayList<EnumRegion> usRegions = new ArrayList<>();
    
    for(int i = 0; i < EnumRegion.US_REGIONS.length; i++)
    {
      usRegions.add(EnumRegion.US_REGIONS[i]);
    }
    
    for(int i = 0; i < regionList.length; i++)
    {
      if(usRegions.contains(regionList[i].getRegionEnum()))
      {
        unitedStatesRegionList[it] = regionList[i];
        it++;
      }
    }
  }

  /**
   * Linear interpolate population.
   */
  private void interpolatePopulation(Territory territory, int year0, int year1)
  {
    int y0 = territory.getPopulation(year0);
    int y1 = territory.getPopulation(year1);

    for (int i = year0 + 1; i < year1; i += 1)
    {
      double y = y0 + (y1 - y0) * (((double) i - year0) / (year1 - year0));
      territory.setPopulation(i, (int) y);
    }
  }

  /**
   * Looks at each policy enacted for this turn and applies the appropriate
   * ones.
   * 
   * Cards not directly affecting the simulation model presumably should not be
   * handled here. Cards like CovertIntelligence, which lets you look at another
   * player's hand, do not directly affect the model. Right now they are handled
   * in Simulator.NextTurn(). Since policy cards are the first thing applied in
   * Model.nextYear(), it doesn't alter any calculations as the model completes
   * a year's simulation.
   * 
   * Hard-coded values are constants of the specific policy card. The card
   * classes do not currently provide these values.
   * 
   * Cases in switch statement with TODO: still need to be implemented.
   * 
   * @param cards
   *          the list of all cards to be applied to the model
   */
  private void applyPolicies(ArrayList<GameCard> cards)
  {
    if (debugLevel.intValue() < Level.INFO.intValue())
    {
      Simulator.dbg.println("******************************************* Applying policies");
    }
    
    for (GameCard c : cards)
    {
      switch(c.getCardType())
      {
        case Policy_CleanRiverIncentive:
          //TODO:
          break;
        case Policy_DivertFunds:
          //remove all cards from owners hand -- done in Simulator.java
          //give 14 million dollars to owner
          getRegion(c.getOwner()).addToRevenue(14000000);
          break;
        case Policy_EducateTheWomenCampaign:
          //TODO:
          break;
        case Policy_EfficientIrrigationIncentive:
          //TODO:
          break;
        case Policy_EthanolTaxCreditChange:
          // if c.getX() == 25, user selected a 25% tax credit
           getRegion(c.getOwner()).setEthanolProducerTaxCredit(c.getX());
          break;
        case Policy_FarmInfrastructureSubSaharan:
          //TODO:
          break;
        case Policy_FertilizerAidCentralAsia:
          // if c.getX()==6 send 6 million dollars in fertilizer to Central Asia
          sendFertilizerAid(EnumRegion.CENTRAL_ASIA, c.getX());
          break;
        case Policy_FertilizerAidMiddleAmerica:
          sendFertilizerAid(EnumRegion.MIDDLE_AMERICA, c.getX());
          break;
        case Policy_FertilizerAidOceania:
          sendFertilizerAid(EnumRegion.OCEANIA, c.getX());
          break;
        case Policy_FertilizerAidSouthAsia:
          sendFertilizerAid(EnumRegion.SOUTH_ASIA, c.getX());
          break;
        case Policy_FertilizerAidSubSaharan:
          sendFertilizerAid(EnumRegion.SUB_SAHARAN, c.getX());
          break;
        case Policy_FertilizerSubsidy:
          //TODO:
          break;
        case Policy_FoodReliefCentralAsia:
          // Sends 5 thousand tons of selected food
          sendFoodRelief(EnumRegion.CENTRAL_ASIA, c.getOwner(), c.getTargetFood(), 5000);
          break;
        case Policy_FoodReliefMiddleAmerica:
          sendFoodRelief(EnumRegion.MIDDLE_AMERICA, c.getOwner(), c.getTargetFood(), 5000);
          break;
        case Policy_FoodReliefOceania:
          sendFoodRelief(EnumRegion.OCEANIA, c.getOwner(), c.getTargetFood(), 5000);
          break;
        case Policy_FoodReliefSouthAsia:
          sendFoodRelief(EnumRegion.SOUTH_ASIA, c.getOwner(), c.getTargetFood(), 5000);
          break;
        case Policy_FoodReliefSubSaharan:
          sendFoodRelief(EnumRegion.SUB_SAHARAN, c.getOwner(), c.getTargetFood(), 5000);
          break;
        case Policy_Fundraiser:
          getRegion(c.getOwner()).addToRevenue(1000000);
          break;
        case Policy_InternationalFoodRelief:
          //TODO:
          break;
        case Policy_Loan:
          //TODO:
          break;
        case Policy_MyPlatePromotionCampaign:
          getRegion(c.getOwner()).subtractFromRevenue(c.getX());
          //TODO: Apply effect of the advertising effects.
          break;
        case Policy_ResearchInsectResistanceGrain:
          //TODO:
          break;
        case Policy_SpecialInterests:
          //TODO:
          break;
        default:
          break;
      }
    }
  }
  
  /**
   * These cards are of the same type: Each US region sends fertilizer aid to a
   * specific region.
   * 
   * Subtract amount from each US Region, and send 7 times that amount to the
   * specific region
   */
  private void sendFertilizerAid(EnumRegion region, int amount)
  {
    for(int i = 0; i < unitedStatesRegionList.length; i++)
    {
      unitedStatesRegionList[i].subtractFromRevenue(amount);
    }
    
    for(int i = 0; i < regionList.length; i++)
    {
      if(regionList[i].getRegionEnum().equals(region))
      {
        regionList[i].addFertilizerAid(amount*7);
      }
    }
  }
  
  /**
   * Policy card handler. Moves x amount of y food from sender to target.
   * 
   * @param target The region receiving the food
   * @param sender The region sending the food
   * @param food The type of EnumFood.
   * @param amount The amount of tons of food being sent.
   */
  private void sendFoodRelief(EnumRegion target, EnumRegion sender, EnumFood food, int amount)
  {
    // TODO: determine where the food is coming from (from the sender). 5 thousand
    // tons of food needs to come from somewhere, we don't just make it magically.
    
    for(int i = 0; i < regionList.length; i++)
    {
      if(regionList[i].getRegionEnum().equals(target))
      {
        regionList[i].addFoodRelief(food,amount);
      }
    }
  }

  private void updateLandUse()
  {
    // TODO : Land use is based on policies.
    // Notes :
    // Start with how much each country is producing v/s how much land they are using.
    // This gives us a yield factor.  If a country with a high yield applies irrigation
    // won't benefit as much as countries with a low yield.  Make an 'S' curve (bezier)
    // with a fit quadratic equation.
    //
    if (debugLevel.intValue() < Level.INFO.intValue())
    {
      Simulator.dbg.println("******************************************* Updating land use");
    }
  }

  private void updateClimate()
  {
    // Done.
    //
    //if (debugLevel.intValue() < Level.INFO.intValue())
    //{ Simulator.dbg.println("******************************************* Updating climate");
    //}

    //if (debugLevel.intValue() < Level.INFO.intValue())
    //{ printCurrentClimate(regionList[debugRegion.ordinal()], currentYear);
    //}
  }

  private void generateSpecialEvents()
  {
//    // TODO: 12/6/2015 Alfred is working on this.
//    //
//    if (debugLevel.intValue() < Level.INFO.intValue())
//    {
//      Simulator.dbg.println("******************************************* Generating special events");
//    }
//
//    //check current currentYear.
//    int CURRENT_YEAR = 2015;
//    if (currentYear < CURRENT_YEAR)
//    {
//      //Then there should be a pre-existing event to draw upon. Then
//      //there ought to have been a process that loaded the events to draw from
//      for (SpecialEventData event : specialEventDatum)
//      {
//        if (event.year == currentYear)
//        {
//          //add current event to data structure of events for the currentYear
//        }
//      }
//    }
//    else
//    {
//      //If this is the case then examine the players behaviors. Is it probable
//      //that their region could experience an event based on the leaders actions
//      //through policy. So their current status is important:
//      //1. Are they in crisis already?
//      //2. What are their current policies?
//      //3. if in crisis will the current policies help or hurt?
//      //4. if not in crisis will the current policies improve the regions state?
//    }
//
//    // Temporary code just to make special events happen in the absence of Alfred's timeline.
//    //
//    int attempts = 5;
//    Random rand = new Random();
//    while (attempts > 0)
//    {
//      if (rand.nextFloat() < EVENT_CHANCE)
//      {
//        if (rand.nextBoolean())
//        {
//          // do a hurricane
//          Region us = regionList[EnumRegion.SIZE];
//          int idx = rand.nextInt(us.getTerritoryList().size() - 1) + 1;
//          for (Territory territory : us.getTerritoryList())
//          {
//            if (idx == 0)
//            {
//              specialEvents.add(new Hurricane(territory));
//              break;
//            }
//            idx--;
//          }
//        }
//        else
//        {
//          // do a drought
//          int idx = rand.nextInt(EnumRegion.US_REGIONS.length);
//          Region usRegion = regionList[EnumRegion.US_REGIONS[idx].ordinal()];
//          specialEvents.add(new Drought(usRegion));
//        }
//      }
//      attempts--;
//    }
  }

  private void applySpecialEvents()
  {
    if (specialEvents.isEmpty()) return;

    for (Iterator<AbstractEvent> iterator = specialEvents.iterator(); iterator.hasNext(); )
    {
      AbstractEvent event = iterator.next();
      event.applyEffects();

      // remove the event if its duration is 0.
      if (event.getDuration() < 1)
      {
        iterator.remove();
      }
    }
  }

  private void updateFarmProductYield()
  {
    if (debugLevel.intValue() < Level.INFO.intValue())
    {
      Simulator.dbg.println("******************************************* Updating farm product yield");
    }

    // Iterate over all of the regions, including the book keeping regions.  Each
    // region invokes a territory update and then computes an aggregate number
    // for the region.  Territories that are in both game and book-keeping regions
    // may compute their yield twice, but this has no side effects.
    //
    for (Region region : regionList)
    {
      region.updateYield(currentYear);
    }

    if (debugLevel.intValue() < Level.INFO.intValue())
    {
      printCropYield(regionList[debugRegion.ordinal()], currentYear);
    }
  }

  private void updateFarmProductNeed()
  {
    if (debugLevel.intValue() < Level.INFO.intValue())
    {
      Simulator.dbg.println("******************************************* Updating farm product need");
    }

    // Iterate over only the game regions.
    //
    for (int i = 0; i < EnumRegion.SIZE; i++)
    {
      regionList[i].updateCropNeed(currentYear);
    }

    if (debugLevel.intValue() < Level.INFO.intValue())
    {
      printCropNeed(regionList[debugRegion.ordinal()], currentYear);
    }
  }

  private void updateFarmProductMarket()
  {
    // TODO : Not implemented.
  }

  private void updateFoodDistribution()
  {
    // TODO: Not implemented.  Tie in the new trading optimizer, and subtract revenue.
    // If a territory can't buy enough product then we need to
    // update the undernourishment factor.
    //
  }

  private void updatePlayerRegionRevenue()
  {
    // TODO : Not implemented.  The US will be trading food as a region.  The results
    // of these trades need to be propegated to the US regions.
    //
  }

  private void updateHumanDevelopmentIndex()
  {
    // TODO: HDI is updated in the roll-up of the territoryList into regions, based on the
    // undernourished factor.
    //
  }

  /**
   * iterates through each region and places down crops, semi-randomly,
   *  based on recorded production amounts.
   */
  private void placeCrops()
  {

    System.out.println("Model.placeCrops() Starting");
    long start = System.nanoTime();
    List<LandTile> regionTileList = new ArrayList<>();
    List<Territory> territoryList;
    //iterate through each region and fill a list of territories for each region
    for(int i = 0; i < regionList.length; i++)
    {

      territoryList = regionList[i].getTerritoryList();
      //populate regionTileList with all tiles of all territories in the region
      for(Territory territory : territoryList)
      {
        regionTileList.addAll(territory.getLandTiles());
      }
      //go through the list of crops, one by one, and assign them to tiles, with
      //weighted probabilities, based on the crop ratings for each tile
      for(int j = 0; j < EnumFood.CROP_FOODS.length; j++)
      {
        //the amount of tiles per region for each crop is the total land area for each crop divided by the area
        //of a land tile.
        int numTilesForCrop = (int) regionList[i].getCropArea(Constant.FIRST_DATA_YEAR, EnumFood.CROP_FOODS[j])
                / (regionList[i].getLandTotal() / regionList[i].getNumTiles());
        //given the amount of tiles used for each crop, randomly place the appropriate number of the given crop.
        for(int k = 0; k < numTilesForCrop && regionTileList.size() > 0; k++)
        {

          int randomTileIndex = Util.rand.nextInt(regionTileList.size());
          LandTile tile = regionTileList.get(randomTileIndex);
          EnumCropZone cropRating = tile.getCropRatings()[j];
          if(cropRating.ordinal() == 3) //crop is IDEAL for this location. Place it.
          {
            tile.setCrop(EnumFood.CROP_FOODS[j]);
            regionTileList.remove(randomTileIndex);
          }
          else if(cropRating.ordinal() == 2) //crop is GOOD for this location. 80% chance to place it.
          {
            if(Util.rand.nextDouble() < 0.8)
            {
              tile.setCrop(EnumFood.CROP_FOODS[j]);
              regionTileList.remove(randomTileIndex);
            }
          }
          else if(cropRating.ordinal() == 1)
          {
            if(Util.rand.nextDouble() < .4) //crop is ACCEPTABLE for this location. 40% chance to place it.
            {
              tile.setCrop(EnumFood.CROP_FOODS[j]);
              regionTileList.remove(randomTileIndex);
            }
          }
          else
          {
            if(Util.rand.nextDouble() < 0.2) //crop is POOR for this location. 20% chance to place it.
            {
              tile.setCrop(EnumFood.CROP_FOODS[j]);
              regionTileList.remove(randomTileIndex);
            }
          }
        }
      }
      //do the same for non-crops
      for(int j = 0; j < EnumFood.NON_CROP_FOODS.length; j++)
      {

        int numTilesForCrop = (int) regionList[i].getCropArea(Constant.FIRST_DATA_YEAR, EnumFood.NON_CROP_FOODS[j])
                / (regionList[i].getLandTotal() / regionList[i].getNumTiles());

        for(int k = 0; k < numTilesForCrop && regionTileList.size() > 0; k++)
        {

          int randomTileIndex = Util.rand.nextInt(regionTileList.size());
          LandTile tile = regionTileList.get(randomTileIndex);
          EnumCropZone cropRating = tile.getCropRatings()[j];
          if(cropRating.ordinal() == 3) //non-crop is IDEAL for this location. Place it.
          {
            tile.setCrop(EnumFood.NON_CROP_FOODS[j]);
            regionTileList.remove(randomTileIndex);
          }

        }
      }
      regionTileList.clear();
    }

    //uncomment the following code for testing
<<<<<<< HEAD
//     List<LandTile> landTiles = new ArrayList<>();
//     int num = 1;
//     for (int i = 0; i < regionList.length; i++)
//     { //For each Region
//       for (int j = 0; j < regionList[i].getTerritoryList().size(); j++)
//       { //For each Territory
//         landTiles = regionList[i].getTerritoryList().get(j).getLandTiles();
//
//         for (LandTile tile : landTiles)
//         {
//           if(tile.getCrop() != null) System.out.println(num + " " + tile.getCrop().name());
//           num++;
//         }
//       }
//     }
=======
    // List<LandTile> landTiles = new ArrayList<>();
    // int num = 1;
    // for (int i = 0; i < regionList.length; i++)
    // { //For each Region
    // for (int j = 0; j < regionList[i].getTerritoryList().size(); j++)
    // { //For each Territory
    // landTiles = regionList[i].getTerritoryList().get(j).getLandTiles();
    //
    // for (LandTile tile : landTiles)
    // {
    // if(tile.getCrop() != null) System.out.println(num + " " +
    // tile.getCrop().name());
    // num++;
    // }
    // }
    // }
>>>>>>> 40f41cfe
    long end = System.nanoTime();
    System.out.println("Model.placeCrops() Done: Time: " + ((end - start) / 1000000000.0));
  }
  
  /**
   * Updates all the cropRatings in all landTile.
   * 
   * Will generally only be called during initialization for now. The only reason
   * to call this method multiple times would be if cropData has changed or if 
   * there was a change in climate data for all/a lot of the landtiles.
   * @param dataYear 
   */
  private void updateCropRatings(int dataYear)
  {
    System.out.println("LandTile.updateCropRatings() Starting");
    long start = System.nanoTime();
    int index = 0;
    ArrayList<LandTile> landTiles;
    EnumCropZone[] ratings = new EnumCropZone[EnumFood.SIZE];
    
    for (int i = 0; i < regionList.length; i++)
    { //For each Region
      for (int j = 0; j < regionList[i].getTerritoryList().size(); j++)
      { //For each Territory
        landTiles = regionList[i].getTerritoryList().get(j).getLandTiles();
        
        for (LandTile tile : landTiles)
        {
          // For each crop, find the EnumCropZone value
          for (int k = 0; k < EnumFood.CROP_FOODS.length; k++)
          {
            ratings[k] = tile.rateTileForCrop(EnumFood.CROP_FOODS[k], regionList[i], dataYear, cropData, 1);
          }

          //for now, all 4 non crop foods get an ideal rating
          for (int m = 0; m < 4; m++)
          {
            ratings[m + EnumFood.CROP_FOODS.length] = EnumCropZone.IDEAL;
          }
          tile.updateRating(ratings);
          packedTileData.packData(tile , index);
          index++;
        }
      }
    }
    System.out.println("LandTile.updateCropRatings() Done: Time: " + ((System.nanoTime() - start)
        / 1000000000.0));
  }
  
  
  private void loadExistingSpecialEvents()
  {
    SpecialEventCSVLoader loader = null;
    try {loader = new SpecialEventCSVLoader();} catch (Throwable t) {}
    specialEventDatum = loader.getEventData();
  }


  public void printCropNeed(Region region, int year)
  {
    // Print just the cell at the capital.
    //
    Simulator.dbg.println("Region " + region.getName() + " crop need per capita : ");
    //for (EnumFood food : EnumFood.values()) Simulator.dbg.print(" " + region.getCropNeedPerCapita(food));
    Simulator.dbg.println();

    // Print each territory.
    //
    for (Territory territory : region.getTerritoryList())
    {
      Simulator.dbg.print("\t" + territory.getName() + ": ");
      //for (EnumFood food : EnumFood.values()) Simulator.dbg.print(" " + territory.getCropNeedPerCapita(food));
      Simulator.dbg.println();
    }

    Simulator.dbg.println("Region " + region.getName() + " total crop need  : ");
    for (EnumFood food : EnumFood.values()) Simulator.dbg.print(" " + region.getTotalCropNeed(year, food));
    Simulator.dbg.println();
  }

  public void printCropYield(Region region, int year)
  {
    // Print just the cell at the capital.
    //
    Simulator.dbg.println("Region " + region.getName() + " crop yield : ");
    //for (EnumFood food : EnumFood.values()) Simulator.dbg.print(" " + region.getCropYield(food));
    Simulator.dbg.println();

    // Print each territory.
    //
    for (Territory territory : region.getTerritoryList())
    {
      Simulator.dbg.print("\t" + territory.getName() + ": ");
      //for (EnumFood food : EnumFood.values()) Simulator.dbg.print(" " + territory.getCropYield(food));
      Simulator.dbg.println();
    }
  }

  public void printCurrentPopulation(Region region, int year)
  {
    Simulator.dbg.println("Region " + region.getName() + " population " + region.getPopulation(year));
    Simulator.dbg.print("\tTerritories : ");
    for (Territory territory : region.getTerritoryList())
    {
      Simulator.dbg.print("\t" + territory.getPopulation(year));
    }
    Simulator.dbg.println();
  }


  public void printRegions(boolean verbose)
  {
    for (Region region : regionList)
    {
      System.out.println("Region : " + region.getName());
      for (Territory unit : region.getTerritoryList())
      {
        System.out.println("\t" + unit.toString());
        if (verbose == false) continue;

        for (LandTile tile : unit.getLandTiles())
        {
          System.out.println("\t\t" + tile.toString());
        }
      }
    }
  }


  public void printRegion(Region region, int year)
  {
    Simulator.dbg.println("Region : " + region.getName());
    Simulator.dbg.print("\tTerritories : ");
    for (Territory territory : region.getTerritoryList())
    {
      Simulator.dbg.print("\t" + territory.getName());
    }
    Simulator.dbg.println();

    printData(region, year, "");

    for (Territory territory : region.getTerritoryList())
    {
      if (debugLevel.intValue() <= Level.FINER.intValue()) printData(territory, year, "\t");
      if (debugLevel.intValue() <= Level.FINEST.intValue())
      {
        /*
        for (LandTile tile : territory.getLandTiles())
        { if (tile.getCurrentCrop() != null) Simulator.dbg.println("\t\t" + tile.toString());
        }
        */
      }
    }
  }

  public void printData(Territory unit, int year, String prefix)
  {
    Simulator.dbg.println(prefix + "Data for " + unit.getName() + " in currentYear " + year);
    Simulator.dbg.print(prefix + prefix + "\t");
    if (unit instanceof Region) Simulator.dbg.print("sum ");

    Simulator.dbg.print(" population : " + unit.getPopulation(year));
    Simulator.dbg.print(", undernourished : " + unit.getUndernourished(year));
    Simulator.dbg.print(", landTotal : " + unit.getLandTotal());
    Simulator.dbg.println();

    Simulator.dbg.print(prefix + "\t            ");
    for (EnumFood food : EnumFood.values()) Simulator.dbg.print("\t" + food);
    Simulator.dbg.println();

    Simulator.dbg.print(prefix + "\tcropYield : ");
    //for (EnumFood food : EnumFood.values()) Simulator.dbg.print("\t" + unit.getCropYield(food));
    Simulator.dbg.println();

    Simulator.dbg.print(prefix + "\tcropNeedPerCapita : ");
    //for (EnumFood food : EnumFood.values()) Simulator.dbg.print("\t" + unit.getCropNeedPerCapita(food));
    Simulator.dbg.println();

    Simulator.dbg.print(prefix + "\tcropProduction : ");
    //for (EnumFood food : EnumFood.values()) Simulator.dbg.print("\t" + unit.getCropProduction(food));
    Simulator.dbg.println();

    Simulator.dbg.print(prefix + "\tcropIncome : ");
    //for (EnumFood food : EnumFood.values()) Simulator.dbg.print("\t" + unit.getCropIncome(food));
    Simulator.dbg.println();

    Simulator.dbg.print(prefix + "\tlandCrop : ");
    //for (EnumFood food : EnumFood.values()) Simulator.dbg.print("\t" + unit.getCropLand(food)); // Yes, they named
    // it backwards.
    Simulator.dbg.println();

    if (unit instanceof Territory)
    {
      Simulator.dbg.print(prefix + "\t            ");
      for (EnumFarmMethod method : EnumFarmMethod.values()) Simulator.dbg.print("\t" + method);
      Simulator.dbg.println();
      Simulator.dbg.print(prefix + "\tcultivationMethod : ");
      //for (EnumFarmMethod method : EnumFarmMethod.values()) Simulator.dbg.print("\t" + unit.getMethod(method));
      Simulator.dbg.println();
    }
  }

  private void setRegionalProduction()
  {
    for(Region region: regionList)
    {
      for(Territory territory: region.getTerritoryList())
      {
        for(LandTile tile: territory.getLandTiles())
        {
          int production = calculateTileProduction(region, tile);
          tile.setCurrentProduction(production);
          int cost = calculateTileCost(region, tile.getCrop());
          tile.setCurrentCost(cost);
        }
      }
      region.setTotalProduction();
    }
  }

  private int calculateTileProduction(Region region, LandTile tile)
  {
    return calculateTileProduction(region, tile, tile.getCrop());
  }

  private int calculateTileProduction(Region region, LandTile tile, EnumFood crop)
  {
    if(crop == null) return 0;

    double production_per_km = region.getCropProduction(2009, crop) / region.getCropArea(2009, crop);
    double tileSize = region.getLandTotal() / region.getNumTiles() ;
    int index = crop.ordinal();
    int revenue = (int) (tile.getCropRatings()[index].productionRate() * cropData.getPrice(2009,
        EnumFood.values()[index]) * tileSize * production_per_km);
    return revenue;
  }


  private int calculateTileCost(Region region, EnumFood crop)
  {
    if(crop == null) return 0;
    double production_per_km = region.getCropProduction(2009, crop) / region.getCropArea(2009, crop);
    double tileSize = region.getLandTotal() / region.getNumTiles() ;
    int cost = (int)( tileSize *  production_per_km *
        ( cropData.getData(CropData.Field.PESTICIDE_COST,crop) +
            cropData.getData(CropData.Field.WATER_COST, crop) +
            cropData.getData(CropData.Field.SEED_COST, crop)) );

    return cost;
  }



  /**
   * This method is to be called at the end of a year.
   * For each landTile, farmer decides whether or not to replant same crop
   */
  private void replantCrops()
  {
    for(Region region: regionList)
    {
      region.resetProduction();
      for (Territory territory : territoryList)
      {
        for (LandTile tile : territory.getLandTiles())
        {
          for(EnumFood crop: EnumFood.ALL_FOODS)
          {
            int newCost =  calculateTileCost(region, crop);
            int production = (int)(.8 * calculateTileProduction(region, tile,crop));
            //proposed production is cut to 80% to account for cost of replanting
            int net = production - newCost;
            if(net > (tile.getCurrentProduction() - tile.getCurrentCost()))
            {
              tile.setCrop(crop);
              tile.setCurrentProduction(production);
              tile.setCurrentCost(newCost);
              break;
            }
          }
        }
      }
      region.setTotalProduction();
    }
  }

  /**
   * This method is used only for testing the geographic boundaries.<br>
   * It displays a javax.swing.JFrame containing a Mollweide projection of the
   * world to be drawn on using drawBoundary(Picture pic, Territory territory);
   *
   * @return reference to the created JFrame.
   */
  public Picture testShowMapProjection()
  {
    //return new Picture("assets/WorldMap_MollweideProjection-1280x641.png");
    return new Picture("assets/BlankBlue_MollweideProjection-1280x641.png");
  }

  /**
   * This method is used only for testing the geographic boundaries.<br>
   * Given a Picture frame containing a Mollweide would map projection and a territory,
   * it draws the boundary of that territory on the map using different colors for
   * disconnected segments (islands) of the territory.
   */
  public void drawBoundary(Picture pic, Territory territory, Color color, int thickness)
  {
    MapProjectionMollweide map = new MapProjectionMollweide(pic.getImageWidth(), pic.getImageHeight());
    //map.setCentralMeridian(-83);
    Point pixel = new Point();

    Graphics2D gfx = pic.getOffScreenGraphics();
    gfx.setStroke(new BasicStroke(thickness));


    GeographicArea geographicArea = territory.getGeographicArea();
    Area boundary = geographicArea.getPerimeter();

    gfx.setColor(color);
    int lastX = Integer.MAX_VALUE;
    int lastY = Integer.MAX_VALUE;
    int startX = Integer.MAX_VALUE;
    int startY = Integer.MAX_VALUE;

    double[] coords = new double[6];


    PathIterator path = boundary.getPathIterator(null);
    while(!path.isDone())
    {
        int type = path.currentSegment(coords);
        path.next();
        //map.setPoint(pixel, mapPoint.latitude, mapPoint.longitude);
        //System.out.println("("+coords[1]+", "+ coords[0]+")");
        map.setPoint(pixel, coords[1], coords[0]);
        if (type == PathIterator.SEG_LINETO)
        {
          gfx.drawLine(lastX, lastY, pixel.x, pixel.y);
        }
        else if(type == PathIterator.SEG_MOVETO)
        {
          startX = pixel.x;
          startY = pixel.y;
        }
        else if(type == PathIterator.SEG_CLOSE)
        {
          gfx.drawLine(lastX, lastY, startX, startY);
        }
        else
        {
          System.out.println("************ ERROR ***********");
        }

        lastX = pixel.x;
        lastY = pixel.y;
    }
    pic.repaint();

  }





  public void drawAllTiles(Picture pic, Region region, Color color)
  {
    MapProjectionMollweide map = new MapProjectionMollweide(pic.getImageWidth(), pic.getImageHeight());


    Point pixel = new Point();

    Graphics2D gfx = pic.getOffScreenGraphics();

    gfx.setColor(color);

    ArrayList<Territory> myTerritoryList = region.getTerritoryList();
    for (Territory territory : myTerritoryList)
    {
      ArrayList<LandTile> tileList = territory.getLandTiles();

      for (LandTile tile : tileList)
      {
        map.setPoint(pixel, tile.getLatitude(), tile.getLongitude());

        gfx.fillOval(pixel.x-1, pixel.y-1, 3, 3);
      }
    }

  }


  public void drawRain(Picture pic, int year, Constant.Month month)
  {
    System.out.println("drawRain(year="+year+", " + month +")");
    MapProjectionMollweide map = new MapProjectionMollweide(pic.getImageWidth(), pic.getImageHeight());

    Point pixel = new Point();

    Graphics2D gfx = pic.getOffScreenGraphics();

    for (Territory territory : territoryList)
    {
      ArrayList<LandTile> tileList = territory.getLandTiles();

      for (LandTile tile : tileList)
      {
        map.setPoint(pixel, tile.getLatitude(), tile.getLongitude());

        double rain = tile.getField(LandTile.Field.RAIN, year, month);

        int colorIdx = (int) ((rain / 20.0) * Constant.COLOR_MOISTURE_LIST.length);
        if (colorIdx < 0) colorIdx = 0;
        if (colorIdx >= Constant.COLOR_MOISTURE_LIST.length) colorIdx = Constant.COLOR_MOISTURE_LIST.length - 1;
        gfx.setColor(Constant.COLOR_MOISTURE_LIST[colorIdx]);

        gfx.fillOval(pixel.x - 1, pixel.y - 1, 3, 3);
      }
    }
    pic.repaint();

  }


  /**
   * Testing entry point. This creates an instance of the model which, among other things,
   * loads the world territories. This test program then creates a JFrame displaying a world
   * map and a few example territories drawn on that map.
   *
   * @param args are ignored
   */
  public static void main(String[] args)
  {
    System.out.println("==========================================================================");
    System.out.println("      Running Test entry point: starvationevasion.sim.Model()");
    System.out.println("==========================================================================");

    Model model = new Model();

    Picture pic = model.testShowMapProjection();

    BufferedImage background = pic.getImageCapture();

    //Graphics2D gfx = pic.getOffScreenGraphics();
    //gfx.setColor(Color.BLACK);
    //gfx.fillRect(0,0,pic.getImageWidth(), pic.getImageHeight());
   // Territory territory;

   //territory = model.getTerritory("US-Utah");
   //model.drawBoundary(pic, territory, Color.GREEN, 1);

   //territory = model.getTerritory("US-Nevada");
   //model.drawBoundary(pic, territory, Color.BLUE, 1);

    /*
   territory = model.getTerritory("Congo (Brazzaville)");
   model.drawBoundary(pic, territory, Color.MAGENTA, 1);

   Region region = model.getRegion(EnumRegion.SUB_SAHARAN);
   model.drawBoundary(pic, region, Util.brighten(EnumRegion.SUB_SAHARAN.getColor(), 0.5), 3);
*/
    //Region region = model.getRegion(EnumRegion.OCEANIA);
    //model.drawBoundary(pic, region, Color.WHITE);

    //Territory territory = model.getTerritory("Tunisia");
    //model.drawBoundary(pic, territory, Color.RED);
/*
    Territory territory = model.getTerritory("Ethiopia");
    model.drawBoundaryUsingMapPoints(pic, territory);

    territory = model.getTerritory("Kenya");
    model.drawBoundaryUsingMapPoints(pic, territory);


    territory = model.getTerritory("Tanzania");
    model.drawBoundaryUsingMapPoints(pic, territory);

    territory = model.getTerritory("Somalia");
    model.drawBoundaryUsingMapPoints(pic, territory);

    territory = model.getTerritory("Sudan");
    model.drawBoundaryUsingMapPoints(pic, territory);

    Region region = model.getRegion(EnumRegion.SUB_SAHARAN);
    model.drawBoundary(pic, region, Util.brighten(Color.MAGENTA, 0.5));

    region = model.getRegion(EnumRegion.MIDDLE_EAST);
    model.drawBoundary(pic, region, Util.brighten(EnumRegion.MIDDLE_EAST.getColor(), 0.5));


    //territory = model.getTerritory("Mauritania");
    //model.drawBoundary(pic, territory, Color.WHITE);

    //territory = model.getTerritory("Algeria");
    //model.drawBoundary(pic, territory, Color.GREEN);

    //territory = model.getTerritory("Mexico");
    //model.drawBoundary(pic, territory, Color.RED);
    */

    Color[] colorList = {Color.RED, Color.ORANGE, Color.YELLOW, Color.GREEN, Color.CYAN,
      Color.BLUE, Color.MAGENTA}; //for debugging only
    MapProjectionMollweide map = new MapProjectionMollweide(pic.getImageWidth(), pic.getImageHeight());
    map.setRegionPerimetersSpherical(model.getRegionPerimetersSpherical());

    Graphics2D gfx = pic.getOffScreenGraphics();
    gfx.setStroke(new BasicStroke(1));
    //map.setCentralMeridian(-5);
/*
    for (int n = -180; n < 180; n+=1)
    {
      gfx.drawImage(background,0,0,null);
      map.setCentralMeridian(n);
      for (EnumRegion regionID : EnumRegion.values())
      {
        Area drawArea = map.getPerimeterDrawable(regionID);
        gfx.setColor(Util.brighten(regionID.getColor(), 0.5));

        gfx.draw(drawArea);
      }
      pic.repaint();

      try
      {
        Thread.sleep(10);
      } catch (InterruptedException e) { }

      //for (Constant.Month month : Constant.Month.values())
      //{
      //  model.drawRain(pic, 2000+n, month);
      //}
    }
    */
  }
}<|MERGE_RESOLUTION|>--- conflicted
+++ resolved
@@ -1057,7 +1057,6 @@
     }
 
     //uncomment the following code for testing
-<<<<<<< HEAD
 //     List<LandTile> landTiles = new ArrayList<>();
 //     int num = 1;
 //     for (int i = 0; i < regionList.length; i++)
@@ -1073,24 +1072,7 @@
 //         }
 //       }
 //     }
-=======
-    // List<LandTile> landTiles = new ArrayList<>();
-    // int num = 1;
-    // for (int i = 0; i < regionList.length; i++)
-    // { //For each Region
-    // for (int j = 0; j < regionList[i].getTerritoryList().size(); j++)
-    // { //For each Territory
-    // landTiles = regionList[i].getTerritoryList().get(j).getLandTiles();
-    //
-    // for (LandTile tile : landTiles)
-    // {
-    // if(tile.getCrop() != null) System.out.println(num + " " +
-    // tile.getCrop().name());
-    // num++;
-    // }
-    // }
-    // }
->>>>>>> 40f41cfe
+
     long end = System.nanoTime();
     System.out.println("Model.placeCrops() Done: Time: " + ((end - start) / 1000000000.0));
   }
