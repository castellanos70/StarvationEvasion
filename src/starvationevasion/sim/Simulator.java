package starvationevasion.sim;


import starvationevasion.common.*;
<<<<<<< HEAD
import java.util.ArrayList;
=======

import java.io.BufferedReader;
import java.util.ArrayList;
import java.util.logging.Logger;
import java.util.logging.Level;
>>>>>>> 708a03e5

/**
 * This is the main API point of the Starvation Evasion Simulator.
 * This constructor should be called once at the start of each game by the Server.
 */
public class Simulator
{
  private final static Logger LOGGER = Logger.getLogger(Simulator.class.getName());

  private final int startYear;
  private int year;

  /**
   * This constructor should be called once at the start of each game by the Server.
   * Initializes the model
   * Generates a random 80 card deck for each player (both
   * human and AI players)
   */
  public Simulator(int startYear)
  {
    LOGGER.setLevel(Level.ALL);

    if (startYear < Constant.FIRST_YEAR || startYear > Constant.LAST_YEAR)
    {
      String errMsg = "Simulator(startYear=" + startYear +
                      ") start year must be between [" +
                      Constant.FIRST_YEAR + ", " + Constant.LAST_YEAR + "].";
      LOGGER.severe(errMsg);
      throw new IllegalArgumentException(errMsg);
    }

    this.startYear = startYear;
    year = startYear;
<<<<<<< HEAD

    ArrayList<String> stateData = DataReader.retrieveStateData("data/sim/UnitedStatesData/UnitedStatesFarmAreaAndIncome.csv");
    instantiateRegions(stateData);
=======
    LOGGER.info("Starting Simulation at year " + startYear);
>>>>>>> 708a03e5
  }

  /**
   * The server must call this for each playerRegion before the first turn
   * and during each turn's draw phase. This method will return the proper number of
   * cards from the top of the given playerRegion's deck taking into account cards played
   * and discarded by that player.
   * @param playerRegion
   * @return list of cards.
   */
  public ArrayList<EnumPolicy> drawCards(EnumRegion playerRegion)
  {
    return null;
  }

  /**
   * The server should call nextTurn(cards) when it is ready to advance the simulator
   * a turn (Constant.YEARS_PER_TURN years)
   * @param cards List of PolicyCards played this turn.
   * @return the simulation year after nextTurn() has finished.
   */
  public int nextTurn(ArrayList<PolicyCard> cards)
  {
    LOGGER.info("Advancing Turn...");
    nextYear();
    nextYear();
    nextYear();
    LOGGER.info("Turn complete, year is now " + year);
    return year;
  }

  /**
   * @param region Any US or world region.
   * @param food Any food catagory.
   * @return Number of square km used for farming of the given food in the given region.
   */
  public int getLandUsed(EnumRegion region, EnumFood food)
  {
    int landUsed = 0;
    LOGGER.info("Land used for food " + food + " in region " + region + " = "
                + landUsed + " km^2");
    return landUsed;
  }

  private int nextYear()
  {
    year++;
    LOGGER.info("Advancing year to " + year);
    return year;
  }

  /**
   * This method is used to create State objects along with <br></>
   * the Region data structure
   *
   * @param data
   */
  private void instantiateRegions(ArrayList<String> data)
  {
    if (data.size() == 0) return;

    ArrayList<State> states = new ArrayList<>();

    float[] avgConversionFactors = new float[Constant.TOTAL_AGRO_CATEGORIES];
    for (String state : data)
    {
      State currentState = new State(state);
      states.add(currentState);
      float[] currentStatePercentages = currentState.getPercentages();

      for (int i = 0; i < Constant.TOTAL_AGRO_CATEGORIES; i++)
      {
        avgConversionFactors[i] += currentStatePercentages[i];
      }
    }

    float sum = 0.f;
    for (int i = 0; i < Constant.TOTAL_AGRO_CATEGORIES; i++)
    {
      avgConversionFactors[i] /= 50.f;
      sum += avgConversionFactors[i];
      //System.out.println("AVG CATEGORY "+avgConversionFactors[i]);
    }

    float averageConversionFactor = sum/Constant.TOTAL_AGRO_CATEGORIES;

    for (State state : states)
    {
      state.setAverageConversionFactor(averageConversionFactor);
    }

    //Still need to reorganize and create a mechanism to set
    //the region field of each state and which data structure
    //to use for the regions.
  }

  //Temporary main for testing & debugging Simulator and State Objs.
  public static void main(String[] args)
  {
    new Simulator(Constant.FIRST_YEAR);
  }
}<|MERGE_RESOLUTION|>--- conflicted
+++ resolved
@@ -2,15 +2,10 @@
 
 
 import starvationevasion.common.*;
-<<<<<<< HEAD
-import java.util.ArrayList;
-=======
 
-import java.io.BufferedReader;
 import java.util.ArrayList;
 import java.util.logging.Logger;
 import java.util.logging.Level;
->>>>>>> 708a03e5
 
 /**
  * This is the main API point of the Starvation Evasion Simulator.
@@ -44,13 +39,11 @@
 
     this.startYear = startYear;
     year = startYear;
-<<<<<<< HEAD
+
 
     ArrayList<String> stateData = DataReader.retrieveStateData("data/sim/UnitedStatesData/UnitedStatesFarmAreaAndIncome.csv");
     instantiateRegions(stateData);
-=======
     LOGGER.info("Starting Simulation at year " + startYear);
->>>>>>> 708a03e5
   }
 
   /**
