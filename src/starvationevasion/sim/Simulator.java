package starvationevasion.sim;

import starvationevasion.common.*;
import starvationevasion.sim.datamodels.State;
import starvationevasion.sim.io.LogLevel;
import starvationevasion.sim.io.Logger;

import java.io.BufferedReader;
import java.io.FileReader;
import java.util.ArrayList;
import java.util.regex.Matcher;
import java.util.regex.Pattern;

/**
 * This is the main API point of the Starvation Evasion Simulator.
 * This constructor should be called once at the start of each game by the Server.
 */
public class Simulator
{
  private final int startYear;
  private int year;

  //private final String stateDataPath = System.getenv("PWD")+"/data/sim/UnitedStatesData/UnitedStatesFarmAreaAndIncome.csv";
  private BufferedReader reader;

  /**
   * This constructor should be called once at the start of each game by the Server.
   * Initializes the model
   * Generates a random 80 card deck for each player (both
   * human and AI players)
   */
  public Simulator(int startYear)
  {
    Logger.setLogLevel(LogLevel.ALL);
    Logger.log(LogLevel.INFO, "Starting Simulation");

    if (startYear < Constant.FIRST_YEAR || startYear > Constant.LAST_YEAR)
    {
      throw new IllegalArgumentException("Simulator(startYear="+startYear+
        ") start year must be between [" +
        Constant.FIRST_YEAR + ", " + Constant.LAST_YEAR+"].");
    }

    this.startYear = startYear;
    year = startYear;
<<<<<<< HEAD
    String stateDataPath = "/Users/miggens/Developer/StarvationEvasion/data/sim/UnitedStatesData/UnitedStatesFarmAreaAndIncome.csv";
    //System.out.println("DATA PATH " + stateDataPath);
    Logger.log(LogLevel.DEBUG, "DATA PATH " + stateDataPath);

    //read in data
    //for each line pass to create a new state.
    Pattern stateDataPattern = Pattern.compile("^\\w+,\"");
    try
    {
      reader = new BufferedReader(new FileReader(stateDataPath));
      String line = null;
      while ((line = reader.readLine()) != null)
      {
        Matcher stateDataMatcher = stateDataPattern.matcher(line);
        if (stateDataMatcher.find())
        {
          //System.out.println(line);
          Logger.log(LogLevel.DEBUG, line);
          State s = new State(line);
          System.exit(2);
        }

      }
    }
    catch (Throwable t)
    {
      //System.err.println("File Reader Exception: "+ t);
      Logger.log(LogLevel.ERROR, "File Reader Exception: " + t);
    }
=======
>>>>>>> c6a420b7

  }

  /**
   * The server must call this for each playerRegion before the first turn
   * and during each turn's draw phase. This method will return the proper number of
   * cards from the top of the given playerRegion's deck taking into account cards played
   * and discarded by that player.
   * @param playerRegion
   * @return list of cards.
   */
  public ArrayList<EnumPolicy> drawCards(EnumRegion playerRegion)
  {
    return null;
  }

  /**
   * The server should call nextTurn(cards) when it is ready to advance the simulator
   * a turn (Constant.YEARS_PER_TURN years)
   * @param cards List of PolicyCards played this turn.
   * @return the simulation year after nextTurn() has finished.
   */
  public int nextTurn(ArrayList<PolicyCard> cards)
  {
    nextYear();
    nextYear();
    nextYear();

    return year;
  }

  /**
   * @param region Any US or world region.
   * @param food Any food catagory.
   * @return Number of square km used for farming of the given food in the given region.
   */
  public int getLandUsed(EnumRegion region, EnumFood food)
  {
    return 0;
  }

  private int nextYear()
  {
    year++;
    Logger.log(LogLevel.INFO, "Starting year " + year);
    return year;
  }

  //Temporary main for testing & debugging Simulator and State Objs.
  public static void main(String[] args)
  {
    new Simulator(Constant.FIRST_YEAR);
  }
}<|MERGE_RESOLUTION|>--- conflicted
+++ resolved
@@ -1,15 +1,11 @@
 package starvationevasion.sim;
 
 import starvationevasion.common.*;
-import starvationevasion.sim.datamodels.State;
 import starvationevasion.sim.io.LogLevel;
 import starvationevasion.sim.io.Logger;
 
 import java.io.BufferedReader;
-import java.io.FileReader;
 import java.util.ArrayList;
-import java.util.regex.Matcher;
-import java.util.regex.Pattern;
 
 /**
  * This is the main API point of the Starvation Evasion Simulator.
@@ -32,10 +28,10 @@
   public Simulator(int startYear)
   {
     Logger.setLogLevel(LogLevel.ALL);
-    Logger.log(LogLevel.INFO, "Starting Simulation");
 
     if (startYear < Constant.FIRST_YEAR || startYear > Constant.LAST_YEAR)
     {
+      Logger.log(LogLevel.ERROR, "Invalid start year " + startYear);
       throw new IllegalArgumentException("Simulator(startYear="+startYear+
         ") start year must be between [" +
         Constant.FIRST_YEAR + ", " + Constant.LAST_YEAR+"].");
@@ -43,39 +39,7 @@
 
     this.startYear = startYear;
     year = startYear;
-<<<<<<< HEAD
-    String stateDataPath = "/Users/miggens/Developer/StarvationEvasion/data/sim/UnitedStatesData/UnitedStatesFarmAreaAndIncome.csv";
-    //System.out.println("DATA PATH " + stateDataPath);
-    Logger.log(LogLevel.DEBUG, "DATA PATH " + stateDataPath);
-
-    //read in data
-    //for each line pass to create a new state.
-    Pattern stateDataPattern = Pattern.compile("^\\w+,\"");
-    try
-    {
-      reader = new BufferedReader(new FileReader(stateDataPath));
-      String line = null;
-      while ((line = reader.readLine()) != null)
-      {
-        Matcher stateDataMatcher = stateDataPattern.matcher(line);
-        if (stateDataMatcher.find())
-        {
-          //System.out.println(line);
-          Logger.log(LogLevel.DEBUG, line);
-          State s = new State(line);
-          System.exit(2);
-        }
-
-      }
-    }
-    catch (Throwable t)
-    {
-      //System.err.println("File Reader Exception: "+ t);
-      Logger.log(LogLevel.ERROR, "File Reader Exception: " + t);
-    }
-=======
->>>>>>> c6a420b7
-
+    Logger.log(LogLevel.INFO, "Starting Simulation at year " + year);
   }
 
   /**
