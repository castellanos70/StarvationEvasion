package starvationevasion.vis.controller;


import javafx.scene.Group;
import javafx.scene.PerspectiveCamera;
import javafx.scene.Scene;
import starvationevasion.vis.visuals.Earth;
import starvationevasion.vis.visuals.ResourceLoader;
import starvationevasion.vis.visuals.SpecialEffect;
import starvationevasion.vis.visuals.VisualizerLayout;

import java.util.Queue;
//import starvationevasion.visuals.smallevents.CropsTest;


/**
 * http://stackoverflow.com/questions/19621423/javafx-materials-bump-and-spec-maps
 * Original Author:jewelsea,http://stackoverflow.com/users/1155209/jewelsea
 * Modified by:Tess Daughton
 **/


public class EarthViewer
{
  public static Queue<Event> SIM_EVENTS;
  private  VisualizerLayout visLayout;
  public static final ResourceLoader RESOURCE_LOADER = new ResourceLoader();
  public Earth earth;
  private Group userView;
  private SpecialEffect specialEffect;
  private int LARGE_EARTH_RADIUS;

  public EarthViewer(int smallEarthRadius, int largeEarthRadius)
  {
    earth = new Earth(smallEarthRadius, largeEarthRadius);
    specialEffect = new SpecialEffect(earth);
    specialEffect.buildClouds();
<<<<<<< HEAD
    specialEffect.buildPinPoint(-40.0, 00.0);
=======
    specialEffect.buildPinPoint();
    this.LARGE_EARTH_RADIUS=largeEarthRadius;
>>>>>>> 5d269d42
  }

  public VisualizerLayout updateFull()
  {
    return new VisualizerLayout(this,LARGE_EARTH_RADIUS);
  }
  public Group updateMini()
  {
    userView = earth.getEarth();
    userView.setScaleZ(0.3);
    userView.setScaleY(0.3);
    userView.setScaleX(0.3);
    userView.setDisable(true);
    return userView;
  }

  public void updateEvents(String[] eventData)
  {}

  public void addVisStyleSheet(Scene scene)
  {
    scene.setCamera(new PerspectiveCamera());
    scene.getStylesheets().add(RESOURCE_LOADER.STYLE_SHEET);

  }
  public Earth getEarth()
  {
    return earth;
  }

}
<|MERGE_RESOLUTION|>--- conflicted
+++ resolved
@@ -35,12 +35,8 @@
     earth = new Earth(smallEarthRadius, largeEarthRadius);
     specialEffect = new SpecialEffect(earth);
     specialEffect.buildClouds();
-<<<<<<< HEAD
-    specialEffect.buildPinPoint(-40.0, 00.0);
-=======
     specialEffect.buildPinPoint();
     this.LARGE_EARTH_RADIUS=largeEarthRadius;
->>>>>>> 5d269d42
   }
 
   public VisualizerLayout updateFull()
