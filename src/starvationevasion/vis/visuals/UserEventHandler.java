--- conflicted
+++ resolved
@@ -18,7 +18,8 @@
 /**
  * Created by Tess Daughton on 11/15/15.
  */
-public class UserEventHandler implements EventHandler {
+public class UserEventHandler  implements EventHandler
+{
   private final SimParser SIM_PARSER = new SimParser();
   private final DoubleProperty angleX = new SimpleDoubleProperty(0);
   private final DoubleProperty angleY = new SimpleDoubleProperty(0);
@@ -36,22 +37,9 @@
     this.earth = earth;
     this.earthGroup = earth.getEarth();
 //    earthScale = new Scale();
-<<<<<<< HEAD
 //    earth.getTransforms().add(earthScale);
-=======
-//    earthGroup.getTransforms().add(earthScale);
-  }
-
-  protected void setLargeEarthRadius(double radius)
-  {
-    this.LARGE_EARTH_RADIUS = radius;
-  }
-
-  protected void earthScroll(MouseDragEvent event)
-  {
->>>>>>> c8640ae8
     Rotate groupXRotate, groupYRotate;
-    earthGroup.getTransforms().setAll(
+    earth.getTransforms().setAll(
         groupXRotate = new Rotate(0, Rotate.X_AXIS),
         groupYRotate = new Rotate(0, Rotate.Y_AXIS)
     );
@@ -153,26 +141,21 @@
   }
 
 
+
   @Override
-  public void handle(Event event) {
+  public void handle(Event event)
+  {
     if (event.getEventType().equals(MouseDragEvent.MOUSE_DRAGGED))
     {
-<<<<<<< HEAD
       earthScroll((MouseEvent) event);
+      event.consume();
     }
     else if (event instanceof ScrollEvent)
-=======
-      System.out.println("Drag");
-      earthScroll((MouseDragEvent) event);
-      event.consume();
-    } else if (event instanceof ScrollEvent)
->>>>>>> c8640ae8
     {
       earth.pauseRotation();
       earthZoom((ScrollEvent) event);
-<<<<<<< HEAD
-    }
-    else if (event instanceof ZoomEvent)
+      event.consume();
+    } else if (event instanceof ZoomEvent)
     {
       earthZoom((ZoomEvent) event);
     }
@@ -182,19 +165,7 @@
       latLongHandler((MouseEvent) event);
       earthStartScroll((MouseEvent) event);
     }
-=======
-      event.consume();
-    } else if (event instanceof ZoomEvent)
-    {
-      earthZoom((ZoomEvent) event);
-    }
     event.consume();
->>>>>>> c8640ae8
   }
-//    else if(event instanceof MouseEvent)
-//    {
-//      displayEarthInformation((MouseEvent) event);
-//      latLongHandler((MouseEvent) event);
-//    }
 }
 
